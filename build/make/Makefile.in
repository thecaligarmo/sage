--- conflicted
+++ resolved
@@ -32,13 +32,8 @@
 # Aliases for mutually exclusive standard packages selected at configure time
 TOOLCHAIN = @SAGE_TOOLCHAIN@
 PYTHON = python3
-<<<<<<< HEAD
 MP_LIBRARY = gmp
-BLAS = @SAGE_BLAS@
-=======
-MP_LIBRARY = @SAGE_MP_LIBRARY@
 BLAS = openblas
->>>>>>> 272424a3
 
 # pkgconfig files generated/installed at build time
 PCFILES = @SAGE_SYSTEM_FACADE_PC_FILES@
