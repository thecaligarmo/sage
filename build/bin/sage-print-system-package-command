--- conflicted
+++ resolved
@@ -35,47 +35,6 @@
 fi
 system_packages="$*"
 shopt -s extglob
-<<<<<<< HEAD
-if [ -n "$system_packages" ]; then
-    # No command needed to install nothing
-    case $system:$command in
-        debian*|ubuntu*)
-            echo "sudo apt-get $command $system_packages"
-            ;;
-        @(fedora*|redhat*|centos*):install)
-            echo "sudo yum install $system_packages"
-            ;;
-        arch*:install)
-            echo "sudo pacman -S $system_packages"
-            ;;
-        *conda*:install)
-            echo "conda install $system_packages"
-            ;;
-        homebrew*:install)
-            echo "brew install $system_packages"
-            echo "# Afterwards: "
-            ;;
-        slackware*:install)
-            echo "sudo slackpkg install $system_packages"
-            ;;
-        cygwin*:install)
-            echo "# first install apt-cyg from https://github.com/transcode-open/apt-cyg"
-            echo "apt-cyg install $system_packages"
-            ;;
-        *)
-            echo "# $command the following packages: $system_packages"
-            ;;
-    esac
-fi
-# Messages that should go out even if not packages need to be installed
-case $system:$command in
-    homebrew*:install)
-        echo "# To automatically take care of homebrew messages regarding "
-        echo "# keg-only packages for the current shell session:"
-        [ -n "$SAGE_ROOT" ] || SAGE_ROOT=.
-        echo "# $ source $SAGE_ROOT/.homebrew-build-env"
-        echo "# Add this to your shell profile if you want it to persist between shell sessions."
-=======
 case $system:$command in
     homebrew*:setup-build-env)
         $IF_VERBOSE echo "# To automatically take care of homebrew messages regarding "
@@ -122,6 +81,5 @@
         ;;
     *)
         echo "# $command the following packages: $system_packages"
->>>>>>> bfbaddcc
         ;;
 esac