#!/usr/bin/env bash

if [[ -z "$SAGE_LOCAL" ]]; then
    echo >&2 "Error: SAGE_LOCAL undefined - exiting..."
    echo >&2 "Maybe run 'sage -sh'?"
    exit 1
fi

<<<<<<< HEAD
#################################
# Set up environment variables: #
#################################

if [[ -z $CFLAG64 ]]; then
    CFLAG64=-m64
fi
if [[ -z $CXXFLAG64 ]]; then
    CXXFLAG64="$CFLAG64"
fi
if [[ "$SAGE64" = yes ]]; then
    echo "Building a 64-bit version of Givaro."
    CFLAGS="$CFLAGS $CFLAG64"
    CPPFLAGS="$CPPFLAGS $CFLAG64"
    CXXFLAGS="$CXXFLAGS $CXXFLAG64"
    LDFLAGS="$LDFLAGS $CFLAG64"
=======
cd src

if [ "$SAGE64" = "yes" ]; then
   echo "64 bit build"
   CFLAGS="-O2 -g -m64 "; export CFLAGS
   CPPFLAGS="-O2 -g -m64 "; export CPPFLAGS
   LDFLAGS="-m64"; export LDFLAGS
>>>>>>> dc689925
fi

# It shouldn't be necessary to add Sage's include directory here,
# since we configure with '--with-gmp=...'.
# Also, '-I...' should normally be added to (just) CPPFLAGS.
CFLAGS="$CFLAGS -fPIC -I\"$SAGE_LOCAL/include\""
CXXFLAGS="$CXXFLAGS -fPIC -I\"$SAGE_LOCAL/include\""

export CFLAGS CPPFLAGS CXXFLAGS LDFLAGS


cd src/

#################
# Apply patches #
#################

echo "Applying patches..."
for patch in ../patches/*.patch; do
    patch -p1 <"$patch"
    if [[ $? -ne 0 ]]; then
        echo >&2 "Error: '$patch' failed to apply."
        exit 1
    fi
done

########################################
# Configure, build and install Givaro: #
########################################

echo "Now configuring Givaro..."
./configure --prefix="$SAGE_LOCAL" --libdir="$SAGE_LOCAL/lib" \
            --with-gmp="$SAGE_LOCAL" --enable-shared
if [[ $? -ne 0 ]]; then
    echo >&2 "Error configuring Givaro."
    exit 1
fi

echo "Now building Givaro..."
$MAKE
if [[ $? -ne 0 ]]; then
    echo >&2 "Error building Givaro."
    exit 1
fi

echo "Now installing Givaro..."
$MAKE install
if [[ $? -ne 0 ]]; then
    echo >&2 "Error installing Givaro."
    exit 1
<<<<<<< HEAD
fi
=======
fi
>>>>>>> dc689925
<|MERGE_RESOLUTION|>--- conflicted
+++ resolved
@@ -1,12 +1,11 @@
 #!/usr/bin/env bash
 
-if [[ -z "$SAGE_LOCAL" ]]; then
-    echo >&2 "Error: SAGE_LOCAL undefined - exiting..."
-    echo >&2 "Maybe run 'sage -sh'?"
-    exit 1
+if [ "$SAGE_LOCAL" = "" ]; then
+   echo "SAGE_LOCAL undefined ... exiting";
+   echo "Maybe run 'sage -sh'?"
+   exit 1
 fi
 
-<<<<<<< HEAD
 #################################
 # Set up environment variables: #
 #################################
@@ -23,15 +22,6 @@
     CPPFLAGS="$CPPFLAGS $CFLAG64"
     CXXFLAGS="$CXXFLAGS $CXXFLAG64"
     LDFLAGS="$LDFLAGS $CFLAG64"
-=======
-cd src
-
-if [ "$SAGE64" = "yes" ]; then
-   echo "64 bit build"
-   CFLAGS="-O2 -g -m64 "; export CFLAGS
-   CPPFLAGS="-O2 -g -m64 "; export CPPFLAGS
-   LDFLAGS="-m64"; export LDFLAGS
->>>>>>> dc689925
 fi
 
 # It shouldn't be necessary to add Sage's include directory here,
@@ -42,48 +32,22 @@
 
 export CFLAGS CPPFLAGS CXXFLAGS LDFLAGS
 
-
 cd src/
 
-#################
-# Apply patches #
-#################
+./configure --prefix=$SAGE_LOCAL --libdir="$SAGE_LOCAL/lib" --with-gmp="$SAGE_LOCAL/" --enable-shared
 
-echo "Applying patches..."
-for patch in ../patches/*.patch; do
-    patch -p1 <"$patch"
-    if [[ $? -ne 0 ]]; then
-        echo >&2 "Error: '$patch' failed to apply."
-        exit 1
-    fi
-done
-
-########################################
-# Configure, build and install Givaro: #
-########################################
-
-echo "Now configuring Givaro..."
-./configure --prefix="$SAGE_LOCAL" --libdir="$SAGE_LOCAL/lib" \
-            --with-gmp="$SAGE_LOCAL" --enable-shared
-if [[ $? -ne 0 ]]; then
-    echo >&2 "Error configuring Givaro."
+if [ $? -ne 0 ]; then
+    echo "Error configuring givaro"
     exit 1
 fi
 
-echo "Now building Givaro..."
 $MAKE
-if [[ $? -ne 0 ]]; then
-    echo >&2 "Error building Givaro."
+if [ $? -ne 0 ]; then
+    echo "Error building givaro"
+fi
+
+$MAKE install
+if [ $? -ne 0 ]; then
+    echo "Error installing givaro"
     exit 1
 fi
-
-echo "Now installing Givaro..."
-$MAKE install
-if [[ $? -ne 0 ]]; then
-    echo >&2 "Error installing Givaro."
-    exit 1
-<<<<<<< HEAD
-fi
-=======
-fi
->>>>>>> dc689925
