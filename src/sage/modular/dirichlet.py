# -*- coding: utf-8 -*-
r"""
Dirichlet characters

A ``DirichletCharacter`` is the extension of a
homomorphism

.. math::

       (\ZZ/N\ZZ)^* \to R^*,


for some ring `R`, to the map
`\ZZ/N\ZZ \to R` obtained by sending those
`x\in\ZZ/N\ZZ` with `\gcd(N,x)>1` to
`0`.

EXAMPLES::

    sage: G = DirichletGroup(35)
    sage: x = G.gens()
    sage: e = x[0]*x[1]^2; e
    Dirichlet character modulo 35 of conductor 35 mapping 22 |--> zeta12^3, 31 |--> zeta12^2 - 1
    sage: e.order()
    12

This illustrates a canonical coercion.

::

    sage: e = DirichletGroup(5, QQ).0
    sage: f = DirichletGroup(5,CyclotomicField(4)).0
    sage: e*f
    Dirichlet character modulo 5 of conductor 5 mapping 2 |--> -zeta4

AUTHORS:

-  William Stein (2005-09-02): Fixed bug in comparison of Dirichlet
   characters. It was checking that their values were the same, but
   not checking that they had the same level!

-  William Stein (2006-01-07): added more examples

-  William Stein (2006-05-21): added examples of everything; fix a
   *lot* of tiny bugs and design problem that became clear when
   creating examples.

-  Craig Citro (2008-02-16): speed up __call__ method for
   Dirichlet characters, miscellaneous fixes

-  Julian Rueth (2014-03-06): use UniqueFactory to cache DirichletGroups

"""

########################################################################
#       Copyright (C) 2004,2005,2006 William Stein <wstein@gmail.com>
#                     2014 Julian Rueth <julian.rueth@fsfe.org>
#
#  Distributed under the terms of the GNU General Public License (GPL)
#
#  The full text of the GPL is available at:
#
#                  http://www.gnu.org/licenses/
########################################################################

import weakref

import sage.categories.all                  as cat
from sage.misc.all import prod
import sage.misc.prandom                    as random
import sage.modules.free_module             as free_module
import sage.modules.free_module_element     as free_module_element
import sage.rings.all                       as rings
import sage.rings.arith                     as arith
import sage.rings.number_field.number_field as number_field
import sage.structure.parent_gens           as parent_gens

from sage.rings.rational_field import is_RationalField
from sage.rings.complex_field import is_ComplexField
from sage.rings.ring import is_Ring

from sage.misc.cachefunc                    import cached_method
from sage.rings.arith                       import binomial, bernoulli
from sage.structure.element                 import MultiplicativeGroupElement
from sage.structure.sequence                import Sequence
from sage.structure.factory                 import UniqueFactory

def trivial_character(N, base_ring=rings.RationalField()):
    r"""
    Return the trivial character of the given modulus, with values in the given
    base ring.

    EXAMPLE::

        sage: t = trivial_character(7)
        sage: [t(x) for x in [0..20]]
        [0, 1, 1, 1, 1, 1, 1, 0, 1, 1, 1, 1, 1, 1, 0, 1, 1, 1, 1, 1, 1]
        sage: t(1).parent()
        Rational Field
        sage: trivial_character(7, Integers(3))(1).parent()
        Ring of integers modulo 3
    """
    return DirichletGroup(N, base_ring)(1)

TrivialCharacter = trivial_character

def kronecker_character(d):
    """
    Returns the quadratic Dirichlet character (d/.) of minimal
    conductor.

    EXAMPLES::

        sage: kronecker_character(97*389*997^2)
        Dirichlet character modulo 37733 of conductor 37733 mapping 1557 |--> -1, 37346 |--> -1

    ::

        sage: a = kronecker_character(1)
        sage: b = DirichletGroup(2401,QQ)(a)    # NOTE -- over QQ!
        sage: b.modulus()
        2401

    AUTHORS:

    - Jon Hanke (2006-08-06)
    """
    d = rings.Integer(d)
    if d == 0:
        raise ValueError("d must be nonzero")

    D = arith.fundamental_discriminant(d)
    G = DirichletGroup(abs(D), rings.RationalField())
    return G([arith.kronecker(D,u) for u in G.unit_gens()])


def kronecker_character_upside_down(d):
    """
    Returns the quadratic Dirichlet character (./d) of conductor d, for
    d0.

    EXAMPLES::

        sage: kronecker_character_upside_down(97*389*997^2)
        Dirichlet character modulo 37506941597 of conductor 37733 mapping 13533432536 |--> -1, 22369178537 |--> -1, 14266017175 |--> 1

    AUTHORS:

    - Jon Hanke (2006-08-06)
    """
    d = rings.Integer(d)
    if d <= 0:
        raise ValueError("d must be positive")

    G = DirichletGroup(d, rings.RationalField())
    return G([arith.kronecker(u.lift(),d) for u in G.unit_gens()])


def is_DirichletCharacter(x):
    r"""
    Return True if x is of type DirichletCharacter.

    EXAMPLES::

        sage: from sage.modular.dirichlet import is_DirichletCharacter
        sage: is_DirichletCharacter(trivial_character(3))
        True
        sage: is_DirichletCharacter([1])
        False
    """
    return isinstance(x, DirichletCharacter)

class DirichletCharacter(MultiplicativeGroupElement):
    """
    A Dirichlet character
    """
    def __init__(self, parent, x, check=True):
        r"""
        Create with ``DirichletCharacter(parent, values_on_gens)``

        INPUT:


        -  ``parent`` - DirichletGroup, a group of Dirichlet
           characters

        -  ``x``

           - tuple (or list) of ring elements, the values of the
             Dirichlet character on the chosen generators of
             `(\ZZ/N\ZZ)^*`.

           - Vector over Z/eZ, where e is the order of the root of
             unity.


        OUTPUT:


        -  ``DirichletCharacter`` - a Dirichlet character


        EXAMPLES::

            sage: G, e = DirichletGroup(13).objgen()
            sage: G
            Group of Dirichlet characters of modulus 13 over Cyclotomic Field of order 12 and degree 4
            sage: e
            Dirichlet character modulo 13 of conductor 13 mapping 2 |--> zeta12
            sage: loads(e.dumps()) == e
            True

        ::

            sage: G, x = DirichletGroup(35).objgens()
            sage: e = x[0]*x[1]; e
            Dirichlet character modulo 35 of conductor 35 mapping 22 |--> zeta12^3, 31 |--> zeta12^2
            sage: e.order()
            12
            sage: loads(e.dumps()) == e
            True
        """
        MultiplicativeGroupElement.__init__(self, parent)
        self.__modulus = parent.modulus()
        if check:
            if len(x) != len(parent.unit_gens()):
                raise ValueError("wrong number of values(=%s) on unit gens (want %s)"%( \
                       x,len(parent.unit_gens())))
            if free_module_element.is_FreeModuleElement(x):
                self.__element = parent._module(x)
            else:
                R = parent.base_ring()
                self.__values_on_gens = tuple([R(z) for z in x])
        else:
            if free_module_element.is_FreeModuleElement(x):
                self.__element = x
            else:
                self.__values_on_gens = x


    @cached_method
    def __eval_at_minus_one(self):
        r"""
        Efficiently evaluate the character at -1 using knowledge of its
        order. This is potentially much more efficient than computing the
        value of -1 directly using dlog and a large power of the image root
        of unity.

        We use the following. Proposition: Suppose eps is a character mod
        `p^n`, where `p` is a prime. Then
        `\varepsilon(-1) = -1` if and only if `p = 2` and
        the factor of eps at 4 is nontrivial or `p > 2` and 2 does
        not divide `\phi(p^n)/\mbox{\rm ord}(\varepsilon)`.

        EXAMPLES::

            sage: chi = DirichletGroup(20).0; chi._DirichletCharacter__eval_at_minus_one()
            -1
        """
        D = self.decomposition()
        val = self.base_ring()(1)
        for e in D:
            if e.modulus() % 2 == 0:
                if e.modulus() % 4 == 0:
                    val *= e.values_on_gens()[0] # first gen is -1 for 2-power modulus
            elif (arith.euler_phi(e.parent().modulus()) / e.order()) % 2 != 0:
                val *= -1
        return val

    def __call__(self, m):
        """
        Return the value of this character at the integer `m`.

        .. warning::

           A table of values of the character is made the first time
           you call this. This table is currently constructed in a
           somewhat stupid way, though it is still pretty fast.

        EXAMPLES::

            sage: G = DirichletGroup(60)
            sage: e = prod(G.gens(), G(1))
            sage: e
            Dirichlet character modulo 60 of conductor 60 mapping 31 |--> -1, 41 |--> -1, 37 |--> zeta4
            sage: e(2)
            0
            sage: e(7)
            -zeta4
            sage: Integers(60).unit_gens()
            (31, 41, 37)
            sage: e(31)
            -1
            sage: e(41)
            -1
            sage: e(37)
            zeta4
            sage: e(31*37)
            -zeta4
            sage: parent(e(31*37))
            Cyclotomic Field of order 4 and degree 2
        """
        m = int(m%self.__modulus)
        try:
            return self.__values[m]
        except AttributeError:
            pass

        val = self.__modulus - 1
        if m == val:
            return self.__eval_at_minus_one()
        else:
            self.values()  # compute all values
            return self.__values[m]

    def change_ring(self, R):
        """
        Returns the base extension of self to the ring R.

        EXAMPLE::

            sage: e = DirichletGroup(7, QQ).0
            sage: f = e.change_ring(QuadraticField(3, 'a'))
            sage: f.parent()
            Group of Dirichlet characters of modulus 7 over Number Field in a with defining polynomial x^2 - 3

        ::

            sage: e = DirichletGroup(13).0
            sage: e.change_ring(QQ)
            Traceback (most recent call last):
            ...
            ValueError: cannot coerce element of order 12 into self
        """
        if self.base_ring() is R:
            return self
        G = self.parent().change_ring(R)
        return G(self)

    def __cmp__(self, other):
        """
        Compare self to other. Note that this only gets called when the parents
        of self and other are identical, via a canonical coercion map; this
        means that characters of different moduli compare as unequal, even if
        they define identical functions on ZZ.

        EXAMPLES::

            sage: e = DirichletGroup(16)([-1, 1])
            sage: f = e.restrict(8)
            sage: e == e
            True
            sage: f == f
            True
            sage: e == f
            False
            sage: k = DirichletGroup(7)([-1])
            sage: k == e
            False
        """
        return cmp(self.element(), other.element())

    def __hash__(self):
        """
        EXAMPLES::

            sage: e = DirichletGroup(16)([-1, 1])
            sage: hash(e)
            1498523633                  # 32-bit
            3713082714464823281         # 64-bit
        """
        return self.element()._hash()

    def __invert__(self):
        """
        Return the multiplicative inverse of self. The notation is self.

        EXAMPLES::

            sage: e = DirichletGroup(13).0
            sage: f = ~e
            sage: f*e
            Dirichlet character modulo 13 of conductor 1 mapping 2 |--> 1
        """
        return DirichletCharacter(self.parent(), -self.element(), check=False)

    def _mul_(self,  other):
        """
        Return the product of self and other.

        EXAMPLES::

            sage: G.<a,b> = DirichletGroup(20)
            sage: a
            Dirichlet character modulo 20 of conductor 4 mapping 11 |--> -1, 17 |--> 1
            sage: b
            Dirichlet character modulo 20 of conductor 5 mapping 11 |--> 1, 17 |--> zeta4
            sage: a*b # indirect doctest
            Dirichlet character modulo 20 of conductor 20 mapping 11 |--> -1, 17 |--> zeta4

        Multiplying elements whose parents have different zeta orders works::

            sage: a = DirichletGroup(3, QQ, zeta=1, zeta_order=1)(1)
            sage: b = DirichletGroup(3, QQ, zeta=-1, zeta_order=2)([-1])
            sage: a * b # indirect doctest
            Dirichlet character modulo 3 of conductor 3 mapping 2 |--> -1
        """
        x = self.element() + other.element()
        return DirichletCharacter(self.parent(), x, check=False)

    #values_on_gens = [self.__values_on_gens[i]*other.__values_on_gens[i]
    #for i in range(len(self.__values_on_gens))]
    #    return DirichletCharacter(self.parent(), values_on_gens)

##     def x_mul_(self,  other):
##         """
##         Return the product of self and other.

##         EXAMPLES:
##             sage: G.<a,b> = DirichletGroup(20)
##             sage: a
##             [-1, 1]
##             sage: b
##             [1, zeta4]
##             sage: a*b
##             [-1, zeta4]
##         """
##         values_on_gens = [self.__values_on_gens[i]*other.__values_on_gens[i]
##                           for i in range(len(self.__values_on_gens))]
##         return DirichletCharacter(self.parent(), values_on_gens)
##         P = self.parent()
##         dlog = P._zeta_dlog
##         pows = P._zeta_powers
##         n = len(pows)
##         values_on_gens = [None]*len(self.__values_on_gens)
##         for i in range(len(self.__values_on_gens)):
##             k = (dlog[self.__values_on_gens[i]] + dlog[other.__values_on_gens[i]]) % n
##             values_on_gens[i] = pows[k]
##         return DirichletCharacter(self.parent(), values_on_gens)

    def __copy__(self):
        """
        Return a (shallow) copy of this Dirichlet character.

        EXAMPLE::

            sage: G.<a> = DirichletGroup(11)
            sage: b = copy(a)
            sage: a is b
            False
            sage: a.element() is b.element()
            True
        """
        # This method exists solely because of a bug in the cPickle module --
        # see modsym/manin_symbols.py.
        return DirichletCharacter(self.parent(), self.element(), check=False)

    def __pow__(self, n):
        """
        Return self raised to the power of n

        EXAMPLES::

            sage: G.<a,b> = DirichletGroup(20)
            sage: a^2
            Dirichlet character modulo 20 of conductor 1 mapping 11 |--> 1, 17 |--> 1
            sage: b^2
            Dirichlet character modulo 20 of conductor 5 mapping 11 |--> 1, 17 |--> -1
        """
        return DirichletCharacter(self.parent(), n * self.element(), check=False)

    def _repr_short_(self):
        r"""
        A short string representation of self, often used in string representations of modular forms

        EXAMPLES::

            sage: chi = DirichletGroup(24).0
            sage: chi._repr_short_()
            '[-1, 1, 1]'

        """
        return str(list(self.values_on_gens()))

    def _repr_(self):
        """
        String representation of self.

        EXAMPLES::

            sage: G.<a,b> = DirichletGroup(20)
            sage: repr(a) # indirect doctest
            'Dirichlet character modulo 20 of conductor 4 mapping 11 |--> -1, 17 |--> 1'

        TESTS:

        Dirichlet characters modulo 1 and 2 are printed correctly (see
        :trac:`17338`)::

            sage: DirichletGroup(1)[0]
            Dirichlet character modulo 1 of conductor 1
            sage: DirichletGroup(2)[0]
            Dirichlet character modulo 2 of conductor 1
        """
        s = 'Dirichlet character modulo %s of conductor %s' % (self.modulus(), self.conductor())
        r = len(self.values_on_gens())
        if r != 0:
            s += ' mapping '
        for i in range(r):
            if i != 0:
                s += ', '
            s += str(self.parent().unit_gens()[i]) + ' |--> ' + str(self.values_on_gens()[i])
        return s

    def _latex_(self):
        r"""
        LaTeX representation of self.

        EXAMPLES::

            sage: G.<a,b> = DirichletGroup(16)
            sage: latex(b)  # indirect doctest
            \hbox{Dirichlet character modulo } 16 \hbox{ of conductor } 16 \hbox{ mapping } 15 \mapsto 1,\ 5 \mapsto \zeta_{4}

        TESTS:

        Dirichlet characters modulo 1 and 2 are printed correctly (see
        :trac:`17338`)::

            sage: latex(DirichletGroup(1)[0])
            \hbox{Dirichlet character modulo } 1 \hbox{ of conductor } 1
            sage: latex(DirichletGroup(2)[0])
            \hbox{Dirichlet character modulo } 2 \hbox{ of conductor } 1
        """
        from sage.misc.latex import latex
        s = r'\hbox{Dirichlet character modulo } %s \hbox{ of conductor } %s' % (self.modulus(), self.conductor())
        r = len(self.values_on_gens())
        if r != 0:
            s += r' \hbox{ mapping } '
        for i in range(r):
            if i != 0:
                s += r',\ '
            s += self.parent().unit_gens()[i]._latex_() + r' \mapsto ' + self.values_on_gens()[i]._latex_()
        return s

    def base_ring(self):
        """
        Returns the base ring of this Dirichlet character.

        EXAMPLES::

            sage: G = DirichletGroup(11)
            sage: G.gen(0).base_ring()
            Cyclotomic Field of order 10 and degree 4
            sage: G = DirichletGroup(11, RationalField())
            sage: G.gen(0).base_ring()
            Rational Field
        """
        return self.parent().base_ring()

    def bar(self):
        """
        Return the complex conjugate of this Dirichlet character.

        EXAMPLES::

            sage: e = DirichletGroup(5).0
            sage: e
            Dirichlet character modulo 5 of conductor 5 mapping 2 |--> zeta4
            sage: e.bar()
            Dirichlet character modulo 5 of conductor 5 mapping 2 |--> -zeta4
        """
        return ~self

    def bernoulli(self, k, algorithm='recurrence', cache=True, **opts):
        r"""
        Returns the generalized Bernoulli number `B_{k,eps}`.

        INPUT:


        -  ``k`` - an integer

        -  ``algorithm`` - string (default: 'recurrence');
           either 'recurrence' or 'definition'. The 'recurrence' algorithm
           expresses generalized Bernoulli numbers in terms of classical
           Bernoulli numbers using a recurrence formula and is usually
           optimal. In this case ``**opts`` is passed onto the bernoulli
           function.

        -  ``cache`` - if True, cache answers


        Let eps be this character (not necessarily primitive), and let
        `k \geq 0` be an integer weight. This function computes the
        (generalized) Bernoulli number `B_{k,eps}`, e.g., as
        defined on page 44 of Diamond-Im:

        .. math::

                       \sum_{a=1}^{N} \varepsilon(a) t*e^{at} / (e^{Nt}-1) = sum_{k=0}^{\infty} B_{k,eps}/{k!} t^k.


        where `N` is the modulus of `\varepsilon`.

        The default algorithm is the recurrence on page 656 of Cohen's GTM
        'Number Theory and Diophantine Equations', section 9.

        EXAMPLES::

            sage: G = DirichletGroup(13)
            sage: e = G.0
            sage: e.bernoulli(5)
            7430/13*zeta12^3 - 34750/13*zeta12^2 - 11380/13*zeta12 + 9110/13
            sage: eps = DirichletGroup(9).0
            sage: eps.bernoulli(3)
            10*zeta6 + 4
            sage: eps.bernoulli(3, algorithm="definition")
            10*zeta6 + 4
        """
        if cache:
            try:
                self.__bernoulli
            except AttributeError:
                self.__bernoulli = {}
            if k in self.__bernoulli:
                return self.__bernoulli[k]
        N = self.modulus()
        K = self.base_ring()

        if N != 1 and self(-1) != K((-1)**k):
            ans = K(0)
            if cache:
                self.__bernoulli[k] = ans
            return ans

        if algorithm == "recurrence":
            # The following code is pretty fast, at least compared to
            # the other algorithm below.  That said, I'm sure it could
            # be sped up by a factor of 10 or more in many cases,
            # especially since we end up computing all the bernoulli
            # numbers up to k, which should be done with power series
            # instead of calls to the bernoulli function.  Likewise
            # computing all binomial coefficients can be done much
            # more efficiently.
            if self.modulus() == 1:
                ber = K(bernoulli(k))
            else:
                v = self.values()
                S = lambda n: sum(v[r] * r**n for r in range(1, N))
                ber = K(sum(binomial(k,j) * bernoulli(j, **opts) *
                                    N**(j-1) * S(k-j) for j in range(k+1)))

        elif algorithm == "definition":
            # This is better since it computes the same thing, but requires
            # no arith in a poly ring over a number field.
            prec = k+2
            R = rings.PowerSeriesRing(rings.QQ, 't')
            t = R.gen()
            # g(t) = t/(e^{Nt}-1)
            g = t/((N*t).exp(prec) - 1)

            # h(n) = g(t)*e^{nt}
            h = [0] + [g * ((n*t).exp(prec)) for n in range(1,N+1)]
            ber = sum([self(a)*h[a][k] for a in range(1,N+1)]) * arith.factorial(k)

        else:
            raise ValueError("algorithm = '%s' unknown"%algorithm)

        if cache:
            self.__bernoulli[k] = ber
        return ber

    @cached_method
    def conductor(self):
        """
        Computes and returns the conductor of this character.

        EXAMPLES::

            sage: G.<a,b> = DirichletGroup(20)
            sage: a.conductor()
            4
            sage: b.conductor()
            5
            sage: (a*b).conductor()
            20

        TESTS::

            sage: G.<a, b> = DirichletGroup(20)
            sage: type(G(1).conductor())
            <type 'sage.rings.integer.Integer'>
        """
        if self.modulus() == 1 or self.is_trivial():
            return rings.Integer(1)
        F = arith.factor(self.modulus())
        if len(F) > 1:
            return prod([d.conductor() for d in self.decomposition()])
        p = F[0][0]
        # When p is odd, and x =/= 1, the conductor is the smallest p**r such that
        #   Order(x) divides EulerPhi(p**r) = p**(r-1)*(p-1).
        # For a given r, whether or not the above divisibility holds
        # depends only on the factor of p**(r-1) on the right hand side.
        # Since p-1 is coprime to p, this smallest r such that the
        # divisibility holds equals Valuation(Order(x),p)+1.
        cond = p**(arith.valuation(self.order(),p) + 1)
        if p == 2 and F[0][1] > 2 and self.values_on_gens()[1].multiplicative_order() != 1:
            cond *= 2;
        return rings.Integer(cond)

    @cached_method
    def decomposition(self):
        """
        Return the decomposition of self as a product of Dirichlet
        characters of prime power modulus, where the prime powers exactly
        divide the modulus of this character.

        EXAMPLES::

            sage: G.<a,b> = DirichletGroup(20)
            sage: c = a*b
            sage: d = c.decomposition(); d
            [Dirichlet character modulo 4 of conductor 4 mapping 3 |--> -1, Dirichlet character modulo 5 of conductor 5 mapping 2 |--> zeta4]
            sage: d[0].parent()
            Group of Dirichlet characters of modulus 4 over Cyclotomic Field of order 4 and degree 2
            sage: d[1].parent()
            Group of Dirichlet characters of modulus 5 over Cyclotomic Field of order 4 and degree 2

        We can't multiply directly, since coercion of one element into the
        other parent fails in both cases::

            sage: d[0]*d[1] == c
            Traceback (most recent call last):
            ...
            TypeError: unsupported operand parent(s) for '*': 'Group of Dirichlet characters of modulus 4 over Cyclotomic Field of order 4 and degree 2' and 'Group of Dirichlet characters of modulus 5 over Cyclotomic Field of order 4 and degree 2'

        We can multiply if we're explicit about where we want the
        multiplication to take place.

        ::

            sage: G(d[0])*G(d[1]) == c
            True

        Conductors that are divisible by various powers of 2 present
        some problems as the multiplicative group modulo `2^k` is
        trivial for `k = 1` and non-cyclic for `k \ge 3`::

            sage: (DirichletGroup(18).0).decomposition()
            [Dirichlet character modulo 2 of conductor 1, Dirichlet character modulo 9 of conductor 9 mapping 2 |--> zeta6]
            sage: (DirichletGroup(36).0).decomposition()
            [Dirichlet character modulo 4 of conductor 4 mapping 3 |--> -1, Dirichlet character modulo 9 of conductor 1 mapping 2 |--> 1]
            sage: (DirichletGroup(72).0).decomposition()
            [Dirichlet character modulo 8 of conductor 4 mapping 7 |--> -1, 5 |--> 1, Dirichlet character modulo 9 of conductor 1 mapping 2 |--> 1]
        """
        D = self.parent().decomposition()
        vals = [[z] for z in self.values_on_gens()]
        R = self.base_ring()
        if self.modulus() % 8 == 0:   # 2 factors at 2.
            vals[0].append(vals[1][0])
            del vals[1]
        elif self.modulus() % 4 == 2: # 0 factors at 2.
            vals = [1] + vals
        return [D[i](vals[i]) for i in range(len(D))]

    def extend(self, M):
        """
        Returns the extension of this character to a Dirichlet character
        modulo the multiple M of the modulus.

        EXAMPLES::

            sage: G.<a,b> = DirichletGroup(20)
            sage: H.<c> = DirichletGroup(4)
            sage: c.extend(20)
            Dirichlet character modulo 20 of conductor 4 mapping 11 |--> -1, 17 |--> 1
            sage: a
            Dirichlet character modulo 20 of conductor 4 mapping 11 |--> -1, 17 |--> 1
            sage: c.extend(20) == a
            True
        """
        if M % self.modulus() != 0:
            raise ArithmeticError("M(=%s) must be a multiple of the modulus(=%s)"%(M,self.modulus()))
        H = DirichletGroup(M, self.base_ring())
        return H(self)

    def galois_orbit(self, sort=True):
        r"""
        Return the orbit of this character under the action of the absolute
        Galois group of the prime subfield of the base ring.

        EXAMPLES::

            sage: G = DirichletGroup(30); e = G.1
            sage: e.galois_orbit()
            [Dirichlet character modulo 30 of conductor 5 mapping 11 |--> 1, 7 |--> zeta4, Dirichlet character modulo 30 of conductor 5 mapping 11 |--> 1, 7 |--> -zeta4]

        Another example::

            sage: G = DirichletGroup(13)
            sage: G.galois_orbits()
            [
            [Dirichlet character modulo 13 of conductor 1 mapping 2 |--> 1], ... [Dirichlet character modulo 13 of conductor 13 mapping 2 |--> -1]
            ]
            sage: e = G.0
            sage: e
            Dirichlet character modulo 13 of conductor 13 mapping 2 |--> zeta12
            sage: e.galois_orbit()
            [Dirichlet character modulo 13 of conductor 13 mapping 2 |--> zeta12, Dirichlet character modulo 13 of conductor 13 mapping 2 |--> zeta12^3 - zeta12, Dirichlet character modulo 13 of conductor 13 mapping 2 |--> -zeta12, Dirichlet character modulo 13 of conductor 13 mapping 2 |--> -zeta12^3 + zeta12]
            sage: e = G.0^2; e
            Dirichlet character modulo 13 of conductor 13 mapping 2 |--> zeta12^2
            sage: e.galois_orbit()
            [Dirichlet character modulo 13 of conductor 13 mapping 2 |--> zeta12^2, Dirichlet character modulo 13 of conductor 13 mapping 2 |--> -zeta12^2 + 1]

        A non-example::

            sage: chi = DirichletGroup(7, Integers(9), zeta = Integers(9)(2)).0
            sage: chi.galois_orbit()
            Traceback (most recent call last):
            ...
            TypeError: Galois orbits only defined if base ring is an integral domain
        """
        if not self.base_ring().is_integral_domain():
            raise TypeError("Galois orbits only defined if base ring is an integral domain")
        k = self.order()
        if k <= 2:
            return [self]
        P = self.parent()
        z = self.element()
        o = int(z.additive_order())
        Auts = set([m % o for m in P._automorphisms()])
        v = [DirichletCharacter(P, m * z, check=False) for m in Auts]
        if sort:
            v.sort()
        return v


    def gauss_sum(self, a=1):
        r"""
        Return a Gauss sum associated to this Dirichlet character.

        The Gauss sum associated to `\chi` is

        .. math::

                           g_a(\chi) = \sum_{r \in \ZZ/m\ZZ} \chi(r)\,\zeta^{ar},


        where `m` is the modulus of `\chi` and
        `\zeta` is a primitive `m^{th}` root of unity, i.e.,
        `\zeta` is ``self.parent().zeta()``.

        FACTS: If the modulus is a prime `p` and the character is
        nontrivial, then the Gauss sum has absolute value
        `\sqrt{p}`.

        CACHING: Computed Gauss sums are *not* cached with this character.

        EXAMPLES::

            sage: G = DirichletGroup(3)
            sage: e = G([-1])
            sage: e.gauss_sum(1)
            2*zeta6 - 1
            sage: e.gauss_sum(2)
            -2*zeta6 + 1
            sage: norm(e.gauss_sum())
            3

        ::

            sage: G = DirichletGroup(13)
            sage: e = G.0
            sage: e.gauss_sum()
            -zeta156^46 + zeta156^45 + zeta156^42 + zeta156^41 + 2*zeta156^40 + zeta156^37 - zeta156^36 - zeta156^34 - zeta156^33 - zeta156^31 + 2*zeta156^30 + zeta156^28 - zeta156^24 - zeta156^22 + zeta156^21 + zeta156^20 - zeta156^19 + zeta156^18 - zeta156^16 - zeta156^15 - 2*zeta156^14 - zeta156^10 + zeta156^8 + zeta156^7 + zeta156^6 + zeta156^5 - zeta156^4 - zeta156^2 - 1
            sage: factor(norm(e.gauss_sum()))
            13^24
        """
        G = self.parent()
        K = G.base_ring()
        if is_ComplexField(K):
            return self.gauss_sum_numerical()
        if not (number_field.is_CyclotomicField(K) or is_RationalField(K)):
            raise NotImplementedError("Gauss sums only currently implemented when the base ring is a cyclotomic field, QQ, or a complex field.")
        g = 0
        m = G.modulus()
        L = rings.CyclotomicField(arith.lcm(m,G.zeta_order()))
        zeta = L.gen(0)
        n = zeta.multiplicative_order()
        zeta = zeta ** (n // m)
        if a != 1:
            zeta = zeta**a
        z = 1
        for c in self.values()[1:]:
            z *= zeta
            g += L(c)*z
        return g

    def gauss_sum_numerical(self, prec=53, a=1):
        r"""
        Return a Gauss sum associated to this Dirichlet character as an
        approximate complex number with prec bits of precision.

        INPUT:


        - ``prec`` - integer (default: 53), *bits* of precision

        - ``a`` - integer, as for gauss_sum.


        The Gauss sum associated to `\chi` is

        .. math::

           g_a(\chi) = \sum_{r \in \ZZ/m\ZZ} \chi(r)\,\zeta^{ar},


        where `m` is the modulus of `\chi` and
        `\zeta` is a primitive `m^{th}` root of unity, i.e.,
        `\zeta` is ``self.parent().zeta()``.

        EXAMPLES::

            sage: G = DirichletGroup(3)
            sage: e = G.0
            sage: abs(e.gauss_sum_numerical())
            1.7320508075...
            sage: sqrt(3.0)
            1.73205080756888
            sage: e.gauss_sum_numerical(a=2)
            -...e-15 - 1.7320508075...*I
            sage: e.gauss_sum_numerical(a=2, prec=100)
            4.7331654313260708324703713917e-30 - 1.7320508075688772935274463415*I
            sage: G = DirichletGroup(13)
            sage: H = DirichletGroup(13, CC)
            sage: e = G.0
            sage: f = H.0
            sage: e.gauss_sum_numerical()
            -3.07497205... + 1.8826966926...*I
            sage: f.gauss_sum_numerical()
            -3.07497205... + 1.8826966926...*I
            sage: abs(e.gauss_sum_numerical())
            3.60555127546...
            sage: abs(f.gauss_sum_numerical())
            3.60555127546...
            sage: sqrt(13.0)
            3.60555127546399
        """
        G = self.parent()
        K = G.base_ring()
        if not (number_field.is_CyclotomicField(K) or is_RationalField(K)
                or is_ComplexField(K)):
            raise NotImplementedError("Gauss sums only currently implemented when the base ring is a cyclotomic field, QQ, or a complex field.")

        if is_ComplexField(K):
            phi = lambda t : t
            CC = K
        else:
            phi = K.complex_embedding(prec)
            CC = phi.codomain()

        g = 0
        m = G.modulus()
        zeta = CC.zeta(m)
        if a != 1:
            zeta = zeta**a
        z = 1
        for c in self.values()[1:]:
            z *= zeta
            g += phi(c)*z
        return g

    def jacobi_sum(self, char, check=True):
        """
        Return the Jacobi sum associated to these Dirichlet characters
        (i.e., J(self,char)). This is defined as

        .. math::

            J(\chi, \psi) = \sum_{a \in \ZZ / N\ZZ} \chi(a) \psi(1-a)

        where `\chi` and `\psi` are both characters modulo `N`.

        EXAMPLES::

            sage: D = DirichletGroup(13)
            sage: e = D.0
            sage: f = D[-2]
            sage: e.jacobi_sum(f)
            3*zeta12^2 + 2*zeta12 - 3
            sage: f.jacobi_sum(e)
            3*zeta12^2 + 2*zeta12 - 3
            sage: p = 7
            sage: DP = DirichletGroup(p)
            sage: f = DP.0
            sage: e.jacobi_sum(f)
            Traceback (most recent call last):
            ...
            NotImplementedError: Characters must be from the same Dirichlet Group.

            sage: all_jacobi_sums = [(DP[i].values_on_gens(),DP[j].values_on_gens(),DP[i].jacobi_sum(DP[j])) \
            ...                       for i in range(p-1) for j in range(p-1)[i:]]
            ...
            sage: for s in all_jacobi_sums:
            ...       print s
            ((1,), (1,), 5)
            ((1,), (zeta6,), -1)
            ((1,), (zeta6 - 1,), -1)
            ((1,), (-1,), -1)
            ((1,), (-zeta6,), -1)
            ((1,), (-zeta6 + 1,), -1)
            ((zeta6,), (zeta6,), -zeta6 + 3)
            ((zeta6,), (zeta6 - 1,), 2*zeta6 + 1)
            ((zeta6,), (-1,), -2*zeta6 - 1)
            ((zeta6,), (-zeta6,), zeta6 - 3)
            ((zeta6,), (-zeta6 + 1,), 1)
            ((zeta6 - 1,), (zeta6 - 1,), -3*zeta6 + 2)
            ((zeta6 - 1,), (-1,), 2*zeta6 + 1)
            ((zeta6 - 1,), (-zeta6,), -1)
            ((zeta6 - 1,), (-zeta6 + 1,), -zeta6 - 2)
            ((-1,), (-1,), 1)
            ((-1,), (-zeta6,), -2*zeta6 + 3)
            ((-1,), (-zeta6 + 1,), 2*zeta6 - 3)
            ((-zeta6,), (-zeta6,), 3*zeta6 - 1)
            ((-zeta6,), (-zeta6 + 1,), -2*zeta6 + 3)
            ((-zeta6 + 1,), (-zeta6 + 1,), zeta6 + 2)

        Let's check that trivial sums are being calculated correctly::

            sage: N = 13
            sage: D = DirichletGroup(N)
            sage: g = D(1)
            sage: g.jacobi_sum(g)
            11
            sage: sum([g(x)*g(1-x) for x in IntegerModRing(N)])
            11

        And sums where exactly one character is nontrivial (see trac #6393)::

            sage: G=DirichletGroup(5); X=G.list(); Y=X[0]; Z=X[1]
            sage: Y.jacobi_sum(Z)
            -1
            sage: Z.jacobi_sum(Y)
            -1

        Now let's take a look at a non-prime modulus::

            sage: N = 9
            sage: D = DirichletGroup(N)
            sage: g = D(1)
            sage: g.jacobi_sum(g)
            3

        We consider a sum with values in a finite field::

            sage: g = DirichletGroup(17, GF(9,'a')).0
            sage: g.jacobi_sum(g**2)
            2*a

        TESTS:

        This shows that ticket #6393 has been fixed::

            sage: G = DirichletGroup(5); X = G.list(); Y = X[0]; Z = X[1]
            sage: # Y is trivial and Z is quartic
            sage: sum([Y(x)*Z(1-x) for x in IntegerModRing(5)])
            -1
            sage: # The value -1 above is the correct value of the Jacobi sum J(Y, Z).
            sage: Y.jacobi_sum(Z); Z.jacobi_sum(Y)
            -1
            -1
        """
        if check:
            if self.parent() != char.parent():
                raise NotImplementedError("Characters must be from the same Dirichlet Group.")

        return sum([self(x) * char(1-x) for x in rings.IntegerModRing(self.modulus())])

    def kloosterman_sum(self, a=1,b=0):
        r"""
        Return the "twisted" Kloosterman sum associated to this Dirichlet character.
        This includes Gauss sums, classical Kloosterman sums, Salie sums, etc.

        The Kloosterman sum associated to `\chi` and the integers a,b is

        .. math::

            K(a,b,\chi) = \sum_{r \in (\ZZ/m\ZZ)^\times} \chi(r)\,\zeta^{ar+br^{-1}},

        where `m` is the modulus of `\chi` and `\zeta` is a primitive
        `m` th root of unity. This reduces to to the Gauss sum if `b=0`.

        This method performs an exact calculation and returns an element of a
        suitable cyclotomic field; see also :meth:`.kloosterman_sum_numerical`,
        which gives an inexact answer (but is generally much quicker).

        CACHING: Computed Kloosterman sums are *not* cached with this
        character.

        EXAMPLES::

            sage: G = DirichletGroup(3)
            sage: e = G([-1])
            sage: e.kloosterman_sum(3,5)
            -2*zeta6 + 1
            sage: G = DirichletGroup(20)
            sage: e = G([1 for  u in G.unit_gens()])
            sage: e.kloosterman_sum(7,17)
            -2*zeta20^6 + 2*zeta20^4 + 4

        """
        G = self.parent()
        K = G.base_ring()
        if not (number_field.is_CyclotomicField(K) or is_RationalField(K)):
            raise NotImplementedError("Kloosterman sums only currently implemented when the base ring is a cyclotomic field or QQ.")
        g = 0
        m = G.modulus()
        L = rings.CyclotomicField(arith.lcm(m,G.zeta_order()))
        zeta = L.gen(0)
        n = zeta.multiplicative_order()
        zeta = zeta ** (n // m)
        for c in range(1,m):
            if arith.gcd(c,m)==1:
                e = rings.Mod(c,m)
                z = zeta ** int(a*e + b*(e**(-1)))
                g += self.__call__(c)*z
        return g

    def kloosterman_sum_numerical(self, prec=53, a=1,b=0):
        r"""
        Return the Kloosterman sum associated to this Dirichlet character as
        an approximate complex number with prec bits of precision. See also
        :meth:`.kloosterman_sum`, which calculates the sum exactly (which is
        generally slower).

        INPUT:

        - ``prec`` -- integer (default: 53), *bits* of precision
        - ``a`` -- integer, as for :meth:`.kloosterman_sum`
        - ``b`` -- integer, as for :meth:`.kloosterman_sum`.

        EXAMPLES::

            sage: G = DirichletGroup(3)
            sage: e = G.0

        The real component of the numerical value of e is near zero::

            sage: v=e.kloosterman_sum_numerical()
            sage: v.real() < 1.0e15
            True
            sage: v.imag()
            1.73205080756888
            sage: G = DirichletGroup(20)
            sage: e = G.1
            sage: e.kloosterman_sum_numerical(53,3,11)
            3.80422606518061 - 3.80422606518061*I
        """
        G = self.parent()
        K = G.base_ring()
        if not (number_field.is_CyclotomicField(K) or is_RationalField(K)):
            raise NotImplementedError("Kloosterman sums only currently implemented when the base ring is a cyclotomic field or QQ.")
        phi = K.complex_embedding(prec)
        CC = phi.codomain()
        g = 0
        m = G.modulus()
        zeta = CC.zeta(m)

        for c in range(1,m):
            if arith.gcd(c,m)==1:
                e = rings.Mod(c,m)
                z = zeta ** int(a*e + b*(e**(-1)))
                g += phi(self.__call__(c))*z
        return g

    @cached_method
    def is_even(self):
        r"""
        Return ``True`` if and only if `\varepsilon(-1) = 1`.

        EXAMPLES::

            sage: G = DirichletGroup(13)
            sage: e = G.0
            sage: e.is_even()
            False
            sage: e(-1)
            -1
            sage: [e.is_even() for e in G]
            [True, False, True, False, True, False, True, False, True, False, True, False]

            sage: G = DirichletGroup(13, CC)
            sage: e = G.0
            sage: e.is_even()
            False
            sage: e(-1)
            -1.000000...
            sage: [e.is_even() for e in G]
            [True, False, True, False, True, False, True, False, True, False, True, False]

            sage: G = DirichletGroup(100000, CC)
            sage: G.1.is_even()
            True

        Note that ``is_even`` need not be the negation of
        is_odd, e.g., in characteristic 2::

            sage: G.<e> = DirichletGroup(13, GF(4,'a'))
            sage: e.is_even()
            True
            sage: e.is_odd()
            True
        """
        R = self.base_ring()
        # self(-1) is either +1 or -1
        if not R.is_exact():
            return abs(self(-1) - R(1)) < 0.5
        return self(-1) == R(1)

    @cached_method
    def is_odd(self):
        r"""
        Return ``True`` if and only if
        `\varepsilon(-1) = -1`.

        EXAMPLES::

            sage: G = DirichletGroup(13)
            sage: e = G.0
            sage: e.is_odd()
            True
            sage: [e.is_odd() for e in G]
            [False, True, False, True, False, True, False, True, False, True, False, True]

            sage: G = DirichletGroup(13)
            sage: e = G.0
            sage: e.is_odd()
            True
            sage: [e.is_odd() for e in G]
            [False, True, False, True, False, True, False, True, False, True, False, True]

            sage: G = DirichletGroup(100000, CC)
            sage: G.0.is_odd()
            True

        Note that ``is_even`` need not be the negation of
        is_odd, e.g., in characteristic 2::

            sage: G.<e> = DirichletGroup(13, GF(4,'a'))
            sage: e.is_even()
            True
            sage: e.is_odd()
            True
        """
        R = self.base_ring()
        # self(-1) is either +1 or -1
        if not R.is_exact():
            return abs(self(-1) - R(-1)) < 0.5
        return self(-1) == R(-1)

    @cached_method
    def is_primitive(self):
        """
        Return ``True`` if and only if this character is
        primitive, i.e., its conductor equals its modulus.

        EXAMPLES::

            sage: G.<a,b> = DirichletGroup(20)
            sage: a.is_primitive()
            False
            sage: b.is_primitive()
            False
            sage: (a*b).is_primitive()
            True
            sage: G.<a,b> = DirichletGroup(20, CC)
            sage: a.is_primitive()
            False
            sage: b.is_primitive()
            False
            sage: (a*b).is_primitive()
            True
        """
        return (self.conductor() == self.modulus())

    @cached_method
    def is_trivial(self):
        r"""
        Returns ``True`` if this is the trivial character,
        i.e., has order 1.

        EXAMPLES::

            sage: G.<a,b> = DirichletGroup(20)
            sage: a.is_trivial()
            False
            sage: (a^2).is_trivial()
            True
        """
        return (self.element() == 0)

    def kernel(self):
        r"""
        Return the kernel of this character.

        OUTPUT: Currently the kernel is returned as a list. This may
        change.

        EXAMPLES::

            sage: G.<a,b> = DirichletGroup(20)
            sage: a.kernel()
            [1, 9, 13, 17]
            sage: b.kernel()
            [1, 11]
        """
        one = self.base_ring()(1)
        return [x for x in range(self.modulus()) if self(x) == one]

    def maximize_base_ring(self):
        r"""
        Let

        .. math::

           \varepsilon : (\ZZ/N\ZZ)^* \to \QQ(\zeta_n)


        be a Dirichlet character. This function returns an equal Dirichlet
        character

        .. math::

           \chi : (\ZZ/N\ZZ)^* \to \QQ(\zeta_m)


        where `m` is the least common multiple of `n` and
        the exponent of `(\ZZ/N\ZZ)^*`.

        EXAMPLES::

            sage: G.<a,b> = DirichletGroup(20,QQ)
            sage: b.maximize_base_ring()
            Dirichlet character modulo 20 of conductor 5 mapping 11 |--> 1, 17 |--> -1
            sage: b.maximize_base_ring().base_ring()
            Cyclotomic Field of order 4 and degree 2
            sage: DirichletGroup(20).base_ring()
            Cyclotomic Field of order 4 and degree 2
        """
        g = rings.IntegerModRing(self.modulus()).unit_group_exponent()
        if g == 1:
            g = 2
        z = self.base_ring().zeta()
        n = z.multiplicative_order()
        m = arith.LCM(g,n)
        if n == m:
            return self
        K = rings.CyclotomicField(m)
        return self.change_ring(K)

    def minimize_base_ring(self):
        r"""
        Return a Dirichlet character that equals this one, but over as
        small a subfield (or subring) of the base ring as possible.

        .. note::

           This function is currently only implemented when the base
           ring is a number field. It's the identity function in
           characteristic p.

        EXAMPLES::

            sage: G = DirichletGroup(13)
            sage: e = DirichletGroup(13).0
            sage: e.base_ring()
            Cyclotomic Field of order 12 and degree 4
            sage: e.minimize_base_ring().base_ring()
            Cyclotomic Field of order 12 and degree 4
            sage: (e^2).minimize_base_ring().base_ring()
            Cyclotomic Field of order 6 and degree 2
            sage: (e^3).minimize_base_ring().base_ring()
            Cyclotomic Field of order 4 and degree 2
            sage: (e^12).minimize_base_ring().base_ring()
            Rational Field
        """
        if isinstance(self.base_ring(),rings.RationalField):
            return self

        if self.is_trivial() and self.base_ring().characteristic() == 0:
            return self.change_ring(rings.QQ)

        if isinstance(self.base_ring(),number_field.NumberField_generic):
            if self.order() <= 2:
                return self.change_ring(rings.RationalField())
            if arith.euler_phi(self.order()) == self.base_ring().degree():
                return self
            K = rings.CyclotomicField(self.order())
            return self.change_ring(K)

        #raise NotImplementedError, "minimize_base_ring is currently " + \
        #      "only implemented when the base ring is a number field."
        return self

    def modulus(self):
        """
        The modulus of this character.

        EXAMPLES::

            sage: e = DirichletGroup(100, QQ).0
            sage: e.modulus()
            100
            sage: e.conductor()
            4
        """
        return self.__modulus

    def level(self):
        """
        Synonym for modulus.

        EXAMPLE::

            sage: e = DirichletGroup(100, QQ).0
            sage: e.level()
            100
        """
        return self.modulus()

    @cached_method
    def multiplicative_order(self):
        """
        The order of this character.

        EXAMPLES::

            sage: e = DirichletGroup(100).1
            sage: e.order()    # same as multiplicative_order, since group is multiplicative
            20
            sage: e.multiplicative_order()
            20
            sage: e = DirichletGroup(100).0
            sage: e.multiplicative_order()
            2
        """
        return self.element().additive_order()

    def primitive_character(self):
        """
        Returns the primitive character associated to self.

        EXAMPLES::

            sage: e = DirichletGroup(100).0; e
            Dirichlet character modulo 100 of conductor 4 mapping 51 |--> -1, 77 |--> 1
            sage: e.conductor()
            4
            sage: f = e.primitive_character(); f
            Dirichlet character modulo 4 of conductor 4 mapping 3 |--> -1
            sage: f.modulus()
            4
        """
        return self.restrict(self.conductor())

    def restrict(self, M):
        """
        Returns the restriction of this character to a Dirichlet character
        modulo the divisor M of the modulus, which must also be a multiple
        of the conductor of this character.

        EXAMPLES::

            sage: e = DirichletGroup(100).0
            sage: e.modulus()
            100
            sage: e.conductor()
            4
            sage: e.restrict(20)
            Dirichlet character modulo 20 of conductor 4 mapping 11 |--> -1, 17 |--> 1
            sage: e.restrict(4)
            Dirichlet character modulo 4 of conductor 4 mapping 3 |--> -1
            sage: e.restrict(50)
            Traceback (most recent call last):
            ...
            ValueError: conductor(=4) must divide M(=50)
        """
        M = int(M)
        if self.modulus()%M != 0:
            raise ValueError("M(=%s) must divide the modulus(=%s)"%(M,self.modulus()))
        if M%self.conductor() != 0:
            raise ValueError("conductor(=%s) must divide M(=%s)"%(self.conductor(),M))
        H = DirichletGroup(M, self.base_ring())
        return H(self)

    def values(self):
        """
        Return a list of the values of this character on each integer
        between 0 and the modulus.

        EXAMPLES::

            sage: e = DirichletGroup(20)(1)
            sage: e.values()
            [0, 1, 0, 1, 0, 0, 0, 1, 0, 1, 0, 1, 0, 1, 0, 0, 0, 1, 0, 1]
            sage: e = DirichletGroup(20).gen(0)
            sage: print e.values()
            [0, 1, 0, -1, 0, 0, 0, -1, 0, 1, 0, -1, 0, 1, 0, 0, 0, 1, 0, -1]
            sage: e = DirichletGroup(20).gen(1)
            sage: e.values()
            [0, 1, 0, -zeta4, 0, 0, 0, zeta4, 0, -1, 0, 1, 0, -zeta4, 0, 0, 0, zeta4, 0, -1]
            sage: e = DirichletGroup(21).gen(0) ; e.values()
            [0, 1, -1, 0, 1, -1, 0, 0, -1, 0, 1, -1, 0, 1, 0, 0, 1, -1, 0, 1, -1]
            sage: e = DirichletGroup(21, base_ring=GF(37)).gen(0) ; e.values()
            [0, 1, 36, 0, 1, 36, 0, 0, 36, 0, 1, 36, 0, 1, 0, 0, 1, 36, 0, 1, 36]
            sage: e = DirichletGroup(21, base_ring=GF(3)).gen(0) ; e.values()
            [0, 1, 2, 0, 1, 2, 0, 0, 2, 0, 1, 2, 0, 1, 0, 0, 1, 2, 0, 1, 2]

        ::

            sage: chi = DirichletGroup(100151, CyclotomicField(10)).0
            sage: ls = chi.values() ; ls[0:10]
            [0,
            1,
            -zeta10^3,
            -zeta10,
            -zeta10,
            1,
            zeta10^3 - zeta10^2 + zeta10 - 1,
            zeta10,
            zeta10^3 - zeta10^2 + zeta10 - 1,
            zeta10^2]

        TESTS:

        Test that :trac:`11783` and :trac:`14368` are fixed::

            sage: chi = DirichletGroup(1).list()[0]
            sage: chi.values()
            [1]
            sage: chi(1)
            1
        """
        try:
            return self.__values
        except AttributeError:
            pass

        # Build cache of all values of the Dirichlet character.
        # I'm going to do it this way, since in my app the modulus
        # is *always* small and we want to evaluate the character
        # a *lot*.
        G = self.parent()
        R = G.base_ring()

<<<<<<< HEAD
        mod = self.__modulus
        if mod == 1:
            self.__values = [R.one_element()]
            return self.__values
        elif mod == 2:
            self.__values = [R.zero_element(), R.one_element()]
            return self.__values
=======
        zeta_order = G.zeta_order()
        zeta = R.zeta(zeta_order)
        A = rings.Integers(zeta_order)
        A_zero = A.zero()
        A_one = A.one()
        ZZ = rings.ZZ

        S = G._integers

        R_values = G._zeta_powers
>>>>>>> a4ea5887

        result_list = [R.zero_element()] * mod
        gens = G.unit_gens()
        ngens = len(gens)
        orders = G.integers_mod().unit_group().gens_orders()

        A = rings.IntegerModRing(G.zeta_order())
        R_values = G._zeta_powers
        val_on_gen = [A(R_values.index(x)) for x in self.values_on_gens()]

        exponents = [0] * ngens
        n = G.integers_mod().one_element()
        value = A.zero_element()

        final_index = ngens - 1
        stop = orders[-1]
        while exponents[-1] < stop:
            # record character value on n
            result_list[n] = R_values[value]
            # iterate:
            #   increase the exponent vector by 1,
            #   increase n accordingly, and increase value
            i = 0
            exponents[0] += 1
            value += val_on_gen[0]
            n *= gens[0]
            while i < final_index and exponents[i] >= orders[i]:
                exponents[i] = 0
                i += 1
                exponents[i] += 1
                value += val_on_gen[i]
                n *= gens[i]

        self.__values = result_list
        return self.__values

    def values_on_gens(self):
        r"""
        Return a tuple of the values of ``self`` on the standard
        generators of `(\ZZ/N\ZZ)^*`, where `N` is the modulus.

        EXAMPLES::

            sage: e = DirichletGroup(16)([-1, 1])
            sage: e.values_on_gens ()
            (-1, 1)
        """
        try:
            return self.__values_on_gens
        except AttributeError:
            pows = self.parent()._zeta_powers
            v = tuple([pows[i] for i in self.element()])
            self.__values_on_gens = v
            return v

    def element(self):
        r"""
        Return the underlying `\ZZ/n\ZZ`-module
        vector of exponents.

        .. warning::

           Please do not change the entries of the returned vector;
           this vector is mutable *only* because immutable vectors are
           implemented yet.

        EXAMPLES::

            sage: G.<a,b> = DirichletGroup(20)
            sage: a.element()
            (2, 0)
            sage: b.element()
            (0, 1)
        """
        try:
            return self.__element
        except AttributeError:
            P = self.parent()
            M = P._module
            C = P.base_ring()
            if is_ComplexField(C):
                R = C._real_field()
                zeta = P._zeta
                zeta_argument = zeta.argument()
                v = M([int(round(x.argument()/zeta_argument))
                       for x in self.values_on_gens()])
            else:
                dlog = P._zeta_dlog
                v = M([dlog[x] for x in self.values_on_gens()])
            self.__element = v
            return v


class DirichletGroupFactory(UniqueFactory):
    r"""
    The group of Dirichlet characters modulo `N` with values in the subgroup
    `\langle \zeta_n\rangle` of the multiplicative group of the ``base_ring``.
    If ``base_ring`` is omitted then we use `\QQ(\zeta_n)`, where `n` is the
    exponent of `(\ZZ/N\ZZ)^*`. If `\zeta` is omitted then we compute and use a
    maximal-order zeta in ``base_ring``, if possible.

    INPUT:

    - ``N`` - an integer

    - ``base_ring`` - a ring (optional), where characters take their values
      (should be an integral domain)

    - ``zeta`` - an element (optional), a root of unity in ``base_ring``

    - ``zeta_order`` - an integer (optional), the order of zeta

    - ``names`` - ignored (needed so ``G.... = DirichletGroup(...)`` notation
      works)

    - ``integral`` - a boolean (default: ``False``). If ``True``, return the
      group with ``base_ring`` the ring of integers in the smallest choice of
      :meth:`sage.rings.number_field.number_field.CyclotomicField`. Ignored if
      ``base_ring`` is not ``None``.

    OUTPUT:

    a group of Dirichlet characters

    EXAMPLES:

    The default base ring is a cyclotomic field of order the exponent
    of `(\ZZ/N\ZZ)^*`::

        sage: DirichletGroup(20)
        Group of Dirichlet characters of modulus 20 over Cyclotomic Field of order 4 and degree 2

    We create the group of Dirichlet character mod 20 with values in
    the rational numbers::

        sage: G = DirichletGroup(20, QQ); G
        Group of Dirichlet characters of modulus 20 over Rational Field
        sage: G.order()
        4
        sage: G.base_ring()
        Rational Field

    The elements of G print as lists giving the values of the character
    on the generators of `(Z/NZ)^*`::

        sage: list(G)
        [Dirichlet character modulo 20 of conductor 1 mapping 11 |--> 1, 17 |--> 1, Dirichlet character modulo 20 of conductor 4 mapping 11 |--> -1, 17 |--> 1, Dirichlet character modulo 20 of conductor 5 mapping 11 |--> 1, 17 |--> -1, Dirichlet character modulo 20 of conductor 20 mapping 11 |--> -1, 17 |--> -1]

    Next we construct the group of Dirichlet character mod 20, but with
    values in `\QQ(\zeta_n)`::

        sage: G = DirichletGroup(20)
        sage: G.1
        Dirichlet character modulo 20 of conductor 5 mapping 11 |--> 1, 17 |--> zeta4

    We next compute several invariants of ``G``::

        sage: G.gens()
        (Dirichlet character modulo 20 of conductor 4 mapping 11 |--> -1, 17 |--> 1, Dirichlet character modulo 20 of conductor 5 mapping 11 |--> 1, 17 |--> zeta4)
        sage: G.unit_gens()
        (11, 17)
        sage: G.zeta()
        zeta4
        sage: G.zeta_order()
        4

    In this example we create a Dirichlet character with values in a
    number field. We have to give ``zeta``, but not its order::

        sage: R.<x> = PolynomialRing(QQ)
        sage: K.<a> = NumberField(x^4 + 1)
        sage: G = DirichletGroup(5, K, a); G
        Group of Dirichlet characters of modulus 5 over Number Field in a with defining polynomial x^4 + 1
        sage: G.list()
        [Dirichlet character modulo 5 of conductor 1 mapping 2 |--> 1, Dirichlet character modulo 5 of conductor 5 mapping 2 |--> a^2, Dirichlet character modulo 5 of conductor 5 mapping 2 |--> -1, Dirichlet character modulo 5 of conductor 5 mapping 2 |--> -a^2]

    ::

        sage: G.<e> = DirichletGroup(13)
        sage: loads(G.dumps()) == G
        True

    ::

        sage: G = DirichletGroup(19, GF(5))
        sage: loads(G.dumps()) == G
        True

    We compute a Dirichlet group over a large prime field::

        sage: p = next_prime(10^40)
        sage: g = DirichletGroup(19, GF(p)); g
        Group of Dirichlet characters of modulus 19 over Finite Field of size 10000000000000000000000000000000000000121

    Note that the root of unity has small order, i.e., it is not the
    largest order root of unity in the field::

        sage: g.zeta_order()
        2

    ::

        sage: r4 = CyclotomicField(4).ring_of_integers()
        sage: G = DirichletGroup(60, r4)
        sage: G.gens()
        (Dirichlet character modulo 60 of conductor 4 mapping 31 |--> -1, 41 |--> 1, 37 |--> 1, Dirichlet character modulo 60 of conductor 3 mapping 31 |--> 1, 41 |--> -1, 37 |--> 1, Dirichlet character modulo 60 of conductor 5 mapping 31 |--> 1, 41 |--> 1, 37 |--> zeta4)
        sage: val = G.gens()[2].values_on_gens()[2] ; val
        zeta4
        sage: parent(val)
        Maximal Order in Cyclotomic Field of order 4 and degree 2
        sage: r4.residue_field(r4.ideal(29).factor()[0][0])(val)
        17
        sage: r4.residue_field(r4.ideal(29).factor()[0][0])(val) * GF(29)(3)
        22
        sage: r4.residue_field(r4.ideal(29).factor()[0][0])(G.gens()[2].values_on_gens()[2]) * 3
        22
        sage: parent(r4.residue_field(r4.ideal(29).factor()[0][0])(G.gens()[2].values_on_gens()[2]) * 3)
        Residue field of Fractional ideal (-2*zeta4 + 5)

    ::

        sage: DirichletGroup(60, integral=True)
        Group of Dirichlet characters of modulus 60 over Maximal Order in Cyclotomic Field of order 4 and degree 2
        sage: parent(DirichletGroup(60, integral=True).gens()[2].values_on_gens()[2])
        Maximal Order in Cyclotomic Field of order 4 and degree 2

    TESTS:

    Dirichlet groups are cached, creating two groups with the same parameters
    yields the same object::

        sage: DirichletGroup(60) is DirichletGroup(60)
        True

    """
    def create_key(self, N, base_ring=None, zeta=None, zeta_order=None, names=None, integral=False):
        """
        Create a key that uniquely determines a Dirichlet group.

        TESTS::

            sage: DirichletGroup.create_key(60)
            (Cyclotomic Field of order 4 and degree 2, 60, zeta4, 4)

        An example to illustrate that ``base_ring`` is a part of the key::

            sage: k = DirichletGroup.create_key(2, base_ring=QQ); k
            (Rational Field, 2, 1, 1)
            sage: l = DirichletGroup.create_key(2, base_ring=CC); l
            (Complex Field with 53 bits of precision, 2, 1.00000000000000, 1)
            sage: k == l
            False
            sage: G = DirichletGroup.create_object(None, k); G
            Group of Dirichlet characters of modulus 2 over Rational Field
            sage: H = DirichletGroup.create_object(None, l); H
            Group of Dirichlet characters of modulus 2 over Complex Field with 53 bits of precision
            sage: G == H
            False

        If ``base_ring`` was not be a part of the key, the keys would compare
        equal and the caching would be broken::

            sage: k = k[1:]; k
            (2, 1, 1)
            sage: l = l[1:]; l
            (2, 1.00000000000000, 1)
            sage: k == l
            True
            sage: DirichletGroup(2, base_ring=QQ) is DirichletGroup(2, base_ring=CC)
            False

        """
        modulus = rings.Integer(N)

        if base_ring is None:
            if not (zeta is None and zeta_order is None):
                raise ValueError, "zeta and zeta_order must be None if base_ring not specified."
            e = rings.IntegerModRing(modulus).unit_group_exponent()
            base_ring = rings.CyclotomicField(e)
            if integral:
                base_ring = base_ring.ring_of_integers()

        if not is_Ring(base_ring):
            raise TypeError, "base_ring (=%s) must be a ring"%base_ring

        if zeta is None:
            e = rings.IntegerModRing(modulus).unit_group_exponent()
            try:
                zeta = base_ring.zeta(e)
                zeta_order = zeta.multiplicative_order()
            except (TypeError, ValueError, ArithmeticError):
                zeta = base_ring.zeta(base_ring.zeta_order())
                n = zeta.multiplicative_order()
                zeta_order = arith.GCD(e,n)
                zeta = zeta**(n//zeta_order)

        elif zeta_order is None:
            zeta_order = zeta.multiplicative_order()

        return (base_ring, modulus, zeta, zeta_order)

    def create_object(self, version, key, **extra_args):
        """
        Create the object from the key (extra arguments are ignored). This is
        only called if the object was not found in the cache.

        TESTS::

            sage: K = CyclotomicField(4)
            sage: DirichletGroup.create_object(None, (K, 60, K.gen(), 4))
            Group of Dirichlet characters of modulus 60 over Cyclotomic Field of order 4 and degree 2

        """
        base_ring, modulus, zeta, zeta_order = key
        return DirichletGroup_class(modulus, zeta, zeta_order)

DirichletGroup = DirichletGroupFactory("DirichletGroup")

def is_DirichletGroup(x):
    """
    Returns True if x is a Dirichlet group.

    EXAMPLES::

        sage: from sage.modular.dirichlet import is_DirichletGroup
        sage: is_DirichletGroup(DirichletGroup(11))
        True
        sage: is_DirichletGroup(11)
        False
        sage: is_DirichletGroup(DirichletGroup(11).0)
        False
    """
    return isinstance(x, DirichletGroup_class)

class DirichletGroup_class(parent_gens.ParentWithMultiplicativeAbelianGens):
    """
    Group of Dirichlet characters modulo `N` over a given base
    ring `R`.
    """
    def __init__(self, modulus, zeta, zeta_order):
        r"""
        Create a Dirichlet group. Not to be called directly (use the factory function ``DirichletGroup``.)

        EXAMPLES::

            sage: G = DirichletGroup(7, base_ring = Integers(9), zeta = Integers(9)(2)) # indirect doctest
            sage: G.base() # check that ParentWithBase.__init__ has been called
            Ring of integers modulo 9
        """
        parent_gens.ParentWithMultiplicativeAbelianGens.__init__(self, zeta.parent())
        self._zeta = zeta
        self._zeta_order = int(zeta_order)
        self._modulus = modulus
        self._integers = rings.IntegerModRing(modulus)
        a = zeta.parent()(1)
        v = {a:0}
        w = [a]
        if is_ComplexField(zeta.parent()):
            for i in range(1, self._zeta_order):
                a = a * zeta
                a._set_multiplicative_order(zeta_order/arith.GCD(zeta_order, i))
                v[a] = i
                w.append(a)
        else:
            for i in range(1, self._zeta_order):
                a = a * zeta
                v[a] = i
                w.append(a)
        self._zeta_powers = w  # gives quickly the ith power of zeta
        self._zeta_dlog = v    # dictionary that computes log_{zeta}(power of zeta).
        self._module = free_module.FreeModule(rings.IntegerModRing(zeta_order),
                                              len(self._integers.unit_gens()))

    def change_ring(self, R, zeta=None, zeta_order=None):
        """
        Returns the Dirichlet group over R with the same modulus as self.

        EXAMPLES::

            sage: G = DirichletGroup(7,QQ); G
            Group of Dirichlet characters of modulus 7 over Rational Field
            sage: G.change_ring(CyclotomicField(6))
            Group of Dirichlet characters of modulus 7 over Cyclotomic Field of order 6 and degree 2
        """
        return DirichletGroup(self.modulus(), R,
                              zeta=zeta,
                              zeta_order=zeta_order)

    def base_extend(self, R):
        """
        Returns the Dirichlet group over R obtained by extending scalars, with the same modulus and root of unity as self.

        EXAMPLES::

            sage: G = DirichletGroup(7,QQ); G
            Group of Dirichlet characters of modulus 7 over Rational Field
            sage: H = G.base_extend(CyclotomicField(6)); H
            Group of Dirichlet characters of modulus 7 over Cyclotomic Field of order 6 and degree 2
            sage: H.zeta()
            -1
            sage: G.base_extend(ZZ)
            Traceback (most recent call last):
            ...
            TypeError: No coercion map from 'Rational Field' to 'Integer Ring' is defined.

        """
        if not R.has_coerce_map_from(self.base_ring()):
            raise TypeError("No coercion map from '%s' to '%s' is defined." % (self.base_ring(), R))
        return DirichletGroup(self.modulus(), R, zeta=R(self.zeta()), zeta_order=self.zeta_order())

    def __call__(self, x):
        """
        Coerce x into this Dirichlet group.

        EXAMPLES::

            sage: G = DirichletGroup(13)
            sage: K = G.base_ring()
            sage: G(1)
            Dirichlet character modulo 13 of conductor 1 mapping 2 |--> 1
            sage: G([-1])
            Dirichlet character modulo 13 of conductor 13 mapping 2 |--> -1
            sage: G([K.0])
            Dirichlet character modulo 13 of conductor 13 mapping 2 |--> zeta12
            sage: G(0)
            Traceback (most recent call last):
            ...
            TypeError: No coercion of 0 into Group of Dirichlet characters of modulus 13 over Cyclotomic Field of order 12 and degree 4 defined.
        """
        if isinstance(x, (int,rings.Integer)) and x==1:
            R = self.base_ring()
            x = [R(1) for _ in self.unit_gens()]
        if isinstance(x, list):  # list of values on each unit generator
            return DirichletCharacter(self, x)
        elif isinstance(x, DirichletCharacter):  # coercion
            if x.parent() is self:
                return x
            elif x.parent() == self:
                return DirichletCharacter(self, x.values_on_gens())
            return self._coerce_in_dirichlet_character(x)
        raise TypeError("No coercion of %s into %s defined."%(x, self))

    def _coerce_in_dirichlet_character(self, x):
        r"""
        Create an element of this group from a Dirichlet character, whose
        conductor must divide the modulus of self.

        EXAMPLES::

            sage: G = DirichletGroup(6)
            sage: G._coerce_in_dirichlet_character(DirichletGroup(3).0)
            Dirichlet character modulo 6 of conductor 3 mapping 5 |--> -1
            sage: G._coerce_in_dirichlet_character(DirichletGroup(15).0)
            Dirichlet character modulo 6 of conductor 3 mapping 5 |--> -1
            sage: G._coerce_in_dirichlet_character(DirichletGroup(15).1)
            Traceback (most recent call last):
            ...
            TypeError: conductor must divide modulus
            sage: H = DirichletGroup(16, QQ); H._coerce_in_dirichlet_character(DirichletGroup(16).1)
            Traceback (most recent call last):
            ...
            ValueError: cannot coerce element of order 4 into self
        """

        if self.modulus() % x.conductor() != 0:
            raise TypeError("conductor must divide modulus")
        elif not x.order().divides(self._zeta_order):
            raise ValueError("cannot coerce element of order %s into self"%x.order())
        a = []
        R = self.base_ring()
        for u in self.unit_gens():
            v = u.lift()
            # have to do this, since e.g., unit gens mod 11 are not units mod 22.
            while x.modulus().gcd(v) != 1:
                v += self.modulus()
            a.append(R(x(v)))
        return self(a)

    def _coerce_impl(self, x):
        r"""
        Canonical coercion of x into self.

        Note that although there is conversion between Dirichlet groups of
        different moduli, there is never canonical coercion. The main result of
        this is that Dirichlet characters of different moduli never compare as
        equal.

        TESTS::

            sage: trivial_character(6) == trivial_character(3) # indirect doctest
            False
            sage: trivial_character(3) == trivial_character(9)
            False
            sage: trivial_character(3) == DirichletGroup(3, QQ).0^2
            True
        """
        if isinstance(x, DirichletCharacter) and self.modulus() == x.modulus() and \
               self.base_ring().has_coerce_map_from(x.base_ring()) and \
               self.zeta_order() % x.parent().zeta_order() == 0:
            return self._coerce_in_dirichlet_character(x)
        raise TypeError

    def __cmp__(self, other):
        """
        Compare two Dirichlet groups. They are equal if they have the same
        modulus, are over the same base ring, and have the same chosen root
        of unity. Otherwise we compare first on the modulus, then the base
        ring, and finally the root of unity.

        EXAMPLES::

            sage: DirichletGroup(13) == DirichletGroup(13)
            True
            sage: DirichletGroup(13) == DirichletGroup(13,QQ)
            False
            sage: DirichletGroup(11) < DirichletGroup(13,QQ)
            True
            sage: DirichletGroup(17) > DirichletGroup(13)
            True
        """
        if not is_DirichletGroup(other):
            return -1
        c = cmp(self.modulus(), other.modulus())
        if c:
            return c
        c = cmp(self.base_ring(), other.base_ring())
        if c:
            return c
        c = cmp(self._zeta, other._zeta)
        if c:
            return c
        return 0

    def __len__(self):
        """
        Return the number of elements of this Dirichlet group. This is the
        same as self.order().

        EXAMPLES::

            sage: len(DirichletGroup(20))
            8
            sage: len(DirichletGroup(20, QQ))
            4
            sage: len(DirichletGroup(20, GF(5)))
            8
            sage: len(DirichletGroup(20, GF(2)))
            1
            sage: len(DirichletGroup(20, GF(3)))
            4
        """
        return self.order()

    def _repr_(self):
        """
        Return a print representation of this group, which can be renamed.

        EXAMPLES::

            sage: G = DirichletGroup(11)
            sage: repr(G) # indirect doctest
            'Group of Dirichlet characters of modulus 11 over Cyclotomic Field of order 10 and degree 4'
            sage: G.rename('Dir(11)')
            sage: G
            Dir(11)
        """
        return "Group of Dirichlet characters of modulus %s over %s"%\
               (self.modulus(),self.base_ring())

# Commented out base_ring since this class should inherit base_ring from superclass ParentWithBase.
#   -- David Loeffler, 2009-04-09.
#
#    def base_ring(self):
#        """
#        Returns the base ring of self.
#
#        EXAMPLES::
#
#            sage: DirichletGroup(11).base_ring()
#            Cyclotomic Field of order 10 and degree 4
#            sage: DirichletGroup(11,QQ).base_ring()
#            Rational Field
#            sage: DirichletGroup(11,GF(7)).base_ring()
#            Finite Field of size 7
#            sage: DirichletGroup(20).base_ring()
#            Cyclotomic Field of order 4 and degree 2
#        """
#        return self._zeta.parent()

    @cached_method
    def decomposition(self):
        r"""
        Returns the Dirichlet groups of prime power modulus corresponding
        to primes dividing modulus.

        (Note that if the modulus is 2 mod 4, there will be a "factor" of
        `(\ZZ/2\ZZ)^*`, which is the trivial group.)

        EXAMPLES::

            sage: DirichletGroup(20).decomposition()
            [
            Group of Dirichlet characters of modulus 4 over Cyclotomic Field of order 4 and degree 2,
            Group of Dirichlet characters of modulus 5 over Cyclotomic Field of order 4 and degree 2
            ]
            sage: DirichletGroup(20,GF(5)).decomposition()
            [
            Group of Dirichlet characters of modulus 4 over Finite Field of size 5,
            Group of Dirichlet characters of modulus 5 over Finite Field of size 5
            ]
        """
        R = self.base_ring()
        return Sequence([DirichletGroup(p**r,R) for p, r \
                           in arith.factor(self.modulus())],
                                cr=True,
                                universe = cat.Objects())

    def exponent(self):
        """
        Return the exponent of this group.

        EXAMPLES::

            sage: DirichletGroup(20).exponent()
            4
            sage: DirichletGroup(20,GF(3)).exponent()
            2
            sage: DirichletGroup(20,GF(2)).exponent()
            1
            sage: DirichletGroup(37).exponent()
            36
        """
        return self._zeta_order

    @cached_method
    def _automorphisms(self):
        """
        Compute the automorphisms of self. These are always given by raising to
        a power, so the return value is a list of integers.

        At present this is only implemented if the base ring has characteristic 0 or a prime.

        EXAMPLES::

            sage: DirichletGroup(17)._automorphisms()
            [1, 3, 5, 7, 9, 11, 13, 15]
            sage: DirichletGroup(17, GF(11^4, 'a'))._automorphisms()
            [1, 11, 121, 1331]
            sage: DirichletGroup(17, Integers(6), zeta=Integers(6)(5))._automorphisms()
            Traceback (most recent call last):
            ...
            NotImplementedError: Automorphisms for finite non-field base rings not implemented
            sage: DirichletGroup(17, Integers(9), zeta=Integers(9)(2))._automorphisms()
            Traceback (most recent call last):
            ...
            NotImplementedError: Automorphisms for finite non-field base rings not implemented
        """
        n = self.zeta_order()
        R = self.base_ring()
        p = R.characteristic()
        if p == 0:
            Auts = [e for e in xrange(1,n) if arith.GCD(e,n) == 1]
        else:
            if not rings.ZZ(p).is_prime():
                raise NotImplementedError("Automorphisms for finite non-field base rings not implemented")
            # The automorphisms in characteristic p are
            # k-th powering for
            #         k = 1, p, p^2, ..., p^(r-1),
            # where p^r = 1 (mod n), so r is the mult order of p modulo n.
            r = rings.IntegerModRing(n)(p).multiplicative_order()
            Auts = [p**m for m in xrange(0,r)]
        return Auts

    def galois_orbits(self, v=None, reps_only=False, sort=True, check=True):
        """
        Return a list of the Galois orbits of Dirichlet characters in self,
        or in v if v is not None.

        INPUT:


        -  ``v`` - (optional) list of elements of self

        -  ``reps_only`` - (optional: default False) if True
           only returns representatives for the orbits.

        -  ``sort`` - (optional: default True) whether to sort
           the list of orbits and the orbits themselves (slightly faster if
           False).

        -  ``check`` - (optional, default: True) whether or not
           to explicitly coerce each element of v into self.


        The Galois group is the absolute Galois group of the prime subfield
        of Frac(R). If R is not a domain, an error will be raised.

        EXAMPLES::

            sage: DirichletGroup(20).galois_orbits()
            [
            [Dirichlet character modulo 20 of conductor 1 mapping 11 |--> 1, 17 |--> 1], ... [Dirichlet character modulo 20 of conductor 20 mapping 11 |--> -1, 17 |--> -1]
            ]
            sage: DirichletGroup(17, Integers(6), zeta=Integers(6)(5)).galois_orbits()
            Traceback (most recent call last):
            ...
            TypeError: Galois orbits only defined if base ring is an integral domain
            sage: DirichletGroup(17, Integers(9), zeta=Integers(9)(2)).galois_orbits()
            Traceback (most recent call last):
            ...
            TypeError: Galois orbits only defined if base ring is an integral domain
        """

        if v is None:
            v = self.list()
        else:
            if check:
                v = [self(x) for x in v]

        G = []
        n = self.zeta_order()
        R = self.base_ring()
        p = R.characteristic()
        seen_so_far = set([])
        for x in v:
            z = x.element()
            e = tuple(z)   # change when there are immutable vectors (and below)
            if e in seen_so_far:
                continue
            orbit = x.galois_orbit(sort=sort)
            if reps_only:
                G.append(x)
            else:
                G.append(orbit)
            for z in orbit:
                seen_so_far.add(tuple(z.element()))
        G = Sequence(G, cr=True)
        if sort:
            G.sort()
        return G

    def gen(self, n=0):
        """
        Return the n-th generator of self.

        EXAMPLES::

            sage: G = DirichletGroup(20)
            sage: G.gen(0)
            Dirichlet character modulo 20 of conductor 4 mapping 11 |--> -1, 17 |--> 1
            sage: G.gen(1)
            Dirichlet character modulo 20 of conductor 5 mapping 11 |--> 1, 17 |--> zeta4
            sage: G.gen(2)
            Traceback (most recent call last):
            ...
            IndexError: n(=2) must be between 0 and 1

        ::

            sage: G.gen(-1)
            Traceback (most recent call last):
            ...
            IndexError: n(=-1) must be between 0 and 1
        """
        n = int(n)
        g = self.gens()
        if n<0 or n>=len(g):
            raise IndexError("n(=%s) must be between 0 and %s"%(n,len(g)-1))
        return g[n]

    def gens(self):
        """
        Returns generators of self.

        EXAMPLES::

            sage: G = DirichletGroup(20)
            sage: G.gens()
            (Dirichlet character modulo 20 of conductor 4 mapping 11 |--> -1, 17 |--> 1, Dirichlet character modulo 20 of conductor 5 mapping 11 |--> 1, 17 |--> zeta4)
        """
        if not (self._gens is None):
            return self._gens
        self._gens = []
        ug = self.unit_gens()
        R = self.base_ring()
        one = [R(1) for i in range(len(ug))]
        zeta = self.zeta()
        ord = self.zeta_order()
        M = self._module
        zero = M(0)
        orders = self.integers_mod().unit_group().gens_orders()
        for i in range(len(ug)):
            z = zero.__copy__()
            z[i] = ord//arith.GCD(ord, orders[i])
            self._gens.append(DirichletCharacter(self, z, check=False))
        self._gens = tuple(self._gens)
        return self._gens

    def integers_mod(self):
        r"""
        Returns the group of integers `\ZZ/N\ZZ`
        where `N` is the modulus of self.

        EXAMPLES::

            sage: G = DirichletGroup(20)
            sage: G.integers_mod()
            Ring of integers modulo 20
        """
        return self._integers

    def modulus(self):
        """
        Returns the modulus of self.

        EXAMPLES::

            sage: G = DirichletGroup(20)
            sage: G.modulus()
            20
        """
        return self._modulus

    def ngens(self):
        """
        Returns the number of generators of self.

        EXAMPLES::

            sage: G = DirichletGroup(20)
            sage: G.ngens()
            2
        """
        return len(self.gens())

    @cached_method
    def order(self):
        """
        Return the number of elements of self. This is the same as
        len(self).

        EXAMPLES::

            sage: DirichletGroup(20).order()
            8
            sage: DirichletGroup(37).order()
            36
        """
        ord = rings.Integer(1)
        for g in self.gens():
            ord *= int(g.order())
        return ord

    def random_element(self):
        """
        Return a random element of self.

        The element is computed by multiplying a random power of each
        generator together, where the power is between 0 and the order of
        the generator minus 1, inclusive.

        EXAMPLES::

            sage: DirichletGroup(37).random_element()
            Dirichlet character modulo 37 of conductor 37 mapping 2 |--> zeta36^4
            sage: DirichletGroup(20).random_element()
            Dirichlet character modulo 20 of conductor 4 mapping 11 |--> -1, 17 |--> 1
            sage: DirichletGroup(60).random_element()
            Dirichlet character modulo 60 of conductor 3 mapping 31 |--> 1, 41 |--> -1, 37 |--> 1
        """
        e = self(1)
        for i in range(self.ngens()):
            g = self.gen(i)
            n = random.randrange(g.order())
            e *= g**n
        return e

    def unit_gens(self):
        r"""
        Returns the minimal generators for the units of
        `(\ZZ/N\ZZ)^*`, where `N` is the
        modulus of self.

        EXAMPLES::

            sage: DirichletGroup(37).unit_gens()
            (2,)
            sage: DirichletGroup(20).unit_gens()
            (11, 17)
            sage: DirichletGroup(60).unit_gens()
            (31, 41, 37)
            sage: DirichletGroup(20,QQ).unit_gens()
            (11, 17)
        """
        return self._integers.unit_gens()

    def zeta(self):
        """
        Returns the chosen root zeta of unity in the base ring
        `R`.

        EXAMPLES::

            sage: DirichletGroup(37).zeta()
            zeta36
            sage: DirichletGroup(20).zeta()
            zeta4
            sage: DirichletGroup(60).zeta()
            zeta4
            sage: DirichletGroup(60,QQ).zeta()
            -1
            sage: DirichletGroup(60, GF(25,'a')).zeta()
            2
        """
        return self._zeta

    def zeta_order(self):
        """
        Returns the order of the chosen root zeta of unity in the base ring
        `R`.

        EXAMPLES::

            sage: DirichletGroup(20).zeta_order()
            4
            sage: DirichletGroup(60).zeta_order()
            4
            sage: DirichletGroup(60, GF(25,'a')).zeta_order()
            4
            sage: DirichletGroup(19).zeta_order()
            18
        """
        return self._zeta_order



<|MERGE_RESOLUTION|>--- conflicted
+++ resolved
@@ -1555,28 +1555,15 @@
         G = self.parent()
         R = G.base_ring()
 
-<<<<<<< HEAD
         mod = self.__modulus
         if mod == 1:
-            self.__values = [R.one_element()]
+            self.__values = [R.one()]
             return self.__values
         elif mod == 2:
-            self.__values = [R.zero_element(), R.one_element()]
+            self.__values = [R.zero(), R.one()]
             return self.__values
-=======
-        zeta_order = G.zeta_order()
-        zeta = R.zeta(zeta_order)
-        A = rings.Integers(zeta_order)
-        A_zero = A.zero()
-        A_one = A.one()
-        ZZ = rings.ZZ
-
-        S = G._integers
-
-        R_values = G._zeta_powers
->>>>>>> a4ea5887
-
-        result_list = [R.zero_element()] * mod
+
+        result_list = [R.zero()] * mod
         gens = G.unit_gens()
         ngens = len(gens)
         orders = G.integers_mod().unit_group().gens_orders()
@@ -1586,8 +1573,8 @@
         val_on_gen = [A(R_values.index(x)) for x in self.values_on_gens()]
 
         exponents = [0] * ngens
-        n = G.integers_mod().one_element()
-        value = A.zero_element()
+        n = G.integers_mod().one()
+        value = A.zero()
 
         final_index = ngens - 1
         stop = orders[-1]
