--- conflicted
+++ resolved
@@ -106,11 +106,7 @@
 _add_variable_or_fallback('REALM',                   'sage.math.washington.edu')
 _add_variable_or_fallback('TRAC_SERVER_URI',         'https://trac.sagemath.org')
 _add_variable_or_fallback('SAGE_REPO_AUTHENTICATED', 'ssh://git@trac.sagemath.org:2222/sage.git')
-<<<<<<< HEAD
-_add_variable_or_fallback('SAGE_REPO_ANONYMOUS',     'git://github.com/sagemath/sage.git')
-=======
 _add_variable_or_fallback('SAGE_REPO_ANONYMOUS',     'git://trac.sagemath.org/sage.git')
->>>>>>> 5677976a
 _add_variable_or_fallback('SAGE_VERSION',            version.version)
 _add_variable_or_fallback('SAGE_DATE',               version.date)
 
