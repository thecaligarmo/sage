--- conflicted
+++ resolved
@@ -115,12 +115,8 @@
 
         EXAMPLES::
 
-<<<<<<< HEAD
-            sage: # needs sage.rings.number_field
-            sage: A.<s1,s2,s3> = ArtinGroup(['B',3])
-=======
+            sage: # needs sage.rings.number_field
             sage: B.<s1,s2,s3> = ArtinGroup(['B',3])
->>>>>>> 41031292
             sage: b = s1 * s2 / s3 / s2
             sage: b1 = b.coxeter_group_element(); b1
             [ 1 -1  0]
