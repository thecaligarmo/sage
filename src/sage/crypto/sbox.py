--- conflicted
+++ resolved
@@ -699,12 +699,8 @@
             P = X[0].parent()
             gens = X + Y
 
-<<<<<<< HEAD
-        m = self.m
-=======
         m = self.input_size()
         n = self.output_size()
->>>>>>> 309a7012
 
         solutions = []
         for i in range(1<<m):
@@ -810,14 +806,9 @@
                 total += var_choices/divisor
             return total
 
-<<<<<<< HEAD
-        m = self.m
-        n = self.n
-=======
         m = self.input_size()
         n = self.output_size()
         F = self._F
->>>>>>> 309a7012
 
         if X is None and Y is None:
             P = self.ring()
