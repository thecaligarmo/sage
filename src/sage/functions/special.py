--- conflicted
+++ resolved
@@ -948,10 +948,6 @@
             sage: elliptic_pi(0.1, 0.2, 0.3)
             0.200665068220979
 
-<<<<<<< HEAD
-elliptic_pi = EllipticPi()
-
-=======
         TESTS::
 
             sage: elliptic_pi(x, pi/4, 1)._sympy_()
@@ -961,7 +957,6 @@
                                 conversions=dict(sympy='elliptic_pi'))
 
 elliptic_pi = EllipticPi()
->>>>>>> 0c1f89fa
 
 def error_fcn(t):
     r"""
