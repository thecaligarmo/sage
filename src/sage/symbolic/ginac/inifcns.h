--- conflicted
+++ resolved
@@ -119,13 +119,13 @@
 /** Inverse hyperbolic Cotangent (area hyperbolic cotangent). */
 DECLARE_FUNCTION_1P(acoth)
 
-<<<<<<< HEAD
+
 /** Inverse hyperbolic Cosecant (area hyperbolic cosecant). */
 DECLARE_FUNCTION_1P(acsch)
-=======
+
 /** Inverse hyperbolic Secant (area hyperbolic secant). */
 DECLARE_FUNCTION_1P(asech)
->>>>>>> e062ac97
+
 
 /** Dilogarithm. */
 DECLARE_FUNCTION_1P(Li2)
