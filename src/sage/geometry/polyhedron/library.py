# -*- coding: utf-8 -*-
r"""
Library of commonly used, famous, or interesting polytopes

This module gathers several constructors of polytopes that can be reached
through ``polytopes.<tab>``. For example, here is the hypercube in dimension 5::

    sage: polytopes.hypercube(5)
    A 5-dimensional polyhedron in ZZ^5 defined as the convex hull of 32 vertices

The following constructions are available

.. csv-table::
    :class: contentstable
    :widths: 30
    :delim: |

    :meth:`~sage.geometry.polyhedron.library.Polytopes.Birkhoff_polytope`
    :meth:`~sage.geometry.polyhedron.library.Polytopes.associahedron`
    :meth:`~sage.geometry.polyhedron.library.Polytopes.bitruncated_six_hundred_cell`
    :meth:`~sage.geometry.polyhedron.library.Polytopes.buckyball`
    :meth:`~sage.geometry.polyhedron.library.Polytopes.cantellated_one_hundred_twenty_cell`
    :meth:`~sage.geometry.polyhedron.library.Polytopes.cantellated_six_hundred_cell`
    :meth:`~sage.geometry.polyhedron.library.Polytopes.cantitruncated_one_hundred_twenty_cell`
    :meth:`~sage.geometry.polyhedron.library.Polytopes.cantitruncated_six_hundred_cell`
    :meth:`~sage.geometry.polyhedron.library.Polytopes.cross_polytope`
    :meth:`~sage.geometry.polyhedron.library.Polytopes.cube`
    :meth:`~sage.geometry.polyhedron.library.Polytopes.cuboctahedron`
    :meth:`~sage.geometry.polyhedron.library.Polytopes.cyclic_polytope`
    :meth:`~sage.geometry.polyhedron.library.Polytopes.dodecahedron`
    :meth:`~sage.geometry.polyhedron.library.Polytopes.flow_polytope`
    :meth:`~sage.geometry.polyhedron.library.Polytopes.Gosset_3_21`
    :meth:`~sage.geometry.polyhedron.library.Polytopes.grand_antiprism`
    :meth:`~sage.geometry.polyhedron.library.Polytopes.great_rhombicuboctahedron`
    :meth:`~sage.geometry.polyhedron.library.Polytopes.hypercube`
    :meth:`~sage.geometry.polyhedron.library.Polytopes.hypersimplex`
    :meth:`~sage.geometry.polyhedron.library.Polytopes.icosahedron`
    :meth:`~sage.geometry.polyhedron.library.Polytopes.icosidodecahedron`
    :meth:`~sage.geometry.polyhedron.library.Polytopes.Kirkman_icosahedron`
    :meth:`~sage.geometry.polyhedron.library.Polytopes.octahedron`
    :meth:`~sage.geometry.polyhedron.library.Polytopes.omnitruncated_one_hundred_twenty_cell`
    :meth:`~sage.geometry.polyhedron.library.Polytopes.omnitruncated_six_hundred_cell`
    :meth:`~sage.geometry.polyhedron.library.Polytopes.one_hundred_twenty_cell`
    :meth:`~sage.geometry.polyhedron.library.Polytopes.parallelotope`
    :meth:`~sage.geometry.polyhedron.library.Polytopes.pentakis_dodecahedron`
    :meth:`~sage.geometry.polyhedron.library.Polytopes.permutahedron`
    :meth:`~sage.geometry.polyhedron.library.Polytopes.generalized_permutahedron`
    :meth:`~sage.geometry.polyhedron.library.Polytopes.rectified_one_hundred_twenty_cell`
    :meth:`~sage.geometry.polyhedron.library.Polytopes.rectified_six_hundred_cell`
    :meth:`~sage.geometry.polyhedron.library.Polytopes.regular_polygon`
    :meth:`~sage.geometry.polyhedron.library.Polytopes.rhombic_dodecahedron`
    :meth:`~sage.geometry.polyhedron.library.Polytopes.rhombicosidodecahedron`
    :meth:`~sage.geometry.polyhedron.library.Polytopes.runcinated_one_hundred_twenty_cell`
    :meth:`~sage.geometry.polyhedron.library.Polytopes.runcitruncated_one_hundred_twenty_cell`
    :meth:`~sage.geometry.polyhedron.library.Polytopes.runcitruncated_six_hundred_cell`
    :meth:`~sage.geometry.polyhedron.library.Polytopes.simplex`
    :meth:`~sage.geometry.polyhedron.library.Polytopes.six_hundred_cell`
    :meth:`~sage.geometry.polyhedron.library.Polytopes.small_rhombicuboctahedron`
    :meth:`~sage.geometry.polyhedron.library.Polytopes.snub_cube`
    :meth:`~sage.geometry.polyhedron.library.Polytopes.snub_dodecahedron`
    :meth:`~sage.geometry.polyhedron.library.Polytopes.tetrahedron`
    :meth:`~sage.geometry.polyhedron.library.Polytopes.truncated_cube`
    :meth:`~sage.geometry.polyhedron.library.Polytopes.truncated_dodecahedron`
    :meth:`~sage.geometry.polyhedron.library.Polytopes.truncated_icosidodecahedron`
    :meth:`~sage.geometry.polyhedron.library.Polytopes.truncated_tetrahedron`
    :meth:`~sage.geometry.polyhedron.library.Polytopes.truncated_octahedron`
    :meth:`~sage.geometry.polyhedron.library.Polytopes.truncated_one_hundred_twenty_cell`
    :meth:`~sage.geometry.polyhedron.library.Polytopes.truncated_six_hundred_cell`
    :meth:`~sage.geometry.polyhedron.library.Polytopes.twenty_four_cell`
"""
########################################################################
#       Copyright (C) 2008 Marshall Hampton <hamptonio@gmail.com>
#                     2011 Volker Braun <vbraun.name@gmail.com>
#                     2015 Vincent Delecroix <20100.delecroix@gmail.com>
#                     2019 Jean-Philippe Labbé <labbe@math.fu-berlin.de>
#
#  Distributed under the terms of the GNU General Public License (GPL)
#
#                  https://www.gnu.org/licenses/
########################################################################
from __future__ import absolute_import, division

import itertools

from sage.rings.all import ZZ, QQ, RDF, RR, AA, QQbar
from sage.combinat.permutation import Permutations
from sage.groups.perm_gps.permgroup_named import AlternatingGroup
from .constructor import Polyhedron
from .parent import Polyhedra
from sage.graphs.digraph import DiGraph
from sage.combinat.root_system.associahedron import Associahedron

def zero_sum_projection(d, base_ring=RDF):
    r"""
    Return a matrix corresponding to the projection on the orthogonal of
    `(1,1,\ldots,1)` in dimension `d`.

    The projection maps the orthonormal basis `(1,-1,0,\ldots,0) / \sqrt(2)`,
    `(1,1,-1,0,\ldots,0) / \sqrt(3)`, \ldots, `(1,1,\ldots,1,-1) / \sqrt(d)` to
    the canonical basis in `\RR^{d-1}`.

    OUTPUT:

    A matrix of dimensions `(d-1)\times d` defined over ``base_ring`` (default:
    :class:`RDF <sage.rings.real_double.RealDoubleField_class>`).

    EXAMPLES::

        sage: from sage.geometry.polyhedron.library import zero_sum_projection
        sage: zero_sum_projection(2)
        [ 0.7071067811865475 -0.7071067811865475]
        sage: zero_sum_projection(3)
        [ 0.7071067811865475 -0.7071067811865475                 0.0]
        [ 0.4082482904638631  0.4082482904638631 -0.8164965809277261]

    Exact computation in :class:`AA <sage.rings.qqbar.AlgebraicRealField>`::

        sage: zero_sum_projection(3, base_ring=AA)
        [ 0.7071067811865475? -0.7071067811865475?                    0]
        [ 0.4082482904638630?  0.4082482904638630? -0.8164965809277260?]

    """
    from sage.matrix.constructor import matrix
    from sage.modules.free_module_element import vector
    basis = [vector(base_ring, [1]*i + [-i] + [0]*(d-i-1)) for i in range(1, d)]
    return matrix(base_ring, [v / v.norm() for v in basis])


def project_points(*points, **kwds):
    """
    Projects a set of points into a vector space of dimension one less.

    INPUT:

    - ``points``... -- the points to project.

    - ``base_ring`` -- (defaults to ``RDF`` if keyword is ``None`` or not
      provided in ``kwds``) the base ring to use.

    The projection is isometric to the orthogonal projection on the hyperplane
    made of zero sum vector. Hence, if the set of points have all equal sums,
    then their projection is isometric (as a set of points).

    The projection used is the matrix given by :func:`zero_sum_projection`.

    EXAMPLES::

        sage: from sage.geometry.polyhedron.library import project_points
        sage: project_points([2,-1,3,2])          # abs tol 1e-15
        [(2.1213203435596424, -2.041241452319315, -0.577350269189626)]
        sage: project_points([1,2,3],[3,3,5])     # abs tol 1e-15
        [(-0.7071067811865475, -1.2247448713915892), (0.0, -1.6329931618554523)]

    These projections are compatible with the restriction. More precisely,
    given a vector `v`, the projection of `v` restricted to the first `i`
    coordinates will be equal to the projection of the first `i+1` coordinates
    of `v`::

        sage: project_points([1,2])    # abs tol 1e-15
        [(-0.7071067811865475)]
        sage: project_points([1,2,3])  # abs tol 1e-15
        [(-0.7071067811865475, -1.2247448713915892)]
        sage: project_points([1,2,3,4])     # abs tol 1e-15
        [(-0.7071067811865475, -1.2247448713915892, -1.7320508075688776)]
        sage: project_points([1,2,3,4,0])   # abs tol 1e-15
        [(-0.7071067811865475, -1.2247448713915892, -1.7320508075688776, 2.23606797749979)]

    Check that it is (almost) an isometry::

        sage: V = list(map(vector, IntegerVectors(n=5,length=3)))
        sage: P = project_points(*V)
        sage: for i in range(21):
        ....:     for j in range(21):
        ....:         assert abs((V[i]-V[j]).norm() - (P[i]-P[j]).norm()) < 0.00001

    Example with exact computation::

        sage: V = [ vector(v) for v in IntegerVectors(n=4,length=2) ]
        sage: P = project_points(*V, base_ring=AA)
        sage: for i in range(len(V)):
        ....:     for j in range(len(V)):
        ....:         assert (V[i]-V[j]).norm() == (P[i]-P[j]).norm()

    """
    if not points:
        return []
    base_ring = kwds.pop('base_ring', None)
    if base_ring is None:
        base_ring = RDF
    from sage.modules.free_module_element import vector
    vecs = [vector(base_ring, p) for p in points]
    m = zero_sum_projection(len(vecs[0]), base_ring=base_ring)
    return [m * v for v in vecs]


def gale_transform_to_polytope(vectors, base_ring=None, backend=None):
    r"""
    Return the polytope associated to the list of vectors forming a Gale transform.

    This function is the inverse of
    :meth:`~sage.geometry.polyhedron.base.Polyhedron_base.gale_transform`
    up to projective transformation.

    INPUT:

    - ``vectors`` -- the vectors of the Gale transform

    - ``base_ring`` -- string (default: `None`);
      the base ring to be used for the construction

    - ``backend`` -- string (default: `None`);
      the backend to use to create the polytope

    .. NOTE::

        The order of the input vectors will not be preserved.

        If the center of the (input) vectors is the origin,
        the function is much faster and might give a nicer representation
        of the polytope.

        If this is not the case, the vectors will be scaled
        (each by a positive scalar) accordingly to obtain the polytope.

    .. SEEALSO::

        :func`~sage.geometry.polyhedron.library.gale_transform_to_primal`.

    EXAMPLES::

        sage: from sage.geometry.polyhedron.library import gale_transform_to_polytope
        sage: points = polytopes.octahedron().gale_transform()
        sage: points
        ((0, -1), (-1, 0), (1, 1), (1, 1), (-1, 0), (0, -1))
        sage: P = gale_transform_to_polytope(points); P
        A 3-dimensional polyhedron in ZZ^3 defined as the convex hull of 6 vertices
        sage: P.vertices()
        (A vertex at (-1, 0, 0),
         A vertex at (0, -1, 0),
         A vertex at (0, 0, -1),
         A vertex at (0, 0, 1),
         A vertex at (0, 1, 0),
         A vertex at (1, 0, 0))

    One can specify the base ring::

        sage: gale_transform_to_polytope(
        ....:     [(1,1), (-1,-1), (1,0),
        ....:      (-1,0), (1,-1), (-2,1)]).vertices()
        (A vertex at (-25, 0, 0),
         A vertex at (-15, 50, -60),
         A vertex at (0, -25, 0),
         A vertex at (0, 0, -25),
         A vertex at (16, -35, 54),
         A vertex at (24, 10, 31))
        sage: gale_transform_to_polytope(
        ....:     [(1,1), (-1,-1), (1,0),
        ....:      (-1,0), (1,-1), (-2,1)],
        ....:     base_ring=RDF).vertices()
        (A vertex at (-0.64, 1.4, -2.16),
         A vertex at (-0.96, -0.4, -1.24),
         A vertex at (0.6, -2.0, 2.4),
         A vertex at (1.0, 0.0, 0.0),
         A vertex at (0.0, 1.0, 0.0),
         A vertex at (0.0, 0.0, 1.0))

    One can also specify the backend::

        sage: gale_transform_to_polytope(
        ....:     [(1,1), (-1,-1), (1,0),
        ....:      (-1,0), (1,-1), (-2,1)],
        ....:     backend='field').backend()
        'field'
        sage: gale_transform_to_polytope(
        ....:     [(1,1), (-1,-1), (1,0),
        ....:      (-1,0), (1,-1), (-2,1)],
        ....:     backend='cdd', base_ring=RDF).backend()
        'cdd'

    A gale transform corresponds to a polytope if and only if
    every oriented (linear) hyperplane
    has at least two vectors on each side.
    See Theorem 6.19 of [Zie2007]_.
    If this is not the case, one of two errors is raised.

    If there is such a hyperplane with no vector on one side,
    the vectors are not totally cyclic::

        sage: gale_transform_to_polytope([(0,1), (1,1), (1,0), (-1,0)])
        Traceback (most recent call last):
        ...
        ValueError: input vectors not totally cyclic

    If every hyperplane has at least one vector on each side, then the gale
    transform corresponds to a point configuration.
    It corresponds to a polytope if and only if this point configuration is
    convex and if and only if every hyperplane contains at least two vectors of
    the gale transform on each side.

    If this is not the case, an error is raised::

        sage: gale_transform_to_polytope([(0,1), (1,1), (1,0), (-1,-1)])
        Traceback (most recent call last):
        ...
        ValueError: the gale transform does not correspond to a polytope

    TESTS::

        sage: def test(P):
        ....:     P1 = gale_transform_to_polytope(
        ....:             P.gale_transform(), base_ring=P.base_ring(),
        ....:             backend=P.backend())
        ....:     assert P1.is_combinatorially_isomorphic(P)

        sage: test(polytopes.cube())
        sage: test(polytopes.permutahedron(4))
        sage: test(polytopes.regular_polygon(5))
        sage: test(polytopes.regular_polygon(7, exact=False))
        sage: test(polytopes.snub_cube(exact=True, backend='normaliz'))   # optional - pynormaliz
    """
    vertices = gale_transform_to_primal(vectors, base_ring, backend)
    P = Polyhedron(vertices=vertices, base_ring=base_ring, backend=backend)

    if not P.n_vertices() == len(vertices):
        # If the input vectors are not totally cyclic, ``gale_transform_to_primal``
        # raises an error.
        # As no error was raised so far, the gale transform corresponds to
        # to a point configuration.
        # It corresponds to a polytope if and only if
        # ``vertices`` are in convex position.
        raise ValueError("the gale transform does not correspond to a polytope")

    return P

def gale_transform_to_primal(vectors, base_ring=None, backend=None):
    r"""
    Return a point configuration dual to a totally cyclic vector configuration.

    This is the dehomogenized vector configuration dual to the input.
    The dual vector configuration is acyclic and can therefore
    be dehomogenized as the input is totally cyclic.

    INPUT:

    - ``vectors`` -- the ordered vectors of the Gale transform

    - ``base_ring`` -- string (default: `None`);
      the base ring to be used for the construction

    - ``backend`` -- string (default: `None`);
      the backend to be use to construct a polyhedral,
      used interally in case the center is not the origin,
      see :func:`~sage.geometry.polyhedron.constructor.Polyhedron`

    OUTPUT: An ordered point configuration as list of vectors.

    .. NOTE::

        If the center of the (input) vectors is the origin,
        the function is much faster and might give a nicer representation
        of the point configuration.

        If this is not the case, the vectors will be scaled
        (each by a positive scalar) accordingly.

    ALGORITHM:

    Step 1: If the center of the (input) vectors is not the origin,
    we do an appropriate transformation to make it so.

    Step 2: We add a row of ones on top of ``Matrix(vectors)``.
    The right kernel of this larger matrix is the dual configuration space,
    and a basis of this space provides the dual point configuration.

    More concretely, the dual vector configuration (inhomogeneous)
    is obtained by taking a basis of the right kernel of ``Matrix(vectors)``.
    If the center of the (input) vectors is the origin,
    there exists a basis of the right kernel of the form
    ``[[1], [V]]``, where ``[1]`` represents a row of ones.
    Then, ``V`` is a dehomogenization and thus the dual point configuration.

    To extend ``[1]`` to a basis of ``Matrix(vectors)``, we add
    a row of ones to ``Matrix(vectors)`` and calculate a basis of the
    right kernel of the obtained matrix.

    REFERENCES:

        For more information, see Section 6.4 of [Zie2007]_
        or Definition 2.5.1 and Definition 4.1.35 of [DLRS2010]_.

    .. SEEALSO::

        :func`~sage.geometry.polyhedron.library.gale_transform_to_polytope`.

    EXAMPLES::

        sage: from sage.geometry.polyhedron.library import gale_transform_to_primal
        sage: points = ((0, -1), (-1, 0), (1, 1), (1, 1), (-1, 0), (0, -1))
        sage: gale_transform_to_primal(points)
        [(0, 0, 1), (0, 1, 0), (1, 0, 0), (-1, 0, 0), (0, -1, 0), (0, 0, -1)]

    One can specify the base ring::

        sage: gale_transform_to_primal(
        ....:     [(1,1), (-1,-1), (1,0),
        ....:      (-1,0), (1,-1), (-2,1)])
        [(16, -35, 54),
         (24, 10, 31),
         (-15, 50, -60),
         (-25, 0, 0),
         (0, -25, 0),
         (0, 0, -25)]
        sage: gale_transform_to_primal(
        ....:     [(1,1),(-1,-1),(1,0),(-1,0),(1,-1),(-2,1)], base_ring=RDF)
        [(-0.6400000000000001, 1.4, -2.1600000000000006),
         (-0.9600000000000002, -0.39999999999999997, -1.2400000000000002),
         (0.6000000000000001, -2.0, 2.4000000000000004),
         (1.0, 0.0, 0.0),
         (0.0, 1.0, 0.0),
         (0.0, 0.0, 1.0)]

    One can also specify the backend to be used internally::

        sage: gale_transform_to_primal(
        ....:     [(1,1), (-1,-1), (1,0),
        ....:      (-1,0), (1,-1), (-2,1)], backend='field')
        [(48, -71, 88),
         (84, -28, 99),
         (-77, 154, -132),
         (-55, 0, 0),
         (0, -55, 0),
         (0, 0, -55)]
        sage: gale_transform_to_primal(                          # optional - pynormaliz
        ....:     [(1,1), (-1,-1), (1,0),
        ....:      (-1,0), (1,-1), (-2,1)], backend='normaliz')
        [(16, -35, 54),
         (24, 10, 31),
         (-15, 50, -60),
         (-25, 0, 0),
         (0, -25, 0),
         (0, 0, -25)]

    The input vectors should be totally cyclic::

        sage: gale_transform_to_primal([(0,1), (1,0), (1,1), (-1,0)])
        Traceback (most recent call last):
        ...
        ValueError: input vectors not totally cyclic

        sage: gale_transform_to_primal(
        ....:     [(1,1,0), (-1,-1,0), (1,0,0),
        ....:      (-1,0,0), (1,-1,0), (-2,1,0)], backend='field')
        Traceback (most recent call last):
        ...
        ValueError: input vectors not totally cyclic
    """
    from sage.modules.free_module_element import vector
    from sage.matrix.all import Matrix
    if base_ring:
        vectors = tuple(vector(base_ring, x) for x in vectors)
    else:
        vectors = tuple(vector(x) for x in vectors)

    if not sum(vectors).is_zero():
        # The center of the input vectors shall be the origin.
        # If this is not the case, we scale them accordingly.
        # This has the adventage that right kernel of ``vectors`` can be
        # presented in the form ``[[1], [V]]``, where ``V`` are the points
        # in the dual point configuration.
        # (Dehomogenization is straightforward.)

        # Scaling of the vectors is equivalent to finding a hyperplane that intersects
        # all vectors of the dual point configuration. But if the input is already provided
        # such that the vectors add up to zero, the coordinates might be nicer.
        # (And this is faster.)

        if base_ring:
            ker = Matrix(base_ring, vectors).left_kernel()
        else:
            ker = Matrix(vectors).left_kernel()
        solutions = Polyhedron(lines=tuple(y for y in ker.basis_matrix()), base_ring=base_ring, backend=backend)

        from sage.matrix.special import identity_matrix
        pos_orthant = Polyhedron(rays=identity_matrix(len(vectors)), base_ring=base_ring, backend=backend)
        pos_solutions = solutions.intersection(pos_orthant)
        if base_ring is ZZ:
            pos_solutions = pos_solutions.change_ring(ZZ)

        # Any integral point in ``pos_solutions`` will correspond to scaling-factors
        # that make ``sum(vectors)`` zero.
        x = pos_solutions.representative_point()
        if not all(y > 0 for y in x):
            raise ValueError("input vectors not totally cyclic")
        vectors = tuple(vec*x[i] for i,vec in enumerate(vectors))

    # The right kernel of ``vectors`` has a basis of the form ``[[1], [V]]``,
    # where ``V`` is the dehomogenized dual point configuration.
    # If we append a row of ones to ``vectors``, ``V`` is just the right kernel.
    if base_ring:
        m = Matrix(base_ring, vectors).transpose().stack(Matrix(base_ring, [[1]*len(vectors)]))
    else:
        m = Matrix(vectors).transpose().stack(Matrix([[1]*len(vectors)]))

    if m.rank() != len(vectors[0]) + 1:
        # The given vectors do not span the ambient space,
        # then there exists a nonnegative value vector.
        raise ValueError("input vectors not totally cyclic")

    return m.right_kernel_matrix(basis='computed').columns()


class Polytopes():
    """
    A class of constructors for commonly used, famous, or interesting
    polytopes.
    """

    def regular_polygon(self, n, exact=True, base_ring=None, backend=None):
        """
        Return a regular polygon with `n` vertices.

        INPUT:

        - ``n`` -- a positive integer, the number of vertices.

        - ``exact`` -- (boolean, default ``True``) if ``False`` floating point
          numbers are used for coordinates.

        - ``base_ring`` -- a ring in which the coordinates will lie. It is
          ``None`` by default. If it is not provided and ``exact`` is ``True``
          then it will be the field of real algebraic number, if ``exact`` is
          ``False`` it will be the real double field.

        - ``backend`` -- the backend to use to create the polytope.

        EXAMPLES::

            sage: octagon = polytopes.regular_polygon(8)
            sage: octagon
            A 2-dimensional polyhedron in AA^2 defined as the convex hull of 8 vertices
            sage: octagon.n_vertices()
            8
            sage: v = octagon.volume()
            sage: v
            2.828427124746190?
            sage: v == 2*QQbar(2).sqrt()
            True

        Its non exact version::

            sage: polytopes.regular_polygon(3, exact=False).vertices()
            (A vertex at (0.0, 1.0),
             A vertex at (0.8660254038, -0.5),
             A vertex at (-0.8660254038, -0.5))
            sage: polytopes.regular_polygon(25, exact=False).n_vertices()
            25

        TESTS::

            sage: octagon = polytopes.regular_polygon(8, backend='normaliz')  # optional - pynormaliz
            sage: octagon                                                     # optional - pynormaliz
            A 2-dimensional polyhedron in AA^2 defined as the convex hull of 8 vertices
            sage: octagon.n_vertices()                                        # optional - pynormaliz
            8
            sage: octagon.volume()                                            # optional - pynormaliz
            2*a
            sage: TestSuite(octagon).run()
            sage: TestSuite(polytopes.regular_polygon(5, exact=False)).run()
        """
        n = ZZ(n)
        if n <= 2:
            raise ValueError("n (={}) must be an integer greater than 2".format(n))

        if base_ring is None:
            if exact:
                base_ring = AA
            else:
                base_ring = RDF

        try:
            omega = 2*base_ring.pi() / n
            verts = [((i*omega).sin(), (i*omega).cos()) for i in range(n)]
        except AttributeError:
            z = QQbar.zeta(n)
            verts = [(base_ring((z**k).imag()), base_ring((z**k).real())) for k in range(n)]

        return Polyhedron(vertices=verts, base_ring=base_ring, backend=backend)

    def Birkhoff_polytope(self, n, backend=None):
        """
        Return the Birkhoff polytope with `n!` vertices.

        The vertices of this polyhedron are the (flattened) `n` by `n`
        permutation matrices. So the ambient vector space has dimension `n^2`
        but the dimension of the polyhedron is `(n-1)^2`.

        INPUT:

        - ``n`` -- a positive integer giving the size of the permutation matrices.

        - ``backend`` -- the backend to use to create the polytope.

        .. SEEALSO::

            :meth:`sage.matrix.matrix2.Matrix.as_sum_of_permutations` -- return
            the current matrix as a sum of permutation matrices

        EXAMPLES::

            sage: b3 = polytopes.Birkhoff_polytope(3)
            sage: b3.f_vector()
            (1, 6, 15, 18, 9, 1)
            sage: b3.ambient_dim(), b3.dim()
            (9, 4)
            sage: b3.is_lattice_polytope()
            True
            sage: p3 = b3.ehrhart_polynomial()     # optional - latte_int
            sage: p3                               # optional - latte_int
            1/8*t^4 + 3/4*t^3 + 15/8*t^2 + 9/4*t + 1
            sage: [p3(i) for i in [1,2,3,4]]       # optional - latte_int
            [6, 21, 55, 120]
            sage: [len((i*b3).integral_points()) for i in [1,2,3,4]]
            [6, 21, 55, 120]

            sage: b4 = polytopes.Birkhoff_polytope(4)
            sage: b4.n_vertices(), b4.ambient_dim(), b4.dim()
            (24, 16, 9)

        TESTS::

            sage: b4norm = polytopes.Birkhoff_polytope(4,backend='normaliz')  # optional - pynormaliz
            sage: TestSuite(b4norm).run()                                     # optional - pynormaliz
            sage: TestSuite(polytopes.Birkhoff_polytope(3)).run()
        """
        from itertools import permutations
        verts = []
        for p in permutations(range(n)):
            verts.append([ZZ.one() if p[i] == j else ZZ.zero()
                          for j in range(n) for i in range(n)])
        return Polyhedron(vertices=verts, base_ring=ZZ, backend=backend)

    def simplex(self, dim=3, project=False, base_ring=None, backend=None):
        r"""
        Return the ``dim`` dimensional simplex.

        The `d`-simplex is the convex hull in `\RR^{d+1}` of the standard basis
        `(1,0,\ldots,0)`, `(0,1,\ldots,0)`, \ldots, `(0,0,\ldots,1)`. For more
        information, see the :wikipedia:`Simplex`.

        INPUT:

        - ``dim`` -- The dimension of the simplex, a positive
          integer.

        - ``project`` -- (boolean, default ``False``) if ``True``, the polytope
          is (isometrically) projected to a vector space of dimension
          ``dim-1``.  This corresponds to the projection given by the matrix
          from :func:`zero_sum_projection`.  By default, this operation turns
          the coordinates into floating point approximations (see
          ``base_ring``).

        - ``base_ring`` -- the base ring to use to create the polytope.
          If ``project`` is ``False``, this defaults to `\ZZ`.
          Otherwise, it defaults to ``RDF``.

        - ``backend`` -- the backend to use to create the polytope.

        .. SEEALSO::

            :meth:`tetrahedron`

        EXAMPLES::

            sage: s5 = polytopes.simplex(5)
            sage: s5
            A 5-dimensional polyhedron in ZZ^6 defined as the convex hull of 6 vertices
            sage: s5.f_vector()
            (1, 6, 15, 20, 15, 6, 1)

            sage: s5 = polytopes.simplex(5, project=True)
            sage: s5
            A 5-dimensional polyhedron in RDF^5 defined as the convex hull of 6 vertices

        Its volume is `\sqrt{d+1} / d!`::

            sage: s5 = polytopes.simplex(5, project=True)
            sage: s5.volume()      # abs tol 1e-10
            0.0204124145231931
            sage: sqrt(6.) / factorial(5)
            0.0204124145231931

            sage: s6 = polytopes.simplex(6, project=True)
            sage: s6.volume()      # abs tol 1e-10
            0.00367465459870082
            sage: sqrt(7.) / factorial(6)
            0.00367465459870082

        Computation in algebraic reals::

            sage: s3 = polytopes.simplex(3, project=True, base_ring=AA)
            sage: s3.volume() == sqrt(3+1) / factorial(3)
            True

        TESTS::

            sage: s6norm = polytopes.simplex(6,backend='normaliz')  # optional - pynormaliz
            sage: TestSuite(s6norm).run()                           # optional - pynormaliz
            sage: TestSuite(polytopes.simplex(5)).run()
        """
        verts = list((ZZ**(dim + 1)).basis())
        if project:
            # Handling of default in base_ring is delegated to project_points
            verts = project_points(*verts, base_ring=base_ring)
        return Polyhedron(vertices=verts, base_ring=base_ring, backend=backend)

    def icosahedron(self, exact=True, base_ring=None, backend=None):
        r"""
        Return an icosahedron with edge length 1.

        The icosahedron is one of the Platonic solids. It has 20 faces
        and is dual to the :meth:`dodecahedron`.

        INPUT:

        - ``exact`` -- (boolean, default ``True``) If ``False`` use an
          approximate ring for the coordinates.

        - ``base_ring`` -- (optional) the ring in which the coordinates will
          belong to.  Note that this ring must contain `\sqrt(5)`. If it is not
          provided and ``exact=True`` it will be the number field
          `\QQ[\sqrt(5)]` and if ``exact=False`` it will be the real double
          field.

        - ``backend`` -- the backend to use to create the polytope.

        EXAMPLES::

            sage: ico = polytopes.icosahedron()
            sage: ico.f_vector()
            (1, 12, 30, 20, 1)
            sage: ico.volume()
            5/12*sqrt5 + 5/4

        Its non exact version::

            sage: ico = polytopes.icosahedron(exact=False)
            sage: ico.base_ring()
            Real Double Field
            sage: ico.volume() # known bug (trac 18214)
            2.181694990...

        A version using `AA <sage.rings.qqbar.AlgebraicRealField>`::

            sage: ico = polytopes.icosahedron(base_ring=AA)   # long time
            sage: ico.base_ring()                             # long time
            Algebraic Real Field
            sage: ico.volume()                                # long time
            2.181694990624913?

        Note that if base ring is provided it must contain the square root of
        `5`. Otherwise you will get an error::

            sage: polytopes.icosahedron(base_ring=QQ)
            Traceback (most recent call last):
            ...
            TypeError: unable to convert 1/4*sqrt(5) + 1/4 to a rational

        TESTS::

            sage: ico = polytopes.icosahedron(backend='normaliz')  # optional - pynormaliz
            sage: ico.f_vector()                                   # optional - pynormaliz
            (1, 12, 30, 20, 1)
            sage: ico.volume()                                     # optional - pynormaliz
            5/12*sqrt5 + 5/4
            sage: TestSuite(ico).run()                             # optional - pynormaliz
            sage: ico = polytopes.icosahedron(exact=False)
            sage: TestSuite(ico).run()

        """
        if base_ring is None and exact:
            from sage.rings.number_field.number_field import QuadraticField
            K = QuadraticField(5, 'sqrt5')
            sqrt5 = K.gen()
            g = (1 + sqrt5) / 2
            base_ring = K
        else:
            if base_ring is None:
                base_ring = RDF
            g = (1 + base_ring(5).sqrt()) / 2

        r12 = base_ring.one() / 2
        z = base_ring.zero()
        pts = [[z, s1 * r12, s2 * g / 2]
               for s1, s2 in itertools.product([1, -1], repeat=2)]
        verts = [p(v) for p in AlternatingGroup(3) for v in pts]
        return Polyhedron(vertices=verts, base_ring=base_ring, backend=backend)

    def dodecahedron(self, exact=True, base_ring=None, backend=None):
        r"""
        Return a dodecahedron.

        The dodecahedron is the Platonic solid dual to the :meth:`icosahedron`.

        INPUT:

        - ``exact`` -- (boolean, default ``True``) If ``False`` use an
          approximate ring for the coordinates.

        - ``base_ring`` -- (optional) the ring in which the coordinates will
          belong to.  Note that this ring must contain `\sqrt(5)`. If it is not
          provided and ``exact=True`` it will be the number field
          `\QQ[\sqrt(5)]` and if ``exact=False`` it will be the real double
          field.

        - ``backend`` -- the backend to use to create the polytope.

        EXAMPLES::

            sage: d12 = polytopes.dodecahedron()
            sage: d12.f_vector()
            (1, 20, 30, 12, 1)
            sage: d12.volume()
            -176*sqrt5 + 400
            sage: numerical_approx(_)
            6.45203596003699

            sage: d12 = polytopes.dodecahedron(exact=False)
            sage: d12.base_ring()
            Real Double Field

        Here is an error with a field that does not contain `\sqrt(5)`::

            sage: polytopes.dodecahedron(base_ring=QQ)
            Traceback (most recent call last):
            ...
            TypeError: unable to convert 1/4*sqrt(5) + 1/4 to a rational

        TESTS::

            sage: d12 = polytopes.dodecahedron(backend='normaliz')  # optional - pynormaliz
            sage: d12.f_vector()                                    # optional - pynormaliz
            (1, 20, 30, 12, 1)
            sage: TestSuite(d12).run()                              # optional - pynormaliz

        """
        return self.icosahedron(exact=exact, base_ring=base_ring, backend=backend).polar()

    def small_rhombicuboctahedron(self, exact=True, base_ring=None, backend=None):
        r"""
        Return the (small) rhombicuboctahedron.

        The rhombicuboctahedron is an Archimedean solid with 24 vertices and 26
        faces. See the :wikipedia:`Rhombicuboctahedron` for more information.

        INPUT:

        - ``exact`` -- (boolean, default ``True``) If ``False`` use an
          approximate ring for the coordinates.

        - ``base_ring`` -- the ring in which the coordinates will belong to. If
          it is not provided and ``exact=True`` it will be a the number field
          `\QQ[\phi]` where `\phi` is the golden ratio and if ``exact=False``
          it will be the real double field.

        - ``backend`` -- the backend to use to create the polytope.

        EXAMPLES::

            sage: sr = polytopes.small_rhombicuboctahedron()
            sage: sr.f_vector()
            (1, 24, 48, 26, 1)
            sage: sr.volume()
            80/3*sqrt2 + 32

        The faces are `8` equilateral triangles and `18` squares::

            sage: sum(1 for f in sr.facets() if len(f.vertices()) == 3)
            8
            sage: sum(1 for f in sr.facets() if len(f.vertices()) == 4)
            18

        Its non exact version::

            sage: sr = polytopes.small_rhombicuboctahedron(False)
            sage: sr
            A 3-dimensional polyhedron in RDF^3 defined as the convex hull of
            24 vertices
            sage: sr.f_vector()
            (1, 24, 48, 26, 1)

        TESTS::

            sage: sr = polytopes.small_rhombicuboctahedron(backend='normaliz')  # optional - pynormaliz
            sage: sr.f_vector()                                                 # optional - pynormaliz
            (1, 24, 48, 26, 1)
            sage: sr.volume()                                                   # optional - pynormaliz
            80/3*sqrt2 + 32
            sage: TestSuite(sr).run()                                           # optional - pynormaliz
        """
        if base_ring is None and exact:
            from sage.rings.number_field.number_field import QuadraticField
            K = QuadraticField(2, 'sqrt2')
            sqrt2 = K.gen()
            base_ring = K
        else:
            if base_ring is None:
                base_ring = RDF
            sqrt2 = base_ring(2).sqrt()

        one = base_ring.one()
        a = sqrt2 + one
        verts = []
        verts.extend([s1*one, s2*one, s3*a] for s1, s2, s3 in itertools.product([1, -1], repeat=3))
        verts.extend([s1*one, s3*a, s2*one] for s1, s2, s3 in itertools.product([1, -1], repeat=3))
        verts.extend([s1*a, s2*one, s3*one] for s1, s2, s3 in itertools.product([1, -1], repeat=3))
        return Polyhedron(vertices=verts, backend=backend)

    def great_rhombicuboctahedron(self, exact=True, base_ring=None, backend=None):
        r"""
        Return the great rhombicuboctahedron.

        The great rhombicuboctahedron (or truncated cuboctahedron) is an
        Archimedean solid with 48 vertices and 26 faces. For more information
        see the :wikipedia:`Truncated_cuboctahedron`.

        INPUT:

        - ``exact`` -- (boolean, default ``True``) If ``False`` use an
          approximate ring for the coordinates.

        - ``base_ring`` -- the ring in which the coordinates will belong to. If
          it is not provided and ``exact=True`` it will be a the number field
          `\QQ[\phi]` where `\phi` is the golden ratio and if ``exact=False``
          it will be the real double field.

        - ``backend`` -- the backend to use to create the polytope.

        EXAMPLES::

            sage: gr = polytopes.great_rhombicuboctahedron()  # long time ~ 3sec
            sage: gr.f_vector()                               # long time
            (1, 48, 72, 26, 1)

        A faster implementation is obtained by setting ``exact=False``::

            sage: gr = polytopes.great_rhombicuboctahedron(exact=False)
            sage: gr.f_vector()
            (1, 48, 72, 26, 1)

        Its facets are 4 squares, 8 regular hexagons and 6 regular octagons::

            sage: sum(1 for f in gr.facets() if len(f.vertices()) == 4)
            12
            sage: sum(1 for f in gr.facets() if len(f.vertices()) == 6)
            8
            sage: sum(1 for f in gr.facets() if len(f.vertices()) == 8)
            6
        """
        if base_ring is None and exact:
            from sage.rings.number_field.number_field import QuadraticField
            base_ring = QuadraticField(2, 'sqrt2')
            sqrt2 = base_ring.gen()
        else:
            if base_ring is None:
                base_ring = RDF
            sqrt2 = base_ring(2).sqrt()

        one = base_ring.one()
        v1 = sqrt2 + 1
        v2 = 2 * sqrt2 + 1
        verts = [[s1 * z1, s2 * z2, s3 * z3]
                 for z1, z2, z3 in itertools.permutations([one, v1, v2])
                 for s1, s2, s3 in itertools.product([1, -1], repeat=3)]
        return Polyhedron(vertices=verts, base_ring=base_ring, backend=backend)

    def rhombic_dodecahedron(self, backend=None):
        """
        Return the rhombic dodecahedron.

        The rhombic dodecahedron is a a polytope  dual to the cuboctahedron. It
        has 14 vertices and 12 faces. For more information see
        the :wikipedia:`Rhombic_dodecahedron`.

        INPUT:

        - ``backend`` -- the backend to use to create the polytope.

        .. SEEALSO::

            :meth:`cuboctahedron`

        EXAMPLES::

            sage: rd = polytopes.rhombic_dodecahedron()
            sage: rd.f_vector()
            (1, 14, 24, 12, 1)

        Its facets are 12 quadrilaterals (not all identical)::

            sage: sum(1 for f in rd.facets() if len(f.vertices()) == 4)
            12

        Some more computations::

            sage: p = rd.ehrhart_polynomial()    # optional - latte_int
            sage: p                              # optional - latte_int
            16*t^3 + 12*t^2 + 4*t + 1
            sage: [p(i) for i in [1,2,3,4]]      # optional - latte_int
            [33, 185, 553, 1233]
            sage: [len((i*rd).integral_points()) for i in [1,2,3,4]]
            [33, 185, 553, 1233]

        TESTS::

            sage: rd_norm = polytopes.rhombic_dodecahedron(backend='normaliz')  # optional - pynormaliz
            sage: TestSuite(rd_norm).run()                                      # optional - pynormaliz
        """
        v = [[2,0,0],[-2,0,0],[0,2,0],[0,-2,0],[0,0,2],[0,0,-2]]
        v.extend((itertools.product([1, -1], repeat=3)))
        return Polyhedron(vertices=v, base_ring=ZZ, backend=backend)

    def cuboctahedron(self, backend=None):
        r"""
        Return the cuboctahedron.

        The cuboctahedron is an Archimedean solid with 12 vertices and 14 faces
        dual to the rhombic dodecahedron. It can be defined as the convex hull
        of the twelve vertices `(0, \pm 1, \pm 1)`, `(\pm 1, 0, \pm 1)` and
        `(\pm 1, \pm 1, 0)`. For more information, see the
        :wikipedia:`Cuboctahedron`.

        INPUT:

        - ``backend`` -- the backend to use to create the polytope.

        .. SEEALSO::

            :meth:`rhombic_dodecahedron`

        EXAMPLES::

            sage: co = polytopes.cuboctahedron()
            sage: co.f_vector()
            (1, 12, 24, 14, 1)

        Its facets are 8 triangles and 6 squares::

            sage: sum(1 for f in co.facets() if len(f.vertices()) == 3)
            8
            sage: sum(1 for f in co.facets() if len(f.vertices()) == 4)
            6

        Some more computation::

            sage: co.volume()
            20/3
            sage: co.ehrhart_polynomial()      # optional - latte_int
            20/3*t^3 + 8*t^2 + 10/3*t + 1

        TESTS::

            sage: co_norm = polytopes.cuboctahedron(backend='normaliz')  # optional - pynormaliz
            sage: TestSuite(co_norm).run()                               # optional - pynormaliz
        """
        v = [[0, -1, -1], [0, 1, -1], [0, -1, 1], [0, 1, 1],
             [-1, -1, 0], [1, -1, 0], [-1, 1, 0], [1, 1, 0],
             [-1, 0, -1], [1, 0, -1], [-1, 0, 1], [1, 0, 1]]
        return Polyhedron(vertices=v, base_ring=ZZ, backend=backend)

    def truncated_cube(self, exact=True, base_ring=None, backend=None):
        r"""
        Return the truncated cube.

        The truncated cube is an Archimedean solid with 24 vertices
        and 14 faces. It can be defined as the convex hull of the 24 vertices
        `(\pm x, \pm 1, \pm 1), (\pm 1, \pm x, \pm 1), (\pm 1, \pm 1, \pm x)`
        where `x = \sqrt(2) - 1`. For more information, see the
        :wikipedia:`Truncated_cube`.

        INPUT:

        - ``exact`` -- (boolean, default ``True``) If ``False`` use an
          approximate ring for the coordinates.

        - ``base_ring`` -- the ring in which the coordinates will belong to. If
          it is not provided and ``exact=True`` it will be a the number field
          `\QQ[\sqrt{2}]` and if ``exact=False`` it
          will be the real double field.

        - ``backend`` -- the backend to use to create the polytope.

        EXAMPLES::

            sage: co = polytopes.truncated_cube()
            sage: co.f_vector()
            (1, 24, 36, 14, 1)

        Its facets are 8 triangles and 6 octogons::

            sage: sum(1 for f in co.facets() if len(f.vertices()) == 3)
            8
            sage: sum(1 for f in co.facets() if len(f.vertices()) == 8)
            6

        Some more computation::

            sage: co.volume()
            56/3*sqrt2 - 56/3

        TESTS::

            sage: co = polytopes.truncated_cube(backend='normaliz')  # optional - pynormaliz
            sage: co.f_vector()                                      # optional - pynormaliz
            (1, 24, 36, 14, 1)
            sage: TestSuite(co).run()                                # optional - pynormaliz

        """
        if base_ring is None and exact:
            from sage.rings.number_field.number_field import QuadraticField
            K = QuadraticField(2, 'sqrt2')
            sqrt2 = K.gen()
            g = sqrt2 - 1
            base_ring = K
        else:
            if base_ring is None:
                base_ring = RDF
            g = base_ring(2).sqrt() - 1

        v = [[a * g, b, c] for a in [-1, 1] for b in [-1, 1] for c in [-1, 1]]
        v += [[a, b * g, c] for a in [-1, 1] for b in [-1, 1] for c in [-1, 1]]
        v += [[a, b, c * g] for a in [-1, 1] for b in [-1, 1] for c in [-1, 1]]
        return Polyhedron(vertices=v, base_ring=base_ring, backend=backend)

    def tetrahedron(self, backend=None):
        """
        Return the tetrahedron.

        The tetrahedron is a Platonic solid with 4 vertices and 4 faces
        dual to itself. It can be defined as the convex hull
        of the 4 vertices `(0, 0, 0)`, `(1, 1, 0)`, `(1, 0, 1)` and
        `(0, 1, 1)`. For more information, see the
        :wikipedia:`Tetrahedron`.

        INPUT:

        - ``backend`` -- the backend to use to create the polytope.

        .. SEEALSO::

            :meth:`simplex`

        EXAMPLES::

            sage: co = polytopes.tetrahedron()
            sage: co.f_vector()
            (1, 4, 6, 4, 1)

        Its facets are 4 triangles::

            sage: sum(1 for f in co.facets() if len(f.vertices()) == 3)
            4

        Some more computation::

            sage: co.volume()
            1/3
            sage: co.ehrhart_polynomial()      # optional - latte_int
            1/3*t^3 + t^2 + 5/3*t + 1

        TESTS::

            sage: t_norm = polytopes.tetrahedron(backend='normaliz')  # optional - pynormaliz
            sage: TestSuite(t_norm).run()                             # optional - pynormaliz
        """
        v = [[0, 0, 0], [1, 0, 1], [1, 1, 0], [0, 1, 1]]
        return Polyhedron(vertices=v, base_ring=ZZ, backend=backend)

    def truncated_tetrahedron(self, backend=None):
        r"""
        Return the truncated tetrahedron.

        The truncated tetrahedron is an Archimedean solid with 12
        vertices and 8 faces. It can be defined as the convex hull off
        all the permutations of `(\pm 1, \pm 1, \pm 3)` with an even
        number of minus signs. For more information, see the
        :wikipedia:`Truncated_tetrahedron`.

        INPUT:

        - ``backend`` -- the backend to use to create the polytope.

        EXAMPLES::

            sage: co = polytopes.truncated_tetrahedron()
            sage: co.f_vector()
            (1, 12, 18, 8, 1)

        Its facets are 4 triangles and 4 hexagons::

            sage: sum(1 for f in co.facets() if len(f.vertices()) == 3)
            4
            sage: sum(1 for f in co.facets() if len(f.vertices()) == 6)
            4

        Some more computation::

            sage: co.volume()
            184/3
            sage: co.ehrhart_polynomial()      # optional - latte_int
            184/3*t^3 + 28*t^2 + 26/3*t + 1

        TESTS::

            sage: tt_norm = polytopes.truncated_tetrahedron(backend='normaliz')  # optional - pynormaliz
            sage: TestSuite(tt_norm).run()                                       # optional - pynormaliz
        """
        v = [(3,1,1), (1,3,1), (1,1,3),
             (-3,-1,1), (-1,-3,1), (-1,-1,3),
             (-3,1,-1), (-1,3,-1), (-1,1,-3),
             (3,-1,-1), (1,-3,-1), (1,-1,-3)]
        return Polyhedron(vertices=v, base_ring=ZZ, backend=backend)

    def truncated_octahedron(self, backend=None):
        r"""
        Return the truncated octahedron.

        The truncated octahedron is an Archimedean solid with 24
        vertices and 14 faces. It can be defined as the convex hull
        off all the permutations of `(0, \pm 1, \pm 2)`. For more
        information, see the :wikipedia:`Truncated_octahedron`.

        This is also known as the permutohedron of dimension 3.

        INPUT:

        - ``backend`` -- the backend to use to create the polytope.

        EXAMPLES::

            sage: co = polytopes.truncated_octahedron()
            sage: co.f_vector()
            (1, 24, 36, 14, 1)

        Its facets are 6 squares and 8 hexagons::

            sage: sum(1 for f in co.facets() if len(f.vertices()) == 4)
            6
            sage: sum(1 for f in co.facets() if len(f.vertices()) == 6)
            8

        Some more computation::

            sage: co.volume()
            32
            sage: co.ehrhart_polynomial()      # optional - latte_int
            32*t^3 + 18*t^2 + 6*t + 1

        TESTS::

            sage: to_norm = polytopes.truncated_octahedron(backend='normaliz')  # optional - pynormaliz
            sage: TestSuite(to_norm).run()                                      # optional - pynormaliz
        """
        v = [(0, e, f) for e in [-1, 1] for f in [-2, 2]]
        v = [(xyz[sigma(1) - 1], xyz[sigma(2) - 1], xyz[sigma(3) - 1])
             for sigma in Permutations(3) for xyz in v]
        return Polyhedron(vertices=v, base_ring=ZZ, backend=backend)

    def octahedron(self, backend=None):
        r"""
        Return the octahedron.

        The octahedron is a Platonic solid with 6 vertices and 8 faces
        dual to the cube. It can be defined as the convex hull
        of the six vertices `(0, 0, \pm 1)`, `(\pm 1, 0, 0)` and
        `(0, \pm 1, 0)`. For more information, see the
        :wikipedia:`Octahedron`.

        INPUT:

        - ``backend`` -- the backend to use to create the polytope.

        EXAMPLES::

            sage: co = polytopes.octahedron()
            sage: co.f_vector()
            (1, 6, 12, 8, 1)

        Its facets are 8 triangles::

            sage: sum(1 for f in co.facets() if len(f.vertices()) == 3)
            8

        Some more computation::

            sage: co.volume()
            4/3
            sage: co.ehrhart_polynomial()      # optional - latte_int
            4/3*t^3 + 2*t^2 + 8/3*t + 1

        TESTS::

            sage: o_norm = polytopes.octahedron(backend='normaliz')  # optional - pynormaliz
            sage: TestSuite(o_norm).run()                            # optional - pynormaliz
        """
        v = [[0, 0, -1], [0, 0, 1], [1, 0, 0],
             [-1, 0, 0], [0, 1, 0], [0, -1, 0]]
        return Polyhedron(vertices=v, base_ring=ZZ, backend=backend)

    def snub_cube(self, exact=False, base_ring=None, backend=None, verbose=False):
        """
        Return a snub cube.

        The snub cube is an Archimedean solid. It has 24 vertices and 38 faces.
        For more information see the :wikipedia:`Snub_cube`.

        The constant `z` used in constructing this polytope is the reciprocal
        of the tribonacci constant, that is, the solution of the equation
        `x^3 + x^2 + x - 1 = 0`.
        See :wikipedia:`Generalizations_of_Fibonacci_numbers#Tribonacci_numbers`.

        INPUT:

        - ``exact`` -- (boolean, default ``False``) if ``True`` use exact
          coordinates instead of floating point approximations

        - ``base_ring`` -- the field to use. If ``None`` (the default),
          construct the exact number field needed (if ``exact`` is ``True``) or
          default to ``RDF`` (if ``exact`` is ``True``).

        - ``backend`` -- the backend to use to create the polytope.  If
          ``None`` (the default), the backend will be selected automatically.

        EXAMPLES::

            sage: sc_inexact = polytopes.snub_cube(exact=False)
            sage: sc_inexact
            A 3-dimensional polyhedron in RDF^3 defined as the convex hull of 24 vertices
            sage: sc_inexact.f_vector()
            (1, 24, 60, 38, 1)
            sage: sc_exact = polytopes.snub_cube(exact=True)  # long time - 30secs
            sage: sc_exact.f_vector()               # long time
            (1, 24, 60, 38, 1)
            sage: sorted(sc_exact.vertices())       # long time
            [A vertex at (-1, -z, -z^2),
             A vertex at (-1, -z^2, z),
             A vertex at (-1, z^2, -z),
             A vertex at (-1, z, z^2),
             A vertex at (-z, -1, z^2),
             A vertex at (-z, -z^2, -1),
             A vertex at (-z, z^2, 1),
             A vertex at (-z, 1, -z^2),
             A vertex at (-z^2, -1, -z),
             A vertex at (-z^2, -z, 1),
             A vertex at (-z^2, z, -1),
             A vertex at (-z^2, 1, z),
             A vertex at (z^2, -1, z),
             A vertex at (z^2, -z, -1),
             A vertex at (z^2, z, 1),
             A vertex at (z^2, 1, -z),
             A vertex at (z, -1, -z^2),
             A vertex at (z, -z^2, 1),
             A vertex at (z, z^2, -1),
             A vertex at (z, 1, z^2),
             A vertex at (1, -z, z^2),
             A vertex at (1, -z^2, -z),
             A vertex at (1, z^2, z),
             A vertex at (1, z, -z^2)]
            sage: sc_exact.is_combinatorially_isomorphic(sc_inexact) #long time
            True

        TESTS::

            sage: sc = polytopes.snub_cube(exact=True, backend='normaliz')  # optional - pynormaliz
            sage: sc.f_vector()                                             # optional - pynormaliz
            (1, 24, 60, 38, 1)

        """
        def construct_z(field):
            # z here is the reciprocal of the tribonacci constant, that is, the
            # solution of the equation x^3 + x^2 + x - 1 = 0.
            tsqr33 = 3 * field(33).sqrt()
            return ((17 + tsqr33)**QQ((1, 3)) - (-17 + tsqr33)**QQ((1, 3)) - 1) / 3

        if exact and base_ring is None:
            # construct the exact number field
            from sage.rings.number_field.number_field import NumberField
            R = QQ['x']
            f = R([-1, 1, 1, 1])
            embedding = construct_z(AA)
            base_ring = NumberField(f, name='z', embedding=embedding)
            z = base_ring.gen()
        else:
            if base_ring is None:
                base_ring = RDF
            z = construct_z(base_ring)

        verts = []
        z2 = z ** 2
        A3 = AlternatingGroup(3)
        for e in [-1, 1]:
            for f in [-1, 1]:
                for g in [-1, 1]:
                    if e * f * g == -1:
                        v = [e, f * z, g * z2]
                        for p in A3:
                            verts += [p(v)]
                    else:
                        v = [f * z, e, g * z2]
                        for p in A3:
                            verts += [p(v)]
        return Polyhedron(vertices=verts, base_ring=base_ring, backend=backend)

    def buckyball(self, exact=True, base_ring=None, backend=None):
        r"""
        Return the bucky ball.

        The bucky ball, also known as the truncated icosahedron is an
        Archimedean solid.  It has 32 faces and 60 vertices.

        .. SEEALSO::

            :meth:`icosahedron`

        INPUT:

        - ``exact`` -- (boolean, default ``True``) If ``False`` use an
          approximate ring for the coordinates.

        - ``base_ring`` -- the ring in which the coordinates will belong to. If
          it is not provided and ``exact=True`` it will be a the number field
          `\QQ[\phi]` where `\phi` is the golden ratio and if ``exact=False``
          it will be the real double field.

        - ``backend`` -- the backend to use to create the polytope.

        EXAMPLES::

            sage: bb = polytopes.buckyball()   # long time - 6secs
            sage: bb.f_vector()                # long time
            (1, 60, 90, 32, 1)
            sage: bb.base_ring()               # long time
            Number Field in sqrt5 with defining polynomial x^2 - 5 with sqrt5 = 2.236067977499790?

        A much faster implementation using floating point approximations::

            sage: bb = polytopes.buckyball(exact=False)
            sage: bb.f_vector()
            (1, 60, 90, 32, 1)
            sage: bb.base_ring()
            Real Double Field

        Its facets are 5 regular pentagons and 6 regular hexagons::

            sage: sum(1 for f in bb.facets() if len(f.vertices()) == 5)
            12
            sage: sum(1 for f in bb.facets() if len(f.vertices()) == 6)
            20

        TESTS::

            sage: bb = polytopes.buckyball(backend='normaliz')  # optional - pynormaliz
            sage: bb.f_vector()                                 # optional - pynormaliz
            (1, 60, 90, 32, 1)
            sage: bb.base_ring()                                # optional - pynormaliz
            Number Field in sqrt5 with defining polynomial x^2 - 5 with sqrt5 = 2.236067977499790?

        """
        return self.icosahedron(exact=exact, base_ring=base_ring, backend=backend).truncation()

    def icosidodecahedron(self, exact=True, backend=None):
        """
        Return the icosidodecahedron.

        The Icosidodecahedron is a polyhedron with twenty triangular faces and
        twelve pentagonal faces. For more information see the
        :wikipedia:`Icosidodecahedron`.

        INPUT:

        - ``exact`` -- (boolean, default ``True``) If ``False`` use an
          approximate ring for the coordinates.

        - ``backend`` -- the backend to use to create the polytope.

        EXAMPLES::

            sage: id = polytopes.icosidodecahedron()
            sage: id.f_vector()
            (1, 30, 60, 32, 1)

        TESTS::

            sage: id = polytopes.icosidodecahedron(exact=False); id
            A 3-dimensional polyhedron in RDF^3 defined as the convex hull of 30 vertices
            sage: TestSuite(id).run()

            sage: id = polytopes.icosidodecahedron(backend='normaliz')  # optional - pynormaliz
            sage: id.f_vector()                                         # optional - pynormaliz
            (1, 30, 60, 32, 1)
            sage: id.base_ring()                                        # optional - pynormaliz
            Number Field in sqrt5 with defining polynomial x^2 - 5 with sqrt5 = 2.236067977499790?
            sage: TestSuite(id).run()                                   # optional - pynormaliz
        """
        from sage.rings.number_field.number_field import QuadraticField
        from itertools import product

        K = QuadraticField(5, 'sqrt5')
        one = K.one()
        phi = (one+K.gen())/2

        gens = [((-1)**a*one/2, (-1)**b*phi/2, (-1)**c*(one+phi)/2)
                for a, b, c in product([0, 1], repeat=3)]
        gens.extend([(0, 0, phi), (0, 0, -phi)])

        verts = []
        for p in AlternatingGroup(3):
            verts.extend(p(x) for x in gens)

        if exact:
            return Polyhedron(vertices=verts, base_ring=K, backend=backend)
        else:
            verts = [(RR(x), RR(y), RR(z)) for x, y, z in verts]
            return Polyhedron(vertices=verts, backend=backend)

    def icosidodecahedron_V2(self, exact=True, base_ring=None, backend=None):
        r"""
        Return the icosidodecahedron.

        The icosidodecahedron is an Archimedean solid.
        It has 32 faces and 30 vertices. For more information, see the
        :wikipedia:`Icosidodecahedron`.

        INPUT:

        - ``exact`` -- (boolean, default ``True``) If ``False`` use an
          approximate ring for the coordinates.

        - ``base_ring`` -- the ring in which the coordinates will belong to.
          If it is not provided and ``exact=True`` it will be a the number
          field `\QQ[\phi]` where `\phi` is the golden ratio and if
          ``exact=False`` it will be the real double field.

        - ``backend`` -- the backend to use to create the polytope.

        EXAMPLES::

            sage: id = polytopes.icosidodecahedron_V2()   # long time - 6secs
            sage: id.f_vector()                # long time
            (1, 30, 60, 32, 1)
            sage: id.base_ring()               # long time
            Number Field in sqrt5 with defining polynomial x^2 - 5 with sqrt5 = 2.236067977499790?

        A much faster implementation using floating point approximations::

            sage: id = polytopes.icosidodecahedron_V2(exact=False)
            sage: id.f_vector()
            (1, 30, 60, 32, 1)
            sage: id.base_ring()
            Real Double Field

        Its facets are 20 triangles and 12 regular pentagons::

            sage: sum(1 for f in id.facets() if len(f.vertices()) == 3)
            20
            sage: sum(1 for f in id.facets() if len(f.vertices()) == 5)
            12

        TESTS::

            sage: id = polytopes.icosidodecahedron_V2(backend='normaliz')  # optional - pynormaliz
            sage: id.f_vector()                                            # optional - pynormaliz
            (1, 30, 60, 32, 1)
            sage: id.base_ring()                                           # optional - pynormaliz
            Number Field in sqrt5 with defining polynomial x^2 - 5 with sqrt5 = 2.236067977499790?
            sage: TestSuite(id).run()                                      # optional - pynormaliz
        """
        if base_ring is None and exact:
            from sage.rings.number_field.number_field import QuadraticField
            K = QuadraticField(5, 'sqrt5')
            sqrt5 = K.gen()
            g = (1 + sqrt5) / 2
            base_ring = K
        else:
            if base_ring is None:
                base_ring = RDF
            g = (1 + base_ring(5).sqrt()) / 2

        pts = [[g, 0, 0], [-g, 0, 0]]
        pts += [[s1 * base_ring.one() / 2, s2 * g / 2, s3 * (1 + g)/2]
                for s1, s2, s3 in itertools.product([1, -1], repeat=3)]
        verts = pts
        verts += [[v[1], v[2], v[0]] for v in pts]
        verts += [[v[2], v[0], v[1]] for v in pts]
        return Polyhedron(vertices=verts, base_ring=base_ring, backend=backend)

    def truncated_dodecahedron(self, exact=True, base_ring=None, backend=None):
        r"""
        Return the truncated dodecahedron.

        The truncated dodecahedron is an Archimedean solid.
        It has 32 faces and 60 vertices. For more information, see the
        :wikipedia:`Truncated dodecahedron`.

        INPUT:

        - ``exact`` -- (boolean, default ``True``) If ``False`` use an
          approximate ring for the coordinates.

        - ``base_ring`` -- the ring in which the coordinates will belong to. If
          it is not provided and ``exact=True`` it will be a the number field
          `\QQ[\phi]` where `\phi` is the golden ratio and if ``exact=False``
          it will be the real double field.

        - ``backend`` -- the backend to use to create the polytope.

        EXAMPLES::

            sage: td = polytopes.truncated_dodecahedron()
            sage: td.f_vector()
            (1, 60, 90, 32, 1)
            sage: td.base_ring()
            Number Field in sqrt5 with defining polynomial x^2 - 5 with sqrt5 = 2.236067977499790?

        Its facets are 20 triangles and 12 regular decagons::

            sage: sum(1 for f in td.facets() if len(f.vertices()) == 3)
            20
            sage: sum(1 for f in td.facets() if len(f.vertices()) == 10)
            12

        The faster implementation using floating point approximations does not
        fully work unfortunately, see https://github.com/cddlib/cddlib/pull/7
        for a detailed discussion of this case::

            sage: td = polytopes.truncated_dodecahedron(exact=False) # random
            doctest:warning
            ...
            UserWarning: This polyhedron data is numerically complicated; cdd
            could not convert between the inexact V and H representation
            without loss of data. The resulting object might show
            inconsistencies.
            sage: td.f_vector()
            Traceback (most recent call last):
            ...
            ValueError: not all vertices are intersections of facets
            sage: td.base_ring()
            Real Double Field

        TESTS::

            sage: td = polytopes.truncated_dodecahedron(backend='normaliz')  # optional - pynormaliz
            sage: td.f_vector()                                              # optional - pynormaliz
            (1, 60, 90, 32, 1)
            sage: td.base_ring()                                             # optional - pynormaliz
            Number Field in sqrt5 with defining polynomial x^2 - 5 with sqrt5 = 2.236067977499790?

        """
        if base_ring is None and exact:
            from sage.rings.number_field.number_field import QuadraticField
            K = QuadraticField(5, 'sqrt5')
            sqrt5 = K.gen()
            g = (1 + sqrt5) / 2
            base_ring = K
        else:
            if base_ring is None:
                base_ring = RDF
            g = (1 + base_ring(5).sqrt()) / 2

        z = base_ring.zero()
        pts = [[z, s1 * base_ring.one() / g, s2 * (2 + g)]
                for s1, s2 in itertools.product([1, -1], repeat=2)]
        pts += [[s1 * base_ring.one() / g, s2 * g, s3 * (2 * g)]
                for s1, s2, s3 in itertools.product([1, -1], repeat=3)]
        pts += [[s1 * g, s2 * base_ring(2), s3 * (g ** 2)]
                for s1, s2, s3 in itertools.product([1, -1], repeat=3)]
        verts = pts
        verts += [[v[1], v[2], v[0]] for v in pts]
        verts += [[v[2], v[0], v[1]] for v in pts]
        return Polyhedron(vertices=verts, base_ring=base_ring, backend=backend)

    def pentakis_dodecahedron(self, exact=True, base_ring=None, backend=None):
        r"""
        Return the pentakis dodecahedron.

        The pentakis dodecahedron (orkisdodecahedron) is a face-regular,
        vertex-uniform polytope dual to the truncated icosahedron.  It has 60
        facets and 32 vertices. See the :wikipedia:`Pentakis_dodecahedron` for more
        information.

        INPUT:

        - ``exact`` -- (boolean, default ``True``) If ``False`` use an
          approximate ring for the coordinates.

        - ``base_ring`` -- the ring in which the coordinates will belong to. If
          it is not provided and ``exact=True`` it will be a the number field
          `\QQ[\phi]` where `\phi` is the golden ratio and if ``exact=False``
          it will be the real double field.

        - ``backend`` -- the backend to use to create the polytope.

        EXAMPLES::

            sage: pd = polytopes.pentakis_dodecahedron()    # long time - ~10 sec
            sage: pd.n_vertices()                           # long time
            32
            sage: pd.n_inequalities()                       # long time
            60

        A much faster implementation is obtained when setting ``exact=False``::

            sage: pd = polytopes.pentakis_dodecahedron(exact=False)
            sage: pd.n_vertices()
            32
            sage: pd.n_inequalities()
            60

        The 60 are triangles::

            sage: all(len(f.vertices()) == 3 for f in pd.facets())
            True
        """
        return self.buckyball(exact=exact, base_ring=base_ring, backend=backend).polar()

    def Kirkman_icosahedron(self, backend=None):
        r"""
        Return the Kirkman icosahedron.

        The Kirkman icosahedron is a 3-polytope with integer coordinates: `(\pm
        9, \pm 6, \pm 6)`, `(\pm 12, \pm 4, 0)`, `(0, \pm 12, \pm 8)`, `(\pm 6,
        0, \pm 12)`. See [Fe2012]_ for more information.

        INPUT:

        - ``backend`` -- the backend to use to create the polytope.

        EXAMPLES::

            sage: ki = polytopes.Kirkman_icosahedron()
            sage: ki.f_vector()
            (1, 20, 38, 20, 1)

            sage: ki.volume()
            6528

            sage: vertices = ki.vertices()
            sage: edges = [[vector(edge[0]),vector(edge[1])] for edge in ki.bounded_edges()]
            sage: edge_lengths = [norm(edge[0]-edge[1]) for edge in edges]
            sage: union(edge_lengths)
            [7, 8, 9, 11, 12, 14, 16]

        TESTS::

            sage: ki_norm = polytopes.Kirkman_icosahedron(backend='normaliz')  # optional - pynormaliz
            sage: TestSuite(ki_norm).run()                                     # optional - pynormaliz
        """
        vertices = [[9, 6, 6], [-9, 6, 6], [9, -6, 6], [9, 6, -6],
                    [-9, -6, 6], [-9, 6, -6], [9, -6, -6], [-9, -6, -6],
                    [12, 4, 0], [-12, 4, 0], [12, -4, 0], [-12, -4, 0],
                    [0, 12, 8], [0, -12, 8], [0, 12, -8], [0, -12, -8],
                    [6, 0, 12], [-6, 0, 12], [6, 0, -12], [-6, 0, -12]]
        return Polyhedron(vertices=vertices, base_ring=ZZ, backend=backend)

    def rhombicosidodecahedron(self, exact=True, base_ring=None, backend=None):
        r"""
        Return the rhombicosidodecahedron.

        The rhombicosidodecahedron is an Archimedean solid.
        It has 62 faces and 60 vertices. For more information, see the
        :wikipedia:`Rhombicosidodecahedron`.

        INPUT:

        - ``exact`` -- (boolean, default ``True``) If ``False`` use an
          approximate ring for the coordinates.

        - ``base_ring`` -- the ring in which the coordinates will belong to. If
          it is not provided and ``exact=True`` it will be a the number field
          `\QQ[\phi]` where `\phi` is the golden ratio and if ``exact=False``
          it will be the real double field.

        - ``backend`` -- the backend to use to create the polytope.

        EXAMPLES::

            sage: rid = polytopes.rhombicosidodecahedron()   # long time - 6secs
            sage: rid.f_vector()                # long time
            (1, 60, 120, 62, 1)
            sage: rid.base_ring()               # long time
            Number Field in sqrt5 with defining polynomial x^2 - 5 with sqrt5 = 2.236067977499790?

        A much faster implementation using floating point approximations::

            sage: rid = polytopes.rhombicosidodecahedron(exact=False)
            sage: rid.f_vector()
            (1, 60, 120, 62, 1)
            sage: rid.base_ring()
            Real Double Field

        Its facets are 20 triangles, 30 squares and 12 pentagons::

            sage: sum(1 for f in rid.facets() if len(f.vertices()) == 3)
            20
            sage: sum(1 for f in rid.facets() if len(f.vertices()) == 4)
            30
            sage: sum(1 for f in rid.facets() if len(f.vertices()) == 5)
            12

        TESTS::

            sage: rid = polytopes.rhombicosidodecahedron(backend='normaliz')  # optional - pynormaliz
            sage: rid.f_vector()                                              # optional - pynormaliz
            (1, 60, 120, 62, 1)
            sage: rid.base_ring()                                             # optional - pynormaliz
            Number Field in sqrt5 with defining polynomial x^2 - 5 with sqrt5 = 2.236067977499790?

        """
        if base_ring is None and exact:
            from sage.rings.number_field.number_field import QuadraticField
            K = QuadraticField(5, 'sqrt5')
            sqrt5 = K.gen()
            g = (1 + sqrt5) / 2
            base_ring = K
        else:
            if base_ring is None:
                base_ring = RDF
            g = (1 + base_ring(5).sqrt()) / 2

        pts = [[s1 * base_ring.one(), s2 * base_ring.one(), s3 * (g**3)]
                for s1, s2, s3 in itertools.product([1, -1], repeat=3)]
        pts += [[s1 * (g**2), s2 * g, s3 * 2 * g]
                for s1, s2, s3 in itertools.product([1, -1], repeat=3)]
        pts += [[s1 * (2 + g), 0, s2 * (g**2)]
                for s1, s2 in itertools.product([1, -1], repeat=2)]
        # the vertices are all even permutations of the lists in pts
        verts = pts
        verts += [[v[1], v[2], v[0]] for v in pts]
        verts += [[v[2], v[0], v[1]] for v in pts]
        return Polyhedron(vertices=verts, base_ring=base_ring, backend=backend)

    def truncated_icosidodecahedron(self, exact=True, base_ring=None, backend=None):
        r"""
        Return the truncated icosidodecahedron.

        The truncated icosidodecahedron is an Archimedean solid.
        It has 62 faces and 120 vertices. For more information, see the
        :wikipedia:`Truncated_icosidodecahedron`.

        INPUT:

        - ``exact`` -- (boolean, default ``True``) If ``False`` use an
          approximate ring for the coordinates.

        - ``base_ring`` -- the ring in which the coordinates will belong to. If
          it is not provided and ``exact=True`` it will be a the number field
          `\QQ[\phi]` where `\phi` is the golden ratio and if ``exact=False``
          it will be the real double field.

        - ``backend`` -- the backend to use to create the polytope.

        EXAMPLES::

            sage: ti = polytopes.truncated_icosidodecahedron()   # long time
            sage: ti.f_vector()                # long time
            (1, 120, 180, 62, 1)
            sage: ti.base_ring()               # long time
            Number Field in sqrt5 with defining polynomial x^2 - 5 with sqrt5 = 2.236067977499790?

        The implementation using floating point approximations is much faster::

            sage: ti = polytopes.truncated_icosidodecahedron(exact=False) # random
            sage: ti.f_vector()
            (1, 120, 180, 62, 1)
            sage: ti.base_ring()
            Real Double Field

        Its facets are 30 squares, 20 hexagons and 12 decagons::

            sage: sum(1 for f in ti.facets() if len(f.vertices()) == 4)
            30
            sage: sum(1 for f in ti.facets() if len(f.vertices()) == 6)
            20
            sage: sum(1 for f in ti.facets() if len(f.vertices()) == 10)
            12

        TESTS::

            sage: ti = polytopes.truncated_icosidodecahedron(backend='normaliz')  # optional - pynormaliz
            sage: ti.f_vector()                                                   # optional - pynormaliz
            (1, 120, 180, 62, 1)
            sage: ti.base_ring()                                                  # optional - pynormaliz
            Number Field in sqrt5 with defining polynomial x^2 - 5 with sqrt5 = 2.236067977499790?

        """
        if base_ring is None and exact:
            from sage.rings.number_field.number_field import QuadraticField
            K = QuadraticField(5, 'sqrt5')
            sqrt5 = K.gen()
            g = (1 + sqrt5) / 2
            base_ring = K
        else:
            if base_ring is None:
                base_ring = RDF
            g = (1 + base_ring(5).sqrt()) / 2

        pts = [[s1 * 1 / g, s2 * 1 / g, s3 * (3 + g)]
                for s1, s2, s3 in itertools.product([1, -1], repeat=3)]
        pts += [[s1 * 2 / g, s2 * g, s3 * (1 + 2 * g)]
                for s1, s2, s3 in itertools.product([1, -1], repeat=3)]
        pts += [[s1 * 1 / g, s2 * (g**2), s3 * (-1 + 3 * g)]
                for s1, s2, s3 in itertools.product([1, -1], repeat=3)]
        pts += [[s1 * (-1 + 2 * g), s2 * 2 * base_ring.one(), s3 * (2 + g)]
                for s1, s2, s3 in itertools.product([1, -1], repeat=3)]
        pts += [[s1 * g, s2 * 3 * base_ring.one(), s3 * 2 * g]
                for s1, s2, s3 in itertools.product([1, -1], repeat=3)]
        # the vertices are all ever permutations of the lists in pts
        verts = pts
        verts += [[v[1], v[2], v[0]] for v in pts]
        verts += [[v[2], v[0], v[1]] for v in pts]
        return Polyhedron(vertices=verts, base_ring=base_ring, backend=backend)

    def snub_dodecahedron(self, base_ring=None, backend=None, verbose=False):
        """
        Return the snub dodecahedron.

        The snub dodecahedron is an Archimedean solid.
        It has 92 faces and 60 vertices. For more information, see the
        :wikipedia:`Snub_dodecahedron`.

        INPUT:

        - ``base_ring`` -- the ring in which the coordinates will belong to. If
          it is not provided it will be the real double field.

        - ``backend`` -- the backend to use to create the polytope.

        EXAMPLES:

        Only the backend using the optional normaliz package can construct
        the snub dodecahedron in reasonable time::

            sage: sd = polytopes.snub_dodecahedron(base_ring=AA, backend='normaliz') # optional - pynormaliz, long time
            sage: sd.f_vector()                                                      # optional - pynormaliz, long time
            (1, 60, 150, 92, 1)
            sage: sd.base_ring()                                                     # optional - pynormaliz, long time
            Algebraic Real Field

        Its facets are 80 triangles and 12 pentagons::

            sage: sum(1 for f in sd.facets() if len(f.vertices()) == 3)              # optional - pynormaliz, long time
            80
            sage: sum(1 for f in sd.facets() if len(f.vertices()) == 5)              # optional - pynormaliz, long time
            12

        TESTS:

        The cdd backend with floating point arithmetic fails for this
        polytope::

            sage: sd = polytopes.snub_dodecahedron()        # not tested
            sage: sd.f_vector()                             # not tested
            (1, 60, 150, 92, 1)
            sage: sd.base_ring()                            # not tested
            Real Double Field

        """
        if base_ring is None:
            base_ring = RDF
        phi = (1 + base_ring(5).sqrt()) / 2
        xi = ((phi/2 + (phi - ZZ(5)/27).sqrt()/2)**(~ZZ(3)) +
              (phi/2 - (phi - ZZ(5)/27).sqrt()/2)**(~ZZ(3)))

        alpha = xi - 1 / xi
        beta = xi * phi + phi**2 + phi / xi
        signs = [[-1,-1,-1], [-1,1,1], [1,-1,1], [1,1,-1]]

        pts = [[s1 * 2 * alpha, s2 * 2 * base_ring.one(), s3 * 2 * beta]
                for s1, s2, s3 in signs]
        pts += [[s1 * (alpha + beta/phi + phi), s2 * (-alpha * phi + beta + 1/phi), s3 * (alpha/phi + beta * phi - 1)]
                for s1, s2, s3 in signs]
        pts += [[s1 * (alpha + beta/phi - phi), s2 * (alpha * phi - beta + 1/phi), s3 * (alpha/phi + beta * phi + 1)]
                for s1, s2, s3 in signs]
        pts += [[s1 * (-alpha/phi + beta * phi + 1), s2 * (-alpha + beta/phi - phi), s3 * (alpha * phi + beta - 1/phi)]
                for s1, s2, s3 in signs]
        pts += [[s1 * (-alpha/phi + beta * phi - 1), s2 * (alpha - beta/phi - phi), s3 * (alpha * phi + beta + 1/phi)]
                for s1, s2, s3 in signs]

        # the vertices are all even permutations of the lists in pts
        verts = pts
        verts += [[v[1], v[2], v[0]] for v in pts]
        verts += [[v[2], v[0], v[1]] for v in pts]
        return Polyhedron(vertices=verts, base_ring=base_ring, backend=backend, verbose=verbose)

    def twenty_four_cell(self, backend=None):
        """
        Return the standard 24-cell polytope.

        The 24-cell polyhedron (also called icositetrachoron or octaplex) is a
        regular polyhedron in 4-dimension. For more information see
        the :wikipedia:`24-cell`.

        INPUT:

        - ``backend`` -- the backend to use to create the polytope.

        EXAMPLES::

            sage: p24 = polytopes.twenty_four_cell()
            sage: p24.f_vector()
            (1, 24, 96, 96, 24, 1)
            sage: v = next(p24.vertex_generator())
            sage: for adj in v.neighbors(): print(adj)
            A vertex at (-1/2, -1/2, -1/2, 1/2)
            A vertex at (-1/2, -1/2, 1/2, -1/2)
            A vertex at (-1, 0, 0, 0)
            A vertex at (-1/2, 1/2, -1/2, -1/2)
            A vertex at (0, -1, 0, 0)
            A vertex at (0, 0, -1, 0)
            A vertex at (0, 0, 0, -1)
            A vertex at (1/2, -1/2, -1/2, -1/2)

            sage: p24.volume()
            2

        TESTS::

            sage: tfcell = polytopes.twenty_four_cell(backend='normaliz')  # optional - pynormaliz
            sage: TestSuite(tfcell).run()                                  # optional - pynormaliz
        """
        q12 = QQ((1, 2))
        verts = list(itertools.product([q12, -q12], repeat=4))
        B4 = (ZZ**4).basis()
        verts.extend(v for v in B4)
        verts.extend(-v for v in B4)
        return Polyhedron(vertices=verts, backend=backend)

    def runcitruncated_six_hundred_cell(self, exact=True, backend=None):
        """
        Return the runcitruncated 600-cell.

        The runcitruncated 600-cell is a 4-dimensional 4-uniform polytope in
        the `H_4` family. It has 7200 vertices. For more information see
        :wikipedia:`Runcitruncated 600-cell`.

        .. WARNING::

            The coordinates are exact by default. The computation with inexact
            coordinates (using the backend ``'cdd'``) returns a numerical
            inconsistency error, and thus can not be computed.

        INPUT:

        - ``exact`` - (boolean, default ``True``) if ``True`` use exact
          coordinates instead of floating point approximations.

        - ``backend`` -- the backend to use to create the polytope.

        EXAMPLES::

            sage: polytopes.runcitruncated_six_hundred_cell(backend='normaliz') # not tested - very long time
            A 4-dimensional polyhedron in AA^4 defined as the convex hull of
            7200 vertices
        """
        return self.generalized_permutahedron(['H', 4], point=[1, 1, 0, 1], exact=exact, backend=backend, regular=True)

    def cantitruncated_six_hundred_cell(self, exact=True, backend=None):
        """
        Return the cantitruncated 600-cell.

        The cantitruncated 600-cell is a 4-dimensional 4-uniform polytope in
        the `H_4` family. It has 7200 vertices. For more information see
        :wikipedia:`Cantitruncated 600-cell`.

        .. WARNING::

            The coordinates are exact by default. The computation with inexact
            coordinates (using the backend ``'cdd'``) returns a numerical
            inconsistency error, and thus can not be computed.

        INPUT:

        - ``exact`` - (boolean, default ``True``) if ``True`` use exact
          coordinates instead of floating point approximations.

        - ``backend`` -- the backend to use to create the polytope.

        EXAMPLES::

            sage: polytopes.cantitruncated_six_hundred_cell(exact=True,backend='normaliz') # not tested - very long time
            A 4-dimensional polyhedron in AA^4 defined as the convex hull of 7200 vertices
        """
        return self.generalized_permutahedron(['H', 4], point=[1, 1, 1, 0], exact=exact, backend=backend, regular=True)

    def bitruncated_six_hundred_cell(self, exact=True, backend=None):
        """
        Return the bitruncated 600-cell.

        The bitruncated 600-cell is a 4-dimensional 4-uniform polytope in the
        `H_4` family. It has 3600 vertices. For more information see
        :wikipedia:`Bitruncated 600-cell`.

        .. WARNING::

            The coordinates are exact by default. The computation with inexact
            coordinates (using the backend ``'cdd'``) returns a numerical
            inconsistency error, and thus can not be computed.

        INPUT:

        - ``exact`` - (boolean, default ``True``) if ``True`` use exact
          coordinates instead of floating point approximations.

        - ``backend`` -- the backend to use to create the polytope.

        EXAMPLES::

            sage: polytopes.runcinated_six_hundred_cell(exact=True,backend='normaliz') # not tested - very long time
            A 4-dimensional polyhedron in AA^4 defined as the convex hull of 3600 vertices
        """
        return self.generalized_permutahedron(['H', 4], point=[0, 1, 1, 0], exact=exact, backend=backend, regular=True)

    def cantellated_six_hundred_cell(self, exact=False, backend=None):
        """
        Return the cantellated 600-cell.

        The cantellated 600-cell is a 4-dimensional 4-uniform polytope in the
        `H_4` family. It has 3600 vertices. For more information see
        :wikipedia:`Cantellated 600-cell`.

        .. WARNING::

            The coordinates are inexact by default. The computation with
            inexact coordinates (using the backend ``'cdd'``) issues a
            UserWarning on inconsistencies.

        INPUT:

        - ``exact`` - (boolean, default ``False``) if ``True`` use exact
          coordinates instead of floating point approximations.

        - ``backend`` -- the backend to use to create the polytope.

        EXAMPLES::

            sage: polytopes.cantellated_six_hundred_cell() # not tested - very long time
            doctest:warning
            ...
            UserWarning: This polyhedron data is numerically complicated; cdd
            could not convert between the inexact V and H representation
            without loss of data. The resulting object might show
            inconsistencies.
            A 4-dimensional polyhedron in RDF^4 defined as the convex hull of 3600 vertices

        It is possible to use the backend ``'normaliz'`` to get an exact
        representation::

            sage: polytopes.cantellated_six_hundred_cell(exact=True,backend='normaliz') # not tested - long time
            A 4-dimensional polyhedron in AA^4 defined as the convex hull of 3600 vertices
        """
        return self.generalized_permutahedron(['H', 4], point=[1, 0, 1, 0], exact=exact, backend=backend, regular=True)

    def truncated_six_hundred_cell(self, exact=False, backend=None):
        """
        Return the truncated 600-cell.

        The truncated 600-cell is a 4-dimensional 4-uniform polytope in the
        `H_4` family. It has 1440 vertices. For more information see
        :wikipedia:`Truncated 600-cell`.

        .. WARNING::

            The coordinates are not exact by default. The computation with
            exact coordinates takes a huge amount of time.

        INPUT:

        - ``exact`` - (boolean, default ``False``) if ``True`` use exact
          coordinates instead of floating point approximations

        - ``backend`` -- the backend to use to create the polytope.

        EXAMPLES::

            sage: polytopes.truncated_six_hundred_cell() # not tested - long time
            A 4-dimensional polyhedron in RDF^4 defined as the convex hull of 1440 vertices

        It is possible to use the backend ``'normaliz'`` to get an exact
        representation::

            sage: polytopes.truncated_six_hundred_cell(exact=True,backend='normaliz') # not tested - long time ~16sec
            A 4-dimensional polyhedron in AA^4 defined as the convex hull of 1440 vertices
        """
        return self.generalized_permutahedron(['H', 4], point=[1, 1, 0, 0], exact=exact, backend=backend, regular=True)

    def rectified_six_hundred_cell(self, exact=True, backend=None):
        """
        Return the rectified 600-cell.

        The rectified 600-cell is a 4-dimensional 4-uniform polytope in the
        `H_4` family. It has 720 vertices. For more information see
        :wikipedia:`Rectified 600-cell`.

        .. WARNING::

            The coordinates are exact by default. The computation with inexact
            coordinates (using the backend ``'cdd'``) returns a numerical
            inconsistency error, and thus can not be computed.

        INPUT:

        - ``exact`` - (boolean, default ``True``) if ``True`` use exact
          coordinates instead of floating point approximations.

        - ``backend`` -- the backend to use to create the polytope.

        EXAMPLES::

            sage: polytopes.rectified_six_hundred_cell(backend='normaliz') # not tested - long time ~14sec
            A 4-dimensional polyhedron in AA^4 defined as the convex hull of 720 vertices
        """
        return self.generalized_permutahedron(['H', 4], point=[0, 1, 0, 0], exact=exact, backend=backend, regular=True)

    def six_hundred_cell(self, exact=False, backend=None):
        """
        Return the standard 600-cell polytope.

        The 600-cell is a 4-dimensional regular polytope. In many ways this is
        an analogue of the icosahedron.

        .. WARNING::

            The coordinates are not exact by default. The computation with
            exact coordinates takes a huge amount of time.

        INPUT:

        - ``exact`` - (boolean, default ``False``) if ``True`` use exact
          coordinates instead of floating point approximations

        - ``backend`` -- the backend to use to create the polytope.

        EXAMPLES::

            sage: p600 = polytopes.six_hundred_cell()
            sage: p600
            A 4-dimensional polyhedron in RDF^4 defined as the convex hull of 120 vertices
            sage: p600.f_vector()  # long time ~2sec
            (1, 120, 720, 1200, 600, 1)

        Computation with exact coordinates is currently too long to be useful::

            sage: p600 = polytopes.six_hundred_cell(exact=True) # not tested - very long time
            sage: len(list(p600.bounded_edges()))               # not tested - very long time
            720

        TESTS::

            sage: p600 = polytopes.six_hundred_cell(exact=True, backend='normaliz') # optional - pynormaliz
            sage: len(list(p600.bounded_edges()))                                   # optional - pynormaliz
            720
        """
        if exact:
            from sage.rings.number_field.number_field import QuadraticField
            K = QuadraticField(5, 'sqrt5')
            sqrt5 = K.gen()
            g = (1 + sqrt5) / 2
            base_ring = K
        else:
            g = (1 + RDF(5).sqrt()) / 2
            base_ring = RDF

        q12 = base_ring(1) / base_ring(2)
        z = base_ring.zero()
        verts = [[s1*q12, s2*q12, s3*q12, s4*q12] for s1,s2,s3,s4 in itertools.product([1,-1], repeat=4)]
        V = (base_ring)**4
        verts.extend(V.basis())
        verts.extend(-v for v in V.basis())
        pts = [[s1 * q12, s2*g/2, s3/(2*g), z] for (s1,s2,s3) in itertools.product([1,-1], repeat=3)]
        for p in AlternatingGroup(4):
            verts.extend(p(x) for x in pts)
        return Polyhedron(vertices=verts, base_ring=base_ring, backend=backend)

    def grand_antiprism(self, exact=True, backend=None, verbose=False):
        """
        Return the grand antiprism.

        The grand antiprism is a 4-dimensional non-Wythoffian uniform polytope.
        The coordinates were taken from http://eusebeia.dyndns.org/4d/gap. For
        more information, see the :wikipedia:`Grand_antiprism`.

        .. WARNING::

            The coordinates are exact by default. The computation with exact
            coordinates is not as fast as with floating point approximations.
            If you find this method to be too slow, consider using floating
            point approximations

        INPUT:

        - ``exact`` - (boolean, default ``True``) if ``False`` use floating
          point approximations instead of exact coordinates

        - ``backend`` -- the backend to use to create the polytope.

        EXAMPLES::

            sage: gap = polytopes.grand_antiprism()  # not tested - very long time
            sage: gap                                # not tested - very long time
            A 4-dimensional polyhedron in (Number Field in sqrt5 with defining
            polynomial x^2 - 5 with sqrt5 = 2.236067977499790?)^4 defined as
            the convex hull of 100 vertices

        Computation with the backend ``'normaliz'`` is instantaneous::

            sage: gap_norm = polytopes.grand_antiprism(backend='normaliz')  # optional - pynormaliz
            sage: gap_norm                                                  # optional - pynormaliz
            A 4-dimensional polyhedron in (Number Field in sqrt5 with defining
            polynomial x^2 - 5 with sqrt5 = 2.236067977499790?)^4 defined as
            the convex hull of 100 vertices

        Computation with approximated coordinates is also faster, but inexact::

            sage: gap = polytopes.grand_antiprism(exact=False) # random
            sage: gap
            A 4-dimensional polyhedron in RDF^4 defined as the convex hull of 100 vertices
            sage: gap.f_vector()
            (1, 100, 500, 720, 320, 1)
            sage: len(list(gap.bounded_edges()))
            500
        """
        from itertools import product

        if exact:
            from sage.rings.number_field.number_field import QuadraticField
            K = QuadraticField(5, 'sqrt5')
            sqrt5 = K.gen()
            g = (1 + sqrt5) / 2
            base_ring = K
        else:
            g = (1 + RDF(5).sqrt()) / 2
            base_ring = RDF

        q12 = base_ring(1) / base_ring(2)
        z = base_ring.zero()
        verts = [[s1*q12, s2*q12, s3*q12, s4*q12] for s1,s2,s3,s4 in product([1,-1], repeat=4)]
        V = (base_ring)**4
        verts.extend(V.basis()[2:])
        verts.extend(-v for v in V.basis()[2:])

        verts.extend([s1 * q12, s2/(2*g), s3*g/2, z] for (s1,s2,s3) in product([1,-1], repeat=3))
        verts.extend([s3*g/2, s1 * q12, s2/(2*g), z] for (s1,s2,s3) in product([1,-1], repeat=3))
        verts.extend([s2/(2*g), s3*g/2, s1 * q12, z] for (s1,s2,s3) in product([1,-1], repeat=3))

        verts.extend([s1 * q12, s2*g/2, z, s3/(2*g)] for (s1,s2,s3) in product([1,-1], repeat=3))
        verts.extend([s3/(2*g), s1 * q12, z, s2*g/2] for (s1,s2,s3) in product([1,-1], repeat=3))
        verts.extend([s2*g/2, s3/(2*g), z, s1 * q12] for (s1,s2,s3) in product([1,-1], repeat=3))

        verts.extend([s1 * q12, z, s2/(2*g), s3*g/2] for (s1,s2,s3) in product([1,-1], repeat=3))

        verts.extend([z, s1 * q12, s2*g/2, s3/(2*g)] for (s1,s2,s3) in product([1,-1], repeat=3))

        verts.extend([z, s1/(2*g), q12, g/2] for s1 in [1, -1])
        verts.extend([z, s1/(2*g), -q12, -g/2] for s1 in [1, -1])

        verts.extend([z, s1*g/2, 1/(2*g), q12] for s1 in [1, -1])
        verts.extend([z, s1*g/2, -1/(2*g), -q12] for s1 in [1, -1])

        verts.extend([s1*g/2, z, q12, -1/(2*g)] for s1 in [1, -1])
        verts.extend([s1*g/2, z, -q12, 1/(2*g)] for s1 in [1, -1])

        verts.extend([s1/(2*g), z, g/2, -q12] for s1 in [1, -1])
        verts.extend([s1/(2*g), z, -g/2, q12] for s1 in [1, -1])

        return Polyhedron(vertices=verts, base_ring=base_ring, backend=backend, verbose=verbose)

    def Gosset_3_21(self, backend=None):
        r"""
        Return the Gosset `3_{21}` polytope.

        The Gosset `3_{21}` polytope is a uniform 7-polytope. It has 56
        vertices, and 702 facets: `126` `3_{11}` and `576` `6`-simplex. For
        more information, see the :wikipedia:`3_21_polytope`.

        INPUT:

        - ``backend`` -- the backend to use to create the polytope.

        EXAMPLES::

            sage: g = polytopes.Gosset_3_21(); g
            A 7-dimensional polyhedron in ZZ^8 defined as the convex hull of 56 vertices
            sage: g.f_vector() # not tested (~16s)
            (1, 56, 756, 4032, 10080, 12096, 6048, 702, 1)

        TESTS::

            sage: G321 = polytopes.Gosset_3_21(backend='normaliz')   # optional - pynormaliz
            sage: TestSuite(G321).run()                              # optional - pynormaliz
        """
        from itertools import combinations
        verts = []
        for i, j in combinations(range(8), 2):
            x = [1]*8
            x[i] = x[j] = -3
            verts.append(x)
            verts.append([-xx for xx in x])

        return Polyhedron(vertices=verts, base_ring=ZZ, backend=backend)

    def cyclic_polytope(self, dim, n, base_ring=QQ, backend=None):
        r"""
        Return a cyclic polytope.

        A cyclic polytope of dimension ``dim`` with ``n`` vertices is the
        convex hull of the points  ``(t,t^2,...,t^dim)`` with `t \in
        \{0,1,...,n-1\}` .  For more information, see the
        :wikipedia:`Cyclic_polytope`.

        INPUT:

        - ``dim`` -- positive integer. the dimension of the polytope.

        - ``n`` -- positive integer. the number of vertices.

        - ``base_ring`` -- either ``QQ`` (default) or ``RDF``.

        - ``backend`` -- the backend to use to create the polytope.

        EXAMPLES::

            sage: c = polytopes.cyclic_polytope(4,10)
            sage: c.f_vector()
            (1, 10, 45, 70, 35, 1)

        TESTS::

            sage: cp = polytopes.cyclic_polytope(4,10,backend='normaliz')  # optional - pynormaliz
            sage: TestSuite(cp).run()                                      # optional - pynormaliz
        """
        verts = [[t**i for i in range(1, dim+1)] for t in range(n)]
        return Polyhedron(vertices=verts, base_ring=base_ring, backend=backend)

    def hypersimplex(self, dim, k, project=False, backend=None):
        r"""
        Return the hypersimplex in dimension ``dim`` and parameter ``k``.

        The hypersimplex `\Delta_{d,k}` is the convex hull of the vertices made
        of `k` ones and `d-k` zeros. It lies in the `d-1` hyperplane of vectors
        of sum `k`. If you want a projected version to `\RR^{d-1}` (with
        floating point coordinates) then set ``project=True`` in the options.

        .. SEEALSO::

            :meth:`simplex`

        INPUT:

        - ``dim`` -- the dimension

        - ``n`` -- the numbers ``(1,...,n)`` are permuted

        - ``project`` -- (boolean, default ``False``) if ``True``, the polytope
          is (isometrically) projected to a vector space of dimension
          ``dim-1``.  This operation turns the coordinates into floating point
          approximations and corresponds to the projection given by the matrix
          from :func:`zero_sum_projection`.

        - ``backend`` -- the backend to use to create the polytope.

        EXAMPLES::

            sage: h_4_2 = polytopes.hypersimplex(4, 2)
            sage: h_4_2
            A 3-dimensional polyhedron in ZZ^4 defined as the convex hull of 6 vertices
            sage: h_4_2.f_vector()
            (1, 6, 12, 8, 1)
            sage: h_4_2.ehrhart_polynomial()    # optional - latte_int
            2/3*t^3 + 2*t^2 + 7/3*t + 1
            sage: TestSuite(h_4_2).run()

            sage: h_7_3 = polytopes.hypersimplex(7, 3, project=True)
            sage: h_7_3
            A 6-dimensional polyhedron in RDF^6 defined as the convex hull of 35 vertices
            sage: h_7_3.f_vector()
            (1, 35, 210, 350, 245, 84, 14, 1)
            sage: TestSuite(h_7_3).run()
        """
        verts = Permutations([0] * (dim - k) + [1] * k).list()
        if project:
            verts = project_points(*verts)
        return Polyhedron(vertices=verts, backend=backend)

    def permutahedron(self, n, project=False, backend=None):
        r"""
        Return the standard permutahedron of (1,...,n).

        The permutahedron (or permutohedron) is the convex hull of the
        permutations of `\{1,\ldots,n\}` seen as vectors. The edges
        between the permutations correspond to multiplication on the
        right by an elementary transposition in the
        :class:`~sage.groups.perm_gps.permgroup_named.SymmetricGroup`.

        If we take the graph in which the vertices correspond to
        vertices of the polyhedron, and edges to edges, we get the
        :meth:`~sage.graphs.graph_generators.GraphGenerators.BubbleSortGraph`.

        INPUT:

        - ``n`` -- integer

        - ``project`` -- (boolean, default ``False``) if ``True``, the polytope
          is (isometrically) projected to a vector space of dimension
          ``dim-1``.  This operation turns the coordinates into floating point
          approximations and corresponds to the projection given by the matrix
          from :func:`zero_sum_projection`.

        - ``backend`` -- the backend to use to create the polytope.

        EXAMPLES::

            sage: perm4 = polytopes.permutahedron(4)
            sage: perm4
            A 3-dimensional polyhedron in ZZ^4 defined as the convex hull of 24 vertices
            sage: perm4.is_lattice_polytope()
            True
            sage: perm4.ehrhart_polynomial()   # optional - latte_int
            16*t^3 + 15*t^2 + 6*t + 1

            sage: perm4 = polytopes.permutahedron(4, project=True)
            sage: perm4
            A 3-dimensional polyhedron in RDF^3 defined as the convex hull of 24 vertices
            sage: perm4.plot()
            Graphics3d Object
            sage: perm4.graph().is_isomorphic(graphs.BubbleSortGraph(4))
            True

        .. SEEALSO::

            * :meth:`~sage.graphs.graph_generators.GraphGenerators.BubbleSortGraph`

        TESTS::

            sage: p4 = polytopes.permutahedron(4,backend='normaliz')   # optional - pynormaliz
            sage: TestSuite(p4).run()                                  # optional - pynormaliz
        """
        verts = list(itertools.permutations(range(1, n + 1)))
        if project:
            verts = project_points(*verts)
        return Polyhedron(vertices=verts, backend=backend)

    def generalized_permutahedron(self, coxeter_type, point=None, exact=True, regular=False, backend=None):
        r"""
        Return the generalized permutahedron of type ``coxeter_type`` as the
        convex hull of the orbit of ``point`` in the fundamental cone.

        This generalized permutahedron lies in the vector space used in the
        geometric representation, that is, in the default case, the dimension
        of generalized permutahedron equals the dimension of the space.

        INPUT:

        - ``coxeter_type`` -- a Coxeter type; given as a pair [type,rank],
          where type is a letter and rank is the number of generators.

        - ``point`` -- a list (default: ``None``); a point given by its
          coordinates in the weight basis. If ``None`` is given, the point
          `(1, 1, 1, \ldots)` is used.

        - ``exact`` - (boolean, default ``True``) if ``False`` use floating
          point approximations instead of exact coordinates

        - ``regular`` -- boolean (default: ``False``); whether to apply a
          linear transformation making the vertex figures isometric.

        - ``backend`` -- backend to use to create the polytope; (default:
          ``None``)

        EXAMPLES::

            sage: perm_a3 = polytopes.generalized_permutahedron(['A',3]); perm_a3
            A 3-dimensional polyhedron in QQ^3 defined as the convex hull of 24 vertices

        You can put the starting point along the hyperplane of the first
        generator::

            sage: perm_a3_011 = polytopes.generalized_permutahedron(['A',3],[0,1,1]); perm_a3_011
            A 3-dimensional polyhedron in QQ^3 defined as the convex hull of 12 vertices
            sage: perm_a3_110 = polytopes.generalized_permutahedron(['A',3],[1,1,0]); perm_a3_110
            A 3-dimensional polyhedron in QQ^3 defined as the convex hull of 12 vertices
            sage: perm_a3_110.is_combinatorially_isomorphic(perm_a3_011)
            True
            sage: perm_a3_101 = polytopes.generalized_permutahedron(['A',3],[1,0,1]); perm_a3_101
            A 3-dimensional polyhedron in QQ^3 defined as the convex hull of 12 vertices
            sage: perm_a3_110.is_combinatorially_isomorphic(perm_a3_101)
            False
            sage: perm_a3_011.f_vector()
            (1, 12, 18, 8, 1)
            sage: perm_a3_101.f_vector()
            (1, 12, 24, 14, 1)

        The usual output does not necessarily give a polyhedron with isometric
        vertex figures::

            sage: perm_a2 = polytopes.generalized_permutahedron(['A',2])
            sage: perm_a2.vertices()
            (A vertex at (-1, -1),
             A vertex at (-1, 0),
             A vertex at (0, -1),
             A vertex at (0, 1),
             A vertex at (1, 0),
             A vertex at (1, 1))

        Setting ``regular=True`` applies a linear transformation to get
        isometric vertex figures and the result is inscribed. Even though there
        are traces of small numbers, the internal computations are done using
        an exact embedded NumberField::

            sage: perm_a2_reg = polytopes.generalized_permutahedron(['A',2],regular=True)
            sage: perm_a2_reg.vertices()
            (A vertex at (-1/2, -0.866025403784439?),
             A vertex at (-1, 0),
             A vertex at (1/2, -0.866025403784439?),
             A vertex at (-1/2, 0.866025403784439?),
             A vertex at (1.000000000000000?, 0.?e-18),
             A vertex at (0.500000000000000?, 0.866025403784439?))
            sage: perm_a2_reg.is_inscribed()
            True
            sage: perm_a3_reg = polytopes.generalized_permutahedron(['A',3],regular=True)
            sage: perm_a3_reg.is_inscribed()
            True

        The same is possible with vertices in ``RDF``::

            sage: perm_a2_inexact = polytopes.generalized_permutahedron(['A',2],exact=False)
            sage: perm_a2_inexact.vertices()
            (A vertex at (0.0, 1.0),
             A vertex at (-1.0, 0.0),
             A vertex at (-1.0, -1.0),
             A vertex at (0.0, -1.0),
             A vertex at (1.0, 0.0),
             A vertex at (1.0, 1.0))

            sage: perm_a2_inexact_reg = polytopes.generalized_permutahedron(['A',2],exact=False,regular=True)
            sage: perm_a2_inexact_reg.vertices()
            (A vertex at (-0.5, 0.8660254038),
             A vertex at (-1.0, 0.0),
             A vertex at (-0.5, -0.8660254038),
             A vertex at (0.5, -0.8660254038),
             A vertex at (1.0, 0.0),
             A vertex at (0.5, 0.8660254038))

        It works also with types with non-rational coordinates::

            sage: perm_b3 = polytopes.generalized_permutahedron(['B',3]); perm_b3
            A 3-dimensional polyhedron in (Number Field in a with defining polynomial x^2 - 2 with a = 1.414213562373095?)^3 defined as the convex hull of 48 vertices

            sage: perm_b3_reg = polytopes.generalized_permutahedron(['B',3],regular=True); perm_b3_reg # not tested - long time (12sec on 64 bits).
            A 3-dimensional polyhedron in AA^3 defined as the convex hull of 48 vertices

        It is faster with the backend ``'normaliz'``::

            sage: perm_b3_reg_norm = polytopes.generalized_permutahedron(['B',3],regular=True,backend='normaliz') # optional - pynormaliz
            sage: perm_b3_reg_norm # optional - pynormaliz
            A 3-dimensional polyhedron in AA^3 defined as the convex hull of 48 vertices

        The backend ``'normaliz'`` allows further faster computation in the
        non-rational case::

            sage: perm_h3 = polytopes.generalized_permutahedron(['H',3],backend='normaliz')  # optional - pynormaliz
            sage: perm_h3                                                                    # optional - pynormaliz
            A 3-dimensional polyhedron in (Number Field in a with defining polynomial x^2 - 5 with a = 2.236067977499790?)^3 defined as the convex hull of 120 vertices
            sage: perm_f4 = polytopes.generalized_permutahedron(['F',4],backend='normaliz')  # optional - pynormaliz
            sage: perm_f4                                                                    # optional - pynormaliz
            A 4-dimensional polyhedron in (Number Field in a with defining polynomial x^2 - 2 with a = 1.414213562373095?)^4 defined as the convex hull of 1152 vertices

        .. SEEALSO::

            * :meth:`~sage.combinat.root_system.reflection_group_real.permutahedron`
            * :meth:`~sage.categories.finite_coxeter_groups.permutahedron`

        TESTS::

            sage: TestSuite(perm_h3).run()  # optional - pynormaliz
        """
        from sage.combinat.root_system.coxeter_group import CoxeterGroup
        try:
            W = CoxeterGroup(coxeter_type)
        except:
            raise ValueError("can not build a Coxeter group from {}".format(coxeter_type))
        n = W.one().canonical_matrix().rank()
        weights = W.fundamental_weights()
        if point is None:
            point = [ZZ.one()] * n
        apex = sum(point[i-1] * weights[i] for i in weights.keys())
        # Try to rationalize the starting point
        non_zero_index = list(apex).index([x for x in apex if x != 0][0])
        apex = (QQ(1)/apex[non_zero_index]) * apex
        apex.set_immutable()
        vertices = set()
        # This does not work well with UCF, so we set it to None:
        # br = apex.base_ring()
        br = None
        for w in W:
            # The apex is considered in the space on which it acts and not in
            # the weight space.
            new_point = w * apex
            new_point.set_immutable()
            vertices.add(new_point)
        if regular:
            from sage.matrix.constructor import matrix
            from sage.modules.free_module_element import vector
            # This transformation fixes the first root and adjust the other
            # roots to have the correct angles
            bf = W.bilinear_form()
            transf_col = [[1] + [0]*(n-1)]
            for i in range(1, n):
                new_col = [0]*i + [1] + [0]*(n-i-1)
                transf_col += [new_col]
                m = matrix(AA, transf_col)
                col = bf.column(i)
                rhs = vector(AA, list(col[:i+1]))
                adjusted_col = m.solve_right(rhs)
                # Then scales the images so that the polytope is inscribed
                c = 1 - sum(adjusted_col[j]**2 for j in range(n) if j != i)
                c = c.sqrt()
                adjusted_col[i] = c
                transf_col[-1] = adjusted_col
            # TODO: Make this matrix into the cyclotomics, the value of c is an
            # algebraic number not anymore in the cyclotomic field.
            transf = matrix(transf_col).transpose()
            vertices = [transf * v.change_ring(AA) for v in vertices]
            br = AA
        if not exact:
            vertices = [v.change_ring(RDF) for v in vertices]
            br = RDF
        return Polyhedron(vertices=vertices, backend=backend, base_ring=br)

    def omnitruncated_one_hundred_twenty_cell(self, exact=True, backend=None):
        """
        Return the omnitruncated 120-cell.

        The omnitruncated 120-cell is a 4-dimensional 4-uniform polytope in the
        `H_4` family. It has 14400 vertices. For more information see
        :wikipedia:`Omnitruncated 120-cell`.

        .. WARNING::

            The coordinates are exact by default. The computation with inexact
            coordinates (using the backend ``'cdd'``) returns a numerical
            inconsistency error, and thus can not be computed.

        INPUT:

        - ``exact`` - (boolean, default ``True``) if ``True`` use exact
          coordinates instead of floating point approximations.

        - ``backend`` -- the backend to use to create the polytope.

        EXAMPLES::

            sage: polytopes.omnitruncated_one_hundred_twenty_cell(backend='normaliz') # not tested - very long time ~10min
            A 4-dimensional polyhedron in AA^4 defined as the convex hull of 14400 vertices
        """
        if not exact:
            # cdd finds a numerical inconsistency.
            raise NotImplementedError("can not compute the convex hull using floating points")
        return self.generalized_permutahedron(['H', 4], exact=exact, backend=backend, regular=True)

    omnitruncated_six_hundred_cell = omnitruncated_one_hundred_twenty_cell

    def runcitruncated_one_hundred_twenty_cell(self, exact=False, backend=None):
        """
        Return the runcitruncated 120-cell.

        The runcitruncated 120-cell is a 4-dimensional 4-uniform polytope in
        the `H_4` family. It has 7200 vertices. For more information see
        :wikipedia:`Runcitruncated 120-cell`.

        .. WARNING::

            The coordinates are inexact by default. The computation with
            inexact coordinates (using the backend ``'cdd'``) issues a
            UserWarning on inconsistencies.

        INPUT:

        - ``exact`` - (boolean, default ``False``) if ``True`` use exact
          coordinates instead of floating point approximations.

        - ``backend`` -- the backend to use to create the polytope.

        EXAMPLES::

            sage: polytopes.runcitruncated_one_hundred_twenty_cell(exact=False) # not tested - very long time
            doctest:warning
            ...
            UserWarning: This polyhedron data is numerically complicated; cdd
            could not convert between the inexact V and H representation
            without loss of data. The resulting object might show
            inconsistencies.

        It is possible to use the backend ``'normaliz'`` to get an exact
        representation::

            sage: polytopes.runcitruncated_one_hundred_twenty_cell(exact=True,backend='normaliz') # not tested - very long time
            A 4-dimensional polyhedron in AA^4 defined as the convex hull of 7200 vertices
        """
        return self.generalized_permutahedron(['H', 4], point=[1, 0, 1, 1], exact=exact, backend=backend, regular=True)

    def cantitruncated_one_hundred_twenty_cell(self, exact=True, backend=None):
        """
        Return the cantitruncated 120-cell.

        The cantitruncated 120-cell is a 4-dimensional 4-uniform polytope in
        the `H_4` family. It has 7200 vertices. For more information see
        :wikipedia:`Cantitruncated 120-cell`.

        .. WARNING::

            The coordinates are exact by default. The computation with inexact
            coordinates (using the backend ``'cdd'``) returns a numerical
            inconsistency error, and thus can not be computed.

        INPUT:

        - ``exact`` - (boolean, default ``True``) if ``True`` use exact
          coordinates instead of floating point approximations.

        - ``backend`` -- the backend to use to create the polytope.

        EXAMPLES::

            sage: polytopes.cantitruncated_one_hundred_twenty_cell(exact=True,backend='normaliz') # not tested - very long time
            A 4-dimensional polyhedron in AA^4 defined as the convex hull of 7200 vertices
        """
        return self.generalized_permutahedron(['H', 4], point=[0, 1, 1, 1], exact=exact, backend=backend, regular=True)

    def runcinated_one_hundred_twenty_cell(self, exact=False, backend=None):
        """
        Return the runcinated 120-cell.

        The runcinated 120-cell is a 4-dimensional 4-uniform polytope in the
        `H_4` family. It has 2400 vertices. For more information see
        :wikipedia:`Runcinated 120-cell`.

        .. WARNING::

            The coordinates are inexact by default. The computation with
            inexact coordinates (using the backend ``'cdd'``) issues a
            UserWarning on inconsistencies.

        INPUT:

        - ``exact`` - (boolean, default ``False``) if ``True`` use exact
          coordinates instead of floating point approximations.

        - ``backend`` -- the backend to use to create the polytope.

        EXAMPLES::

            sage: polytopes.runcinated_one_hundred_twenty_cell(exact=False) # not tested - very long time
            doctest:warning ...  UserWarning: This polyhedron data is
            numerically complicated; cdd could not convert between the inexact
            V and H representation without loss of data. The resulting object
            might show inconsistencies.
            A 4-dimensional polyhedron in RDF^4 defined as the convex hull of 2400 vertices

        It is possible to use the backend ``'normaliz'`` to get an exact
        representation::

            sage: polytopes.runcinated_one_hundred_twenty_cell(exact=True,backend='normaliz') # not tested - very long time
            A 4-dimensional polyhedron in AA^4 defined as the convex hull of 2400 vertices
        """
        return self.generalized_permutahedron(['H', 4], point=[1, 0, 0, 1], exact=exact, backend=backend, regular=True)

    def cantellated_one_hundred_twenty_cell(self, exact=True, backend=None):
        """
        Return the cantellated 120-cell.

        The cantellated 120-cell is a 4-dimensional 4-uniform polytope in the
        `H_4` family. It has 3600 vertices. For more information see
        :wikipedia:`Cantellated 120-cell`.

        .. WARNING::

            The coordinates are exact by default. The computation with inexact
            coordinates (using the backend ``'cdd'``) returns a numerical
            inconsistency error, and thus can not be computed.

        INPUT:

        - ``exact`` - (boolean, default ``True``) if ``True`` use exact
          coordinates instead of floating point approximations.

        - ``backend`` -- the backend to use to create the polytope.

        EXAMPLES::

            sage: polytopes.cantellated_one_hundred_twenty_cell(backend='normaliz') # not tested - long time
            A 4-dimensional polyhedron in AA^4 defined as the convex hull of 3600 vertices
        """
        return self.generalized_permutahedron(['H', 4], point=[0, 1, 0, 1], exact=exact, backend=backend, regular=True)

    def truncated_one_hundred_twenty_cell(self, exact=True, backend=None):
        """
        Return the truncated 120-cell.

        The truncated 120-cell is a 4-dimensional 4-uniform polytope in the
        `H_4` family. It has 2400 vertices. For more information see
        :wikipedia:`Truncated 120-cell`.

        .. WARNING::

            The coordinates are exact by default. The computation with inexact
            coordinates (using the backend ``'cdd'``) returns a numerical
            inconsistency error, and thus can not be computed.

        INPUT:

        - ``exact`` - (boolean, default ``True``) if ``True`` use exact
          coordinates instead of floating point approximations.

        - ``backend`` -- the backend to use to create the polytope.

        EXAMPLES::

            sage: polytopes.truncated_one_hundred_twenty_cell(backend='normaliz') # not tested - long time
            A 4-dimensional polyhedron in AA^4 defined as the convex hull of 2400 vertices
        """
        return self.generalized_permutahedron(['H', 4], point=[0, 0, 1, 1], exact=exact, backend=backend, regular=True)

    def rectified_one_hundred_twenty_cell(self, exact=True, backend=None):
        """
        Return the rectified 120-cell.

        The rectified 120-cell is a 4-dimensional 4-uniform polytope in the
        `H_4` family. It has 1200 vertices. For more information see
        :wikipedia:`Rectified 120-cell`.

        .. WARNING::

            The coordinates are exact by default. The computation with inexact
            coordinates (using the backend ``'cdd'``) returns a numerical
            inconsistency error, and thus can not be computed.

        INPUT:

        - ``exact`` - (boolean, default ``True``) if ``True`` use exact
          coordinates instead of floating point approximations.

        - ``backend`` -- the backend to use to create the polytope.

        EXAMPLES::

            sage: polytopes.rectified_one_hundred_twenty_cell(backend='normaliz') # not tested - long time
            A 4-dimensional polyhedron in AA^4 defined as the convex hull of 1200 vertices
        """
        return self.generalized_permutahedron(['H', 4], point=[0, 0, 1, 0], exact=exact, backend=backend, regular=True)

    def one_hundred_twenty_cell(self, exact=True, backend=None, construction='coxeter'):
        """
        Return the 120-cell.

        The 120-cell is a 4-dimensional 4-uniform polytope in the `H_4` family.
        It has 600 vertices and 120 facets. For more information see
        :wikipedia:`120-cell`.

        .. WARNING::

            The coordinates are exact by default. The computation with inexact
            coordinates (using the backend ``'cdd'``) returns a numerical
            inconsistency error, and thus can not be computed.

        INPUT:

        - ``exact`` -- (boolean, default ``True``) if ``True`` use exact
          coordinates instead of floating point approximations.

        - ``backend`` -- the backend to use to create the polytope.

        - ``construction`` -- the construction to use (string, default 'coxeter');
          the other possibility is 'as_permutahedron'.

`       EXAMPLES:

        The classical construction given by Coxeter in [Cox1969]_ is given by::

            sage: polytopes.one_hundred_twenty_cell()                    # not tested - long time ~15 sec.
            A 4-dimensional polyhedron in (Number Field in sqrt5 with defining
            polynomial x^2 - 5 with sqrt5 = 2.236067977499790?)^4 defined as
            the convex hull of 600 vertices

        The ``'normaliz'`` is faster::

            sage: P = polytopes.one_hundred_twenty_cell(backend='normaliz'); P  # optional - pynormaliz
            A 4-dimensional polyhedron in (Number Field in sqrt5 with defining
            polynomial x^2 - 5 with sqrt5 = 2.236067977499790?)^4 defined as the convex hull of 600 vertices

        It is also possible to realize it using the generalized permutahedron
        of type `H_4`::

            sage: polytopes.one_hundred_twenty_cell(backend='normaliz',construction='as_permutahedron') # not tested - long time
            A 4-dimensional polyhedron in AA^4 defined as the convex hull of 600 vertices

        TESTS::

            sage: TestSuite(P).run()          # optional - pynormaliz
        """
        if construction == 'coxeter':
            if not exact:
                raise ValueError("The 'cdd' backend produces numerical inconsistencies, use 'exact=True'.")
            from sage.rings.number_field.number_field import QuadraticField
            base_ring = QuadraticField(5, 'sqrt5')
            sqrt5 = base_ring.gen()
            phi = (1 + sqrt5) / 2
            phi_inv = base_ring.one() / phi

            # The 24 permutations of [0,0,±2,±2] (the ± are independant)
            verts = Permutations([0,0,2,2]).list() + Permutations([0,0,-2,-2]).list() + Permutations([0,0,2,-2]).list()

            # The 64 permutations of the following vectors:
            # [±1,±1,±1,±sqrt(5)]
            # [±1/phi^2,±phi,±phi,±phi]
            # [±1/phi,±1/phi,±1/phi,±phi^2]
            from sage.categories.cartesian_product import cartesian_product
            full_perm_vectors = [[[1,-1],[1,-1],[1,-1],[-sqrt5,sqrt5]],
                                 [[phi_inv**2,-phi_inv**2],[phi,-phi],[phi,-phi],[-phi,phi]],
                                 [[phi_inv,-phi_inv],[phi_inv,-phi_inv],[phi_inv,-phi_inv],[-(phi**2),phi**2]]]
            for vect in full_perm_vectors:
                cp = cartesian_product(vect)
                # The group action creates duplicates, so we reduce it:
                verts += list(set([tuple(p) for c in cp for p in Permutations(list(c))]))

            # The 96 even permutations of [0,±1/phi^2,±1,±phi^2]
            # The 96 even permutations of [0,±1/phi,±phi,±sqrt(5)]
            # The 192 even permutations of [±1/phi,±1,±phi,±2]
            even_perm_vectors = [[[0],[phi_inv**2,-phi_inv**2],[1,-1],[-(phi**2),phi**2]],
                                 [[0],[phi_inv,-phi_inv],[phi,-phi],[-sqrt5,sqrt5]],
                                 [[phi_inv,-phi_inv],[1,-1],[phi,-phi],[-2,2]]]
            even_perm = AlternatingGroup(4)
            for vect in even_perm_vectors:
                cp = cartesian_product(vect)
                verts += [p(tuple(c)) for p in even_perm for c in cp]

            return Polyhedron(vertices=verts, base_ring=base_ring, backend=backend)

        elif construction == 'as_permutahedron':
            return self.generalized_permutahedron(['H', 4], point=[0, 0, 0, 1], exact=exact, backend=backend, regular=True)
        else:
            raise ValueError("construction (={}) must be either 'coxeter' or 'as_permutahedron' ".format(construction))

    def hypercube(self, dim, intervals=None, backend=None):
        r"""
        Return a hypercube of the given dimension.

        The ``dim``-dimensional hypercube is by default the convex hull of the
        `2^{\text{dim}}` `\pm 1` vectors of length ``dim``. Alternatively,
        it is the product of ``dim`` line segments given in the ``intervals``.
        For more information see the wikipedia article :wikipedia:`Hypercube`.

        INPUT:

        - ``dim`` -- integer. The dimension of the hypercube.

        - ``intervals`` -- (default = None). It takes the following
          possible inputs:

          - If ``None`` (the default), it returns the the `\pm 1`-cube of
            dimension ``dim``.

          - ``'zero_one'`` -- (string). Return the `0/1`-cube.

          - a list of length ``dim``. Its elements are pairs of
            numbers `(a,b)` with `a < b`. The cube will be the product of
            these intervals.

        - ``backend`` -- the backend to use to create the polytope.

        EXAMPLES:

        Create the `\pm 1`-hypercube of dimension 4::

            sage: four_cube = polytopes.hypercube(4)
            sage: four_cube.is_simple()
            True
            sage: four_cube.base_ring()
            Integer Ring
            sage: four_cube.volume()
            16
            sage: four_cube.ehrhart_polynomial()    # optional - latte_int
            16*t^4 + 32*t^3 + 24*t^2 + 8*t + 1

        Return the `0/1`-hypercube of dimension 4::

            sage: z_cube = polytopes.hypercube(4,intervals = 'zero_one')
            sage: z_cube.vertices()[0]
            A vertex at (1, 0, 1, 1)
            sage: z_cube.is_simple()
            True
            sage: z_cube.base_ring()
            Integer Ring
            sage: z_cube.volume()
            1
            sage: z_cube.ehrhart_polynomial()    # optional - latte_int
            t^4 + 4*t^3 + 6*t^2 + 4*t + 1

        Return the 4-dimensional combinatorial cube that is the product of
        [0,3]^4::

            sage: t_cube = polytopes.hypercube(4, intervals = [[0,3]]*4)

        Checking that t_cube is three times the previous `0/1`-cube::

            sage: t_cube == 3 * z_cube
            True

        TESTS::

            sage: fc = polytopes.hypercube(4,backend='normaliz')   # optional - pynormaliz
            sage: TestSuite(fc).run()                              # optional - pynormaliz

<<<<<<< HEAD
        ::

            sage: set_random_seed()
            sage: ls = [randint(-100,100) for _ in range(4)]
            sage: intervals = [[x, x+randint(1,50)] for x in ls]
            sage: P = polytopes.hypercube(4, intervals, backend='field')
=======
        Check that :trac:`29904` is fixed::

            sage: intervals = [[-2,2]]
            sage: P = polytopes.hypercube(1, intervals, 'field')
>>>>>>> 5c7e5620
            sage: TestSuite(P).run()

        If the dimension ``dim`` is not equal to the length of intervals, an
        error is raised::

            sage: u_cube = polytopes.hypercube(2,intervals = [[0,1],[0,2],[0,3]])
            Traceback (most recent call last):
            ...
            ValueError: the dimension of the hypercube must match the number of intervals

        The intervals must be pairs `(a, b)` with `a < b`::

            sage: w_cube = polytopes.hypercube(3, intervals = [[0,1],[3,2],[0,3]])
            Traceback (most recent call last):
            ...
            ValueError: each interval must be a pair `(a, b)` with `a < b`

        If a string besides 'zero_one' is passed to ``intervals``, return an
        error::

            sage: v_cube = polytopes.hypercube(3,intervals = 'a_string')
            Traceback (most recent call last):
            ...
            ValueError: the only allowed string is 'zero_one'

        Check that we set up the hypercube correctly::

            sage: set_random_seed()
            sage: ls = [randint(-100,100) for _ in range(4)]
            sage: intervals = [[x, x+randint(1,50)] for x in ls]
            sage: P = polytopes.hypercube(4, intervals, backend='field')
            sage: P1 = polytopes.hypercube(4, intervals, backend='ppl')
            sage: assert P == P1

        Check that coercion for input invervals is handled correctly::

            sage: P = polytopes.hypercube(2, [[1/2, 2], [0, 1]])
            sage: P = polytopes.hypercube(2, [[1/2, 2], [0, 1.0]])
            sage: P = polytopes.hypercube(2, [[1/2, 2], [0, AA(2).sqrt()]])
            sage: P = polytopes.hypercube(2, [[1/2, 2], [0, 1.0]], backend='ppl')
            Traceback (most recent call last):
            ...
            ValueError: specified backend ppl cannot handle the intervals
        """
        parent = Polyhedra(ZZ, dim, backend=backend)
        convert = False

        # If the intervals are (a_1,b_1), ..., (a_dim, b_dim),
        # then the inequalites correspond to
        # b_1,b_2,...,b_dim, a_1,a_2,...,a_dim
        # in that order.

        if intervals is None:
            cp = itertools.product((-1,1), repeat=dim)

            # An inequality -x_i       + 1 >= 0 for i <  dim
            # resp.          x_{dim-i} + 1 >= 0 for i >= dim
            ieq_b = lambda i: 1

        elif isinstance(intervals, str):
            if intervals == 'zero_one':
                cp = itertools.product((0,1), repeat=dim)

                # An inequality -x_i       + 1 >= 0 for i <  dim
                # resp.          x_{dim-i} + 0 >= 0 for i >= dim
                ieq_b = lambda i: 1 if i < dim else 0
            else:
                raise ValueError("the only allowed string is 'zero_one'")
        elif len(intervals) == dim:
            if not all(a < b for a,b in intervals):
                raise ValueError("each interval must be a pair `(a, b)` with `a < b`")
            parent = parent.base_extend(sum(a + b for a,b in intervals))
            if parent.base_ring() not in (ZZ, QQ):
                convert = True
            if backend and parent.backend() is not backend:
                # If the parent changed backends, but a backend was specified,
                # the specified backend cannot handle the intervals.
                raise ValueError("specified backend {} cannot handle the intervals".format(backend))

            cp = itertools.product(*intervals)

            # An inequality -x_i       + b_i >= 0 for i <  dim
            # resp.          x_{dim-i} - a_i >= 0 for i >= dim
            ieq_b = lambda i: intervals[i][1] if i < dim \
                              else -intervals[i-dim][0]
        else:
            raise ValueError("the dimension of the hypercube must match the number of intervals")

        # An inequality -x_i       + ieq_b(i)     >= 0 for i <  dim
        # resp.          x_{dim-i} + ieq_b(i-dim) >= 0 for i >= dim
        ieq_A = lambda i, pos: -1 if i == pos           \
                               else 1 if i == pos + dim \
                               else 0
        ieqs = (tuple(ieq_b(i) if pos == 0 else ieq_A(i, pos-1)
                      for pos in range(dim+1))
                for i in range(2*dim))

        return parent([cp, [], []], [ieqs, []], convert=convert, Vrep_minimal=True, Hrep_minimal=True, pref_rep='Hrep')

    def cube(self, intervals=None, backend=None):
        r"""
        Return the cube.

        The cube is the Platonic solid that is obtained as the convex hull of
        the eight `\pm 1` vectors of length 3 (by default). Alternatively, the
        cube is the product of three intervals from ``intervals``.

        .. SEEALSO::

            :meth:`hypercube`

        INPUT:

        - ``intervals`` -- list (default=None). It takes the following
          possible inputs:

            - If the input is ``None`` (the default), returns the convex hull of
              the eight `\pm 1` vectors of length three.

            - ``'zero_one'`` -- (string). Return the `0/1`-cube.

            - a list of 3 lists of length 2. The cube will be a product of
              these three intervals.

        - ``backend`` -- the backend to use to create the polytope.

        OUTPUT:

        A cube as a polyhedron object.

        EXAMPLES:

        Return the `\pm 1`-cube::

            sage: c = polytopes.cube()
            sage: c
            A 3-dimensional polyhedron in ZZ^3 defined as the convex hull of 8 vertices
            sage: c.f_vector()
            (1, 8, 12, 6, 1)
            sage: c.volume()
            8
            sage: c.plot()
            Graphics3d Object

        Return the `0/1`-cube::

            sage: cc = polytopes.cube(intervals ='zero_one')
            sage: cc.vertices_list()
            [[1, 0, 0],
             [1, 1, 0],
             [1, 1, 1],
             [1, 0, 1],
             [0, 0, 1],
             [0, 0, 0],
             [0, 1, 0],
             [0, 1, 1]]
        """
        return self.hypercube(3, backend=backend, intervals=intervals)

    def cross_polytope(self, dim, backend=None):
        r"""
        Return a cross-polytope in dimension ``dim``.

        A cross-polytope is a higher dimensional generalization of the
        octahedron. It is the convex hull of the `2d` points `(\pm 1, 0,
        \ldots, 0)`, `(0, \pm 1, \ldots, 0)`, \ldots, `(0, 0, \ldots, \pm 1)`.
        See the :wikipedia:`Cross-polytope` for more information.

        INPUT:

        - ``dim`` -- integer. The dimension of the cross-polytope.

        - ``backend`` -- the backend to use to create the polytope.

        EXAMPLES::

            sage: four_cross = polytopes.cross_polytope(4)
            sage: four_cross.f_vector()
            (1, 8, 24, 32, 16, 1)
            sage: four_cross.is_simple()
            False

        TESTS::

            sage: cp = polytopes.cross_polytope(4,backend='normaliz')   # optional - pynormaliz
            sage: TestSuite(cp).run()                                   # optional - pynormaliz

        ::

            sage: P = polytopes.cross_polytope(6, backend='field')
            sage: TestSuite(P).run()

        Check that double description is set up correctly::

            sage: P = polytopes.cross_polytope(6, backend='ppl')
            sage: Q = polytopes.cross_polytope(6, backend='ppl')
            sage: P == Q
            True
        """
        verts = tuple((ZZ**dim).basis())
        verts += tuple(-v for v in verts)
        ieqs = ((1,) + x for x in itertools.product((-1,1), repeat=dim))
        parent = Polyhedra(ZZ, dim, backend=backend)
        return parent([verts, [], []], [ieqs, []], Vrep_minimal=True, Hrep_minimal=True, pref_rep='Vrep')

    def parallelotope(self, generators, backend=None):
        r"""
        Return the zonotope, or parallelotope, spanned by the generators.

        The parallelotope is the multi-dimensional generalization of a
        parallelogram (2 generators) and a parallelepiped (3 generators).

        INPUT:

        - ``generators`` -- a list of vectors of same dimension

        - ``backend`` -- the backend to use to create the polytope.

        EXAMPLES::

            sage: polytopes.parallelotope([ (1,0), (0,1) ])
            A 2-dimensional polyhedron in ZZ^2 defined as the convex hull of 4 vertices
            sage: polytopes.parallelotope([[1,2,3,4],[0,1,0,7],[3,1,0,2],[0,0,1,0]])
            A 4-dimensional polyhedron in ZZ^4 defined as the convex hull of 16 vertices

            sage: K = QuadraticField(2, 'sqrt2')
            sage: sqrt2 = K.gen()
            sage: P = polytopes.parallelotope([ (1,sqrt2), (1,-1) ]); P
            A 2-dimensional polyhedron in (Number Field in sqrt2 with defining
            polynomial x^2 - 2 with sqrt2 = 1.414213562373095?)^2 defined as
            the convex hull of 4 vertices

        TESTS::

            sage: TestSuite(P).run()
        """
        from sage.modules.free_module_element import vector
        from sage.structure.sequence import Sequence
        generators = [vector(v) for v in generators]
        V = Sequence(generators).universe()
        R = V.base_ring()

        from itertools import combinations
        par = [V.zero()]
        par.extend(sum(c) for k in range(1, len(generators) + 1)
                   for c in combinations(generators, k))
        return Polyhedron(vertices=par, base_ring=R, backend=backend)

    zonotope = parallelotope

    # --------------------------------------------------------
    # imports from other files
    # --------------------------------------------------------
    associahedron = staticmethod(Associahedron)

    flow_polytope = staticmethod(DiGraph.flow_polytope)


polytopes = Polytopes()<|MERGE_RESOLUTION|>--- conflicted
+++ resolved
@@ -3119,19 +3119,18 @@
             sage: fc = polytopes.hypercube(4,backend='normaliz')   # optional - pynormaliz
             sage: TestSuite(fc).run()                              # optional - pynormaliz
 
-<<<<<<< HEAD
         ::
 
             sage: set_random_seed()
             sage: ls = [randint(-100,100) for _ in range(4)]
             sage: intervals = [[x, x+randint(1,50)] for x in ls]
             sage: P = polytopes.hypercube(4, intervals, backend='field')
-=======
+            sage: TestSuite(P).run()
+
         Check that :trac:`29904` is fixed::
 
             sage: intervals = [[-2,2]]
             sage: P = polytopes.hypercube(1, intervals, 'field')
->>>>>>> 5c7e5620
             sage: TestSuite(P).run()
 
         If the dimension ``dim`` is not equal to the length of intervals, an
