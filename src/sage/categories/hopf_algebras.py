r"""
Hopf algebras
"""
#*****************************************************************************
#  Copyright (C) 2008 Teresa Gomez-Diaz (CNRS) <Teresa.Gomez-Diaz@univ-mlv.fr>
#                     Nicolas M. Thiery <nthiery at users.sf.net>
#
#  Distributed under the terms of the GNU General Public License (GPL)
#                  http://www.gnu.org/licenses/
#******************************************************************************
from sage.misc.lazy_import import LazyImport
from category import Category
from category_types import Category_over_base_ring
from sage.categories.bialgebras import Bialgebras
from sage.categories.tensor import TensorProductsCategory, tensor
from sage.categories.realizations import RealizationsCategory
from sage.misc.cachefunc import cached_method
#from sage.misc.lazy_attribute import lazy_attribute

class HopfAlgebras(Category_over_base_ring):
    """
    The category of Hopf algebras

    EXAMPLES::

        sage: HopfAlgebras(QQ)
        Category of hopf algebras over Rational Field
        sage: HopfAlgebras(QQ).super_categories()
        [Category of bialgebras over Rational Field]

    TESTS::

        sage: TestSuite(HopfAlgebras(ZZ)).run()
    """

    def super_categories(self):
        """
        EXAMPLES::

            sage: HopfAlgebras(QQ).super_categories()
            [Category of bialgebras over Rational Field]
        """
        R = self.base_ring()
        return [Bialgebras(R)]

    def dual(self):
        """
        Returns the dual category

        EXAMPLES:

        The category of Hopf algebras over any field is self dual::

            sage: C = HopfAlgebras(QQ)
            sage: C.dual()
            Category of hopf algebras over Rational Field
        """
        return self

    WithBasis = LazyImport('sage.categories.hopf_algebras_with_basis',  'HopfAlgebrasWithBasis')

    class ElementMethods:
        def convolution_product(h,a,b):
            r"""
            input: h - an element of a Hopf algebra H
                   a,b - linear maps from H to H
            output: [a*b](h)
            """
            H = h.parent()
            out = 0
            for (bimonom,coef) in h.coproduct():
                out += coef*a(H(bimonom[0]))*b(H(bimonom[1]))
            return out

        def convolution_power(h, L, n):
            r"""
            input: h - an element of a Hopf algebra H
                   L - linear map from H to H
                   n - the convolution power to which to take 'L'
            output: [L^*n](h)
            """
            from sage.categories.tensor import tensor
            H = h.parent()
            def n_fold_coproduct(h, n):
                H = h.parent()
                if n == 0:
                    return H(h.counit())
                elif n == 1:
                    return h
                elif n == 2:
                    return h.coproduct()
                else:
                    # apply some kind of multilinear recursion
                    Hn = tensor([H]*n) # or: tensor([H for i in range(n)])
                    terms = []
                    hh = n_fold_coproduct(h, n-1)
                    for (monom,cof) in hh:
                        h0 = H(monom[0]).coproduct()
                        terms += [(tuple((h00, h01) + monom[1:]), cof0 * cof) for ((h00, h01), cof0) in h0]
                    return Hn.sum_of_terms(terms)
            hhh = n_fold_coproduct(h,n)
            out = H.zero()
            for term in hhh:
                out += H.prod(L(H(t)) for t in term[0]) * term[1]
            return out

        def hopf_power(h,n=2):
            r"""
            Input:
                h - an element of a Hopf algebra H
                n - the convolution power of the identity morphism to use
            Output:
                the nth convolution power of the identity morphism, applied to h., i.e., [id^*n](h)

            Remark: for historical reasons (see saga of Frobenius-Schur indicators), the second power deserves special attention.
            we use '2' as the default value for 'n'
            """
            H = h.parent()
            def Id(x):
                return x
            def S(x):
                return x.antipode()

            if n<0:
                L = S
            else:
                L = Id

            if n==0:
                return H(h.counit())
            elif abs(n)==1:
                return L(h)
            else:
                return h.convolution_power(L,abs(n))

        def antipode(self):
            """
            Returns the antipode of self.

            EXAMPLES::

                sage: A = HopfAlgebrasWithBasis(QQ).example(); A
                An example of Hopf algebra with basis: the group algebra of the Dihedral group of order 6 as a permutation group over Rational Field
                sage: [a,b] = A.algebra_generators()
                sage: a, a.antipode()
                (B[(1,2,3)], B[(1,3,2)])
                sage: b, b.antipode()
                (B[(1,3)], B[(1,3)])

            TESTS::

                sage: all(x.antipode() * x == A.one() for x in A.basis())
                True
            """
            return self.parent().antipode(self)
            # Variant: delegates to the overloading mechanism
            # result not guaranted to be in self
            # This choice should be done consistently with coproduct, ...
            # return operator.antipode(self)

<<<<<<< HEAD
=======
        def adams_operator(self, k):
            """

            Iterate `k` times the coproduct and then the product:

            MATH::

                \mu^k \circ \Delta^{k}

            where `\Delta^k := (\Delta \otimes Id^{k -1 \otimes}) \circ \Delta^{k-1}` with `\Delta^1 = \Delta`,
            `\Delta^0 = Id` and `\mu^k := \mu \circ (Id \otimes \mu^{k-1})` with `\mu^1 = \mu`, `\mu^0 = \mu`.

            Reference
            ---------

            .. [AL] The characteristic polynomial of the Adams operators on graded connected Hopf algebras
                Marcelo Aguiar and Aaron Lauve
                http://www.math.cornell.edu/~maguiar/adams.pdf

            TESTS::

                sage: h = SymmetricFunctions(QQ).h()
                sage: h[5].adams_operator(1)
                2*h[3, 2] + 2*h[4, 1] + 2*h[5]
                sage: h[5].plethysm(2*h[1])
                2*h[3, 2] + 2*h[4, 1] + 2*h[5]

                sage: S = NonCommutativeSymmetricFunctions(QQ).S()
                sage: S[4].adams_operator(4)
                5*S[1, 1, 1, 1] + 10*S[1, 1, 2] + 10*S[1, 2, 1] + 10*S[1, 3] + 10*S[2, 1, 1] + 10*S[2, 2] + 10*S[3, 1] + 5*S[4]

            """
            if k == 0: return self

            S = self.parent()
            term = self.coproduct()
            dom = tensor((S,)*2)
            cod = tensor((S,)*3)
            for _ in range(k-1):
                term = dom.module_morphism(
                    on_basis=lambda t: cod.sum_of_terms(map(lambda (a, c): (a+t[1:], c), S(t[0]).coproduct())),
                    codomain=cod
                )(term)
                dom, cod = cod, tensor([S, cod])

            for i in range(k-1):
                dom = tensor((S,)*(k-i+1))
                cod = tensor((S,)*(k-i))
                term = dom.module_morphism(
                    on_basis=lambda t: cod.sum_of_terms(map(lambda (a, c): ((a,) + t[:-2], c), S(t[-2]) * S(t[-1]))),
                    codomain=cod
                )(term)

            term = tensor((S,S)).module_morphism(
                on_basis=lambda t: S(t[0]) * S(t[1]),
                codomain=S
            )(term)

            return term




>>>>>>> fc8726a5

    class ParentMethods:
        #def __setup__(self): # Check the conventions for _setup_ or __setup__
        #    if self.implements("antipode"):
        #        coercion.declare(operator.antipode, [self], self.antipode)
        #
        #@lazy_attribute
        #def antipode(self):
        #    # delegates to the overloading mechanism but
        #    # guarantees that the result is in self
        #    compose(self, operator.antipode, domain=self)
        pass

    class Morphism(Category):
        """
        The category of Hopf algebra morphisms
        """
        pass


    class TensorProducts(TensorProductsCategory):
        """
        The category of Hopf algebras constructed by tensor product of Hopf algebras
        """
        @cached_method
        def extra_super_categories(self):
            """
            EXAMPLES::

                sage: C = HopfAlgebras(QQ).TensorProducts()
                sage: C.extra_super_categories()
                [Category of hopf algebras over Rational Field]
                sage: sorted(C.super_categories(), key=str)
                [Category of hopf algebras over Rational Field,
                 Category of tensor products of algebras over Rational Field,
                 Category of tensor products of coalgebras over Rational Field]
            """
            return [self.base_category()]

        class ParentMethods:
            # TODO: enable when tensor product of morphisms will be implemented
            #@lazy_attribute
            #def antipode(self):
            #    return tensor([module.antipode for module in self.modules])
            pass

        class ElementMethods:
            pass

    class DualCategory(Category_over_base_ring):
        """
        The category of Hopf algebras constructed as dual of a Hopf algebra
        """

        class ParentMethods:
            #@lazy_attribute
            #def antipode(self):
            #    self.dual().antipode.dual() # Check that this is the correct formula
            pass

    class Realizations(RealizationsCategory):

        class ParentMethods:

            # TODO:
            # - Use @conditionally_defined once it's in Sage, for a nicer idiom
            # - Do the right thing (TM): once we will have proper
            #   overloaded operators (as in MuPAD-Combinat; see #8900),
            #   we won't need to specify explicitly to which parent one
            #   should coerce the input to calculate the antipode; so it
            #   will be sufficient to put this default implementation in
            #   HopfAlgebras.ParentMethods.
            def antipode_by_coercion(self, x):
                """
                Returns the image of ``x`` by the antipode

                This default implementation coerces to the default
                realization, computes the antipode there, and coerces the
                result back.

                EXAMPLES::

                    sage: N = NonCommutativeSymmetricFunctions(QQ)
                    sage: R = N.ribbon()
                    sage: R.antipode_by_coercion.__module__
                    'sage.categories.hopf_algebras'
                    sage: R.antipode_by_coercion(R[1,3,1])
                    -R[2, 1, 2]
                """
                R = self.realization_of().a_realization()
                return self(R(x).antipode())<|MERGE_RESOLUTION|>--- conflicted
+++ resolved
@@ -60,78 +60,6 @@
     WithBasis = LazyImport('sage.categories.hopf_algebras_with_basis',  'HopfAlgebrasWithBasis')
 
     class ElementMethods:
-        def convolution_product(h,a,b):
-            r"""
-            input: h - an element of a Hopf algebra H
-                   a,b - linear maps from H to H
-            output: [a*b](h)
-            """
-            H = h.parent()
-            out = 0
-            for (bimonom,coef) in h.coproduct():
-                out += coef*a(H(bimonom[0]))*b(H(bimonom[1]))
-            return out
-
-        def convolution_power(h, L, n):
-            r"""
-            input: h - an element of a Hopf algebra H
-                   L - linear map from H to H
-                   n - the convolution power to which to take 'L'
-            output: [L^*n](h)
-            """
-            from sage.categories.tensor import tensor
-            H = h.parent()
-            def n_fold_coproduct(h, n):
-                H = h.parent()
-                if n == 0:
-                    return H(h.counit())
-                elif n == 1:
-                    return h
-                elif n == 2:
-                    return h.coproduct()
-                else:
-                    # apply some kind of multilinear recursion
-                    Hn = tensor([H]*n) # or: tensor([H for i in range(n)])
-                    terms = []
-                    hh = n_fold_coproduct(h, n-1)
-                    for (monom,cof) in hh:
-                        h0 = H(monom[0]).coproduct()
-                        terms += [(tuple((h00, h01) + monom[1:]), cof0 * cof) for ((h00, h01), cof0) in h0]
-                    return Hn.sum_of_terms(terms)
-            hhh = n_fold_coproduct(h,n)
-            out = H.zero()
-            for term in hhh:
-                out += H.prod(L(H(t)) for t in term[0]) * term[1]
-            return out
-
-        def hopf_power(h,n=2):
-            r"""
-            Input:
-                h - an element of a Hopf algebra H
-                n - the convolution power of the identity morphism to use
-            Output:
-                the nth convolution power of the identity morphism, applied to h., i.e., [id^*n](h)
-
-            Remark: for historical reasons (see saga of Frobenius-Schur indicators), the second power deserves special attention.
-            we use '2' as the default value for 'n'
-            """
-            H = h.parent()
-            def Id(x):
-                return x
-            def S(x):
-                return x.antipode()
-
-            if n<0:
-                L = S
-            else:
-                L = Id
-
-            if n==0:
-                return H(h.counit())
-            elif abs(n)==1:
-                return L(h)
-            else:
-                return h.convolution_power(L,abs(n))
 
         def antipode(self):
             """
@@ -158,8 +86,6 @@
             # This choice should be done consistently with coproduct, ...
             # return operator.antipode(self)
 
-<<<<<<< HEAD
-=======
         def adams_operator(self, k):
             """
 
@@ -220,10 +146,6 @@
 
             return term
 
-
-
-
->>>>>>> fc8726a5
 
     class ParentMethods:
         #def __setup__(self): # Check the conventions for _setup_ or __setup__
