r"""
Vector Spaces
"""
#*****************************************************************************
#  Copyright (C) 2005      David Kohel <kohel@maths.usyd.edu>
#                          William Stein <wstein@math.ucsd.edu>
#                2008      Teresa Gomez-Diaz (CNRS) <Teresa.Gomez-Diaz@univ-mlv.fr>
#                2008-2009 Nicolas M. Thiery <nthiery at users.sf.net>
#
#  Distributed under the terms of the GNU General Public License (GPL)
#                  http://www.gnu.org/licenses/
#******************************************************************************
from sage.categories.category import Category
from sage.categories.category_types import Category_module
from sage.categories.category_with_axiom import CategoryWithAxiom_over_base_ring
from sage.categories.cartesian_product import CartesianProductsCategory
from sage.categories.dual import DualObjectsCategory
from sage.categories.tensor import TensorProductsCategory
from sage.categories.fields import Fields
from sage.categories.modules import Modules
from sage.categories.modules_with_basis import ModulesWithBasis
_Fields = Fields()

class VectorSpaces(Category_module):
    """
    The category of (abstract) vector spaces over a given field

    ??? with an embedding in an ambient vector space ???

    EXAMPLES::

        sage: VectorSpaces(QQ)
        Category of vector spaces over Rational Field
        sage: VectorSpaces(QQ).super_categories()
        [Category of modules over Rational Field]
    """
    @staticmethod
    def __classcall_private__(cls, K, check=True):
        """
        INPUT:

        - `K` -- a field
        - ``check`` -- a boolean (default: True) whether to check that `K` is a field.

        EXAMPLES::

            sage: VectorSpaces(QQ) is VectorSpaces(QQ, check=False)
            True

        By default, it is checked that ``K`` is a field::

            sage: VectorSpaces(ZZ)
            Traceback (most recent call last):
            ...
            ValueError: base must be a field or a subcategory of Fields(); got Integer Ring

        With ``check=False``, the check is disabled, possibly enabling
        incorrect inputs::

            sage: VectorSpaces(ZZ, check=False)
            Category of vector spaces over Integer Ring
        """
        if check:
            if not (K in _Fields or
                    (isinstance(K, Category) and K.is_subcategory(_Fields))):
                raise ValueError("base must be a field or a subcategory of Fields();" +
                                 " got {}".format(K))
        return super(VectorSpaces, cls).__classcall__(cls, K)

    def __init__(self, K):
        """
        EXAMPLES::

            sage: VectorSpaces(QQ)
            Category of vector spaces over Rational Field
            sage: VectorSpaces(ZZ)
            Traceback (most recent call last):
            ...
            ValueError: base must be a field or a subcategory of Fields(); got Integer Ring

        TESTS::

            sage: C = QQ^10      # vector space
            sage: TestSuite(C).run()
            sage: TestSuite(VectorSpaces(QQ)).run()
        """
        Category_module.__init__(self, K)

    def __call__(self, x):
        """
        Try to coerce ``x`` into an object of this category

        EXAMPLES::

            sage: VectorSpaces(QQ)(ZZ^3)
            Vector space of dimension 3 over Rational Field

        """
        try:
            V = x.vector_space(self.base_field())
            if V.base_field() != self.base_field():
                V = V.change_ring(self.base_field())
        except (TypeError, AttributeError) as msg:
            raise TypeError("%s\nunable to coerce x (=%s) into %s"%(msg,x,self))
        return V

    def base_field(self):
        """
        Returns the base field over which the vector spaces of this
        category are all defined.

        EXAMPLES::

            sage: VectorSpaces(QQ).base_field()
            Rational Field
        """
        return self.base_ring()

    def super_categories(self):
        """
        EXAMPLES::

            sage: VectorSpaces(QQ).super_categories()
            [Category of modules over Rational Field]
        """
        R = self.base_field()
        return [Modules(R, dispatch = False)]

<<<<<<< HEAD
    def is_structure_category(self):
        r"""
        Return whether ``self`` is a structure category.

        .. SEEALSO:: :meth:`Category.is_structure_category`

        The category of vector spaces defines no new structure: a
        bimodule morphism between two vector spaces is a vector space
        morphism.
=======
    def additional_structure(self):
        r"""
        Return  ``None``.

        Indeed, the category of vector spaces defines no additional
        structure: a bimodule morphism between two vector spaces is a
        vector space morphism.

        .. SEEALSO:: :meth:`Category.additional_structure`
>>>>>>> 43b25d4a

        .. TODO:: Should this category be a :class:`CategoryWithAxiom`?

        EXAMPLES::

<<<<<<< HEAD
            sage: VectorSpaces(QQ).is_structure_category()
            False
        """
        return False
=======
            sage: VectorSpaces(QQ).additional_structure()
        """
        return None
>>>>>>> 43b25d4a

    class ParentMethods:
        pass

    class ElementMethods:
        pass

    class WithBasis(CategoryWithAxiom_over_base_ring):

        _call_ = ModulesWithBasis.__dict__["_call_"]

        def is_abelian(self):
            """
            Return whether this category is abelian.

            This is always ``True`` since the base ring is a field.

            EXAMPLES::

                sage: VectorSpaces(QQ).WithBasis().is_abelian()
                True
            """
            return True

        class CartesianProducts(CartesianProductsCategory):
            def extra_super_categories(self):
                r"""
                The category of vector spaces with basis is closed under cartesian products::

                    sage: C = VectorSpaces(QQ).WithBasis()
                    sage: C.CartesianProducts()
                    Category of Cartesian products of vector spaces with basis over Rational Field
                    sage: C in C.CartesianProducts().super_categories()
                    True
                """
                return [self.base_category()]

        class TensorProducts(TensorProductsCategory):
            def extra_super_categories(self):
                r"""
                The category of vector spaces with basis is closed under tensor products::

                    sage: C = VectorSpaces(QQ).WithBasis()
                    sage: C.TensorProducts()
                    Category of tensor products of vector spaces with basis over Rational Field
                    sage: C in C.TensorProducts().super_categories()
                    True
                """
                return [self.base_category()]

    class DualObjects(DualObjectsCategory):

        def extra_super_categories(self):
            r"""
            Returns the dual category

            EXAMPLES:

            The category of algebras over the Rational Field is dual
            to the category of coalgebras over the same field::

                sage: C = VectorSpaces(QQ)
                sage: C.dual()
                Category of duals of vector spaces over Rational Field
                sage: C.dual().super_categories() # indirect doctest
                [Category of vector spaces over Rational Field]
            """
            return [self.base_category()]

    class CartesianProducts(CartesianProductsCategory):
        def extra_super_categories(self):
            r"""
            The category of vector spaces is closed under cartesian products::

                sage: C = VectorSpaces(QQ)
                sage: C.CartesianProducts()
                Category of Cartesian products of vector spaces over Rational Field
                sage: C in C.CartesianProducts().super_categories()
                True
            """
            return [self.base_category()]

    class TensorProducts(TensorProductsCategory):
        def extra_super_categories(self):
            r"""
            The category of vector spaces is closed under tensor products::

                sage: C = VectorSpaces(QQ)
                sage: C.TensorProducts()
                Category of tensor products of vector spaces over Rational Field
                sage: C in C.TensorProducts().super_categories()
                True
            """
            return [self.base_category()]<|MERGE_RESOLUTION|>--- conflicted
+++ resolved
@@ -126,17 +126,6 @@
         R = self.base_field()
         return [Modules(R, dispatch = False)]
 
-<<<<<<< HEAD
-    def is_structure_category(self):
-        r"""
-        Return whether ``self`` is a structure category.
-
-        .. SEEALSO:: :meth:`Category.is_structure_category`
-
-        The category of vector spaces defines no new structure: a
-        bimodule morphism between two vector spaces is a vector space
-        morphism.
-=======
     def additional_structure(self):
         r"""
         Return  ``None``.
@@ -146,22 +135,14 @@
         vector space morphism.
 
         .. SEEALSO:: :meth:`Category.additional_structure`
->>>>>>> 43b25d4a
 
         .. TODO:: Should this category be a :class:`CategoryWithAxiom`?
 
         EXAMPLES::
 
-<<<<<<< HEAD
-            sage: VectorSpaces(QQ).is_structure_category()
-            False
-        """
-        return False
-=======
             sage: VectorSpaces(QQ).additional_structure()
         """
         return None
->>>>>>> 43b25d4a
 
     class ParentMethods:
         pass
