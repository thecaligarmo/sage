r"""
Enumerated Sets
"""
#*****************************************************************************
#  Copyright (C) 2009 Florent Hivert <Florent.Hivert@univ-rouen.fr>
#
#  Distributed under the terms of the GNU General Public License (GPL)
#                  http://www.gnu.org/licenses/
#******************************************************************************

from sage.misc.cachefunc import cached_method
from sage.misc.lazy_import import LazyImport
from sage.categories.category_singleton import Category_singleton
from sage.categories.sets_cat import Sets
from sage.categories.sets_cat import EmptySetError
from sage.categories.cartesian_product import CartesianProductsCategory

class EnumeratedSets(Category_singleton):
    """
    The category of enumerated sets

    An *enumerated set* is a *finite* or *countable* set or multiset `S`
    together with a canonical enumeration of its elements;
    conceptually, this is very similar to an immutable list. The main
    difference lies in the names and the return type of the methods,
    and of course the fact that the list of element is not supposed to
    be expanded in memory. Whenever possible one should use one of the
    two sub-categories :class:`FiniteEnumeratedSets` or
    :class:`InfiniteEnumeratedSets`.

    The purpose of this category is threefold:

     - to fix a common interface for all these sets;
     - to provide a bunch of default implementations;
     - to provide consistency tests.

    The standard methods for an enumerated set ``S`` are:

       - ``S.cardinality()``: the number of elements of the set. This
         is the equivalent for ``len`` on a list except that the
         return value is specified to be a Sage :class:`Integer` or
         ``infinity``, instead of a Python ``int``;

       - ``iter(S)``: an iterator for the elements of the set;

       - ``S.list()``: the list of the elements of the set, when
         possible; raises a NotImplementedError if the list is
         predictably too large to be expanded in memory.

       - ``S.unrank(n)``: the  ``n-th`` element of the set when ``n`` is a sage
         ``Integer``. This is the equivanlent for ``l[n]`` on a list.

       - ``S.rank(e)``: the position of the element ``e`` in the set;
         This is equivalent to ``l.index(e)`` for a list except that
         the return value is specified to be a Sage :class:`Integer`,
         instead of a Python ``int``;

       - ``S.first()``: the first object of the set; it is equivalent to
         ``S.unrank(0)``;

       - ``S.next(e)``: the object of the set which follows ``e``; It is
         equivalent to ``S.unrank(S.rank(e)+1)``.

       - ``S.random_element()``: a random generator for an element of
         the set. Unless otherwise stated, and for finite enumerated
         sets, the probability is uniform.

    For examples and tests see:

       - ``FiniteEnumeratedSets().example()``
       - ``InfiniteEnumeratedSets().example()``


    EXAMPLES::

        sage: EnumeratedSets()
        Category of enumerated sets
        sage: EnumeratedSets().super_categories()
        [Category of sets]
        sage: EnumeratedSets().all_super_categories()
        [Category of enumerated sets, Category of sets, Category of sets with partial maps, Category of objects]

    TESTS::

        sage: C = EnumeratedSets()
        sage: TestSuite(C).run()
    """

    def super_categories(self):
        """
        EXAMPLES::

            sage: EnumeratedSets().super_categories()
            [Category of sets]
        """
        return [Sets()]

<<<<<<< HEAD
    def is_structure_category(self):
        """
        Return whether ``self`` is a structure category.

        .. SEEALSO:: :meth:`Category.is_structure_category`

        Morphisms of enumerated sets are not required to preserve the
        enumeration.

        EXAMPLES::

            sage: GcdDomains().is_structure_category()
            False
        """
        return False
=======
    def additional_structure(self):
        """
        Return ``None``.

        Indeed, morphisms of enumerated sets are not required to
        preserve the enumeration.

        .. SEEALSO:: :meth:`Category.additional_structure`

        EXAMPLES::

            sage: EnumeratedSets().additional_structure()
        """
        return None
>>>>>>> 43b25d4a

    def _call_(self, X):
        """
        Construct an object in this category from the data in ``X``.

        EXAMPLES::

            sage: EnumeratedSets()(Primes())
            Set of all prime numbers: 2, 3, 5, 7, ...

        For now, lists, tuples, sets, Sets are coerced into finite
        enumerated sets::

            sage: S = EnumeratedSets()([1, 2, 3]); S
            {1, 2, 3}
            sage: S.category()
            Category of facade finite enumerated sets

            sage: S = EnumeratedSets()((1, 2, 3)); S
            {1, 2, 3}
            sage: S = EnumeratedSets()(set([1, 2, 3])); S
            {1, 2, 3}
            sage: S = EnumeratedSets()(Set([1, 2, 3])); S
            {1, 2, 3}
            sage: S.category()
            Category of facade finite enumerated sets
        """
        import sage.sets.set
        if isinstance(X, (tuple, list, set, sage.sets.set.Set_object_enumerated)):
            return sage.sets.all.FiniteEnumeratedSet(X)
        raise NotImplementedError

    class ParentMethods:

        def __iter__(self):
            """
            An iterator for the enumerated set.

            ``iter(self)`` allows the combinatorial class to be treated as an
            iterable. This if the default implementation from the category
            ``EnumeratedSets()`` it just goes through the iterator of the set
            to count the number of objects.

            By decreasing order of priority, the second column of the
            following array shows which methods is used to define
            ``__iter__``, when the methods of the first column are overloaded:

            +------------------------+---------------------------------+
            | Needed methods         | Default ``__iterator`` provided |
            +========================+=================================+
            | ``first`` and ``next`` | ``_iterator_from_next``         |
            +------------------------+---------------------------------+
            | ``unrank``             | ``_iterator_from_unrank``       |
            +------------------------+---------------------------------+
            | ``list`                | ``_iterator_from_next``         |
            +------------------------+---------------------------------+

            If non of these are provided raise a ``NotImplementedError``

            EXAMPLES::

            We start with an example where nothing is implemented::

                sage: class broken(UniqueRepresentation, Parent):
                ...    def __init__(self):
                ...        Parent.__init__(self, category = EnumeratedSets())
                ...
                sage: it = iter(broken()); [it.next(), it.next(), it.next()]
                Traceback (most recent call last):
                ...
                NotImplementedError: iterator called but not implemented

            Here is what happends when ``first`` and ``next`` are implemeted::

                sage: class set_first_next(UniqueRepresentation, Parent):
                ...    def __init__(self):
                ...        Parent.__init__(self, category = EnumeratedSets())
                ...    def first(self):
                ...        return 0
                ...    def next(self, elt):
                ...        return elt+1
                ...
                sage: it = iter(set_first_next()); [it.next(), it.next(), it.next()]
                [0, 1, 2]

            Let us try with ``unrank``::

                sage: class set_unrank(UniqueRepresentation, Parent):
                ...    def __init__(self):
                ...        Parent.__init__(self, category = EnumeratedSets())
                ...    def unrank(self, i):
                ...        return i + 5
                ...
                sage: it = iter(set_unrank()); [it.next(), it.next(), it.next()]
                [5, 6, 7]

            Let us finally try with ``list``::

                sage: class set_list(UniqueRepresentation, Parent):
                ...    def __init__(self):
                ...        Parent.__init__(self, category = EnumeratedSets())
                ...    def list(self):
                ...        return [5, 6, 7]
                ...
                sage: it = iter(set_list()); [it.next(), it.next(), it.next()]
                [5, 6, 7]

            """
            #Check to see if .first() and .next() are overridden in the subclass
            if ( self.first != self._first_from_iterator and
                 self.next  != self._next_from_iterator ):
                return self._iterator_from_next()
            #Check to see if .unrank() is overridden in the subclass
            elif self.unrank != self._unrank_from_iterator:
                return self._iterator_from_unrank()
            #Finally, check to see if .list() is overridden in the subclass
            elif self.list != self._list_default:
                return self._iterator_from_list()
            else:
                raise NotImplementedError("iterator called but not implemented")

        def list(self):
            """
            Returns an error since the cardinality of self is not known.

            EXAMPLES::

                sage: class broken(UniqueRepresentation, Parent):
                ...    def __init__(self):
                ...        Parent.__init__(self, category = EnumeratedSets())
                ...
                sage: broken().list()
                Traceback (most recent call last):
                ...
                NotImplementedError: unknown cardinality
            """
            raise NotImplementedError("unknown cardinality")
        _list_default  = list # needed by the check system.


        def _first_from_iterator(self):
            """
            The "first" element of ``self``.

            ``self.first()`` returns the first element of the set
            ``self``. This is a generic implementation from the category
            ``EnumeratedSets()`` which can be used when the method ``__iter__`` is
            provided.

            EXAMPLES::

                sage: C = FiniteEnumeratedSets().example()
                sage: C.first() # indirect doctest
                1
            """
            it = self.__iter__()
            return it.next()
        first = _first_from_iterator

        def _next_from_iterator(self, obj):
            """
            The "next" element after ``obj`` in ``self``.

            ``self.next(e)`` returns the element of the set ``self`` which
            follows ``e``. This is a generic implementation from the category
            ``EnumeratedSets()`` which can be used when the method ``__iter__``
            is provided.

            Remark: this is the default (brute force) implementation
            of the category ``EnumeratedSets()``. Its complexity is
            `O(r)`, where `r` is the rank of ``obj``.

            EXAMPLES::

                sage: C = InfiniteEnumeratedSets().example()
                sage: C._next_from_iterator(10) # indirect doctest
                11

            TODO: specify the behavior when ``obj`` is not in ``self``.
            """
            it = iter(self)
            el = it.next()
            while el != obj:
                el = it.next()
            return it.next()
        next = _next_from_iterator


        def _unrank_from_iterator(self, r):
            """
            The ``r``-th element of ``self``

            ``self.unrank(r)`` returns the ``r``-th element of self where
            ``r`` is an integer between ``0`` and ``n-1`` where ``n`` is the
            cardinality of ``self``.

            This is the default (brute force) implementation from the
            category ``EnumeratedSets()`` which can be used when the
            method ``__iter__`` is provided. Its complexity is `O(r)`,
            where `r` is the rank of ``obj``.

            EXAMPLES::

                sage: C = FiniteEnumeratedSets().example()
                sage: C.unrank(2) # indirect doctest
                3
                sage: C._unrank_from_iterator(5)
                Traceback (most recent call last):
                ...
                ValueError: the value must be between 0 and 2 inclusive
            """
            counter = 0
            for u in self:
                if counter == r:
                    return u
                counter += 1
            raise ValueError("the value must be between %s and %s inclusive"%(0,counter-1))
        unrank = _unrank_from_iterator

        def _rank_from_iterator(self, x):
            """
            The rank of an element of ``self``

            ``self.unrank(x)`` returns the rank of `x`, that is its
            position in the enumeration of ``self``. This is an
            integer between ``0`` and ``n-1`` where ``n`` is the
            cardinality of ``self``, or None if `x` is not in `self`.

            This is the default (brute force) implementation from the
            category ``EnumeratedSets()`` which can be used when the
            method ``__iter__`` is provided. Its complexity is `O(r)`,
            where `r` is the rank of ``obj``. For infinite enumerated
            sets, this won't terminate when `x` is not in ``self``

            EXAMPLES::

                sage: C = FiniteEnumeratedSets().example()
                sage: list(C)
                [1, 2, 3]
                sage: C.rank(3) # indirect doctest
                2
                sage: C.rank(5) # indirect doctest
            """
            counter = 0
            for u in self:
                if u == x:
                    return counter
                counter += 1
            return None

        rank = _rank_from_iterator

        def _iterator_from_list(self):
            """
            An iterator for the elements of ``self``.

            ``iter(self)`` returns an iterator for the elements
            of ``self``. This is a generic implementation from the
            category ``EnumeratedSets()`` which can be used when the
            method ``list`` is provided.

            EXAMPLES::

                sage: C = FiniteEnumeratedSets().example()
                sage: it = C._iterator_from_list()
                sage: [it.next(), it.next(), it.next()]
                [1, 2, 3]
            """
            for x in self.list():
                yield x

        def _iterator_from_next(self):
            """
            An iterator for the elements of ``self``.

            ``iter(self)`` returns an iterator for the element of
            the set ``self``. This is a generic implementation from
            the category ``EnumeratedSets()`` which can be used when
            the methods ``first`` and ``next`` are provided.

            EXAMPLES::

                sage: C = InfiniteEnumeratedSets().example()
                sage: it = C._iterator_from_next()
                sage: [it.next(), it.next(), it.next(), it.next(), it.next()]
                [0, 1, 2, 3, 4]
            """
            f = self.first()
            yield f
            while True:
                try:
                    f = self.next(f)
                except (TypeError, ValueError ):
                    break

                if f is None or f is False :
                    break
                else:
                    yield f

        def _iterator_from_unrank(self):
            """
            An iterator for the elements of ``self``.

            ``iter(self)`` returns an iterator for the elements
            of the set ``self``. This is a generic implementation from
            the category ``EnumeratedSets()`` which can be used when
            the method ``unrank`` is provided.

            EXAMPLES::

                sage: C = InfiniteEnumeratedSets().example()
                sage: it = C._iterator_from_unrank()
                sage: [it.next(), it.next(), it.next(), it.next(), it.next()]
                [0, 1, 2, 3, 4]
            """
            r = 0
            try:
                u = self.unrank(r)
            except (TypeError, ValueError, IndexError):
                return
            yield u
            while True:
                r += 1
                try:
                    u = self.unrank(r)
                except (TypeError, ValueError, IndexError):
                    break

                if u is None:
                    break
                else:
                    yield u

        # This @cached_method is not really needed, since the method
        # an_element itself is cached. We leave it for the moment, so
        # that Parents that do not yet inherit properly from categories
        # (e.g. Set([1,2,3]) can use the following trick:
        #    _an_element_ = EnumeratedSets.ParentMethods._an_element_
        @cached_method
        def _an_element_from_iterator(self):
            """
            Returns the first element of ``self`` returned by :meth:`__iter__`

            If ``self`` is empty, the exception
            :class:`~sage.categories.sets_cat.EmptySetError` is raised instead.

            This provides a generic implementation of the method
            :meth:`_an_element_` for all parents in :class:`EnumeratedSets`.

            EXAMPLES::

                sage: C = FiniteEnumeratedSets().example(); C
                An example of a finite enumerated set: {1,2,3}
                sage: C.an_element() # indirect doctest
                1
                sage: S = Set([])
                sage: S.an_element()
                Traceback (most recent call last):
                ...
                EmptySetError

            TESTS::

                sage: super(Parent, C)._an_element_
                Cached version of <function _an_element_from_iterator at ...>
            """
            it = self.__iter__()
            try:
                return it.next()
            except StopIteration:
                raise EmptySetError

        # Should this be implemented from first instead?
        _an_element_ = _an_element_from_iterator

        #FIXME: use combinatorial_class_from_iterator once class_from_iterator.patch is in
        def _some_elements_from_iterator(self):
            """
            Returns some elements in ``self``.

            See :class:`TestSuite` for a typical use case.

            This is a generic implementation from the category
            ``EnumeratedSets()`` which can be used when the method
            ``__iter__`` is provided. It returns an iterator for up to
            the first 100 elements of ``self``

            EXAMPLES::

                sage: C = FiniteEnumeratedSets().example()
                sage: list(C.some_elements()) # indirect doctest
                [1, 2, 3]
            """
            nb = 0
            for i in self:
                yield i
                nb += 1
                if nb >= 100:
                    break
        some_elements = _some_elements_from_iterator

        def random_element(self):
            """
            Returns a random element in ``self``.

            Unless otherwise stated, and for finite enumerated sets,
            the probability is uniform.

            This is a generic implementation from the category
            ``EnumeratedSets()``. It raise a ``NotImplementedError``
            since one does not know whether the set is finite.

            EXAMPLES::

                sage: class broken(UniqueRepresentation, Parent):
                ...    def __init__(self):
                ...        Parent.__init__(self, category = EnumeratedSets())
                ...
                sage: broken().random_element()
                Traceback (most recent call last):
                ...
                NotImplementedError: unknown cardinality
                """
            raise NotImplementedError("unknown cardinality")

        def map(self, f, name=None):
            r"""
            Returns the image `\{f(x) | x \in \text{self}\}` of this
            enumerated set by `f`, as an enumerated set.

            `f` is supposed to be injective.

            EXAMPLES::

                sage: R = SymmetricGroup(3).map(attrcall('reduced_word')); R
                Image of Symmetric group of order 3! as a permutation group by *.reduced_word()
                sage: R.cardinality()
                6
                sage: R.list()
                [[], [2], [1], [2, 1], [1, 2], [1, 2, 1]]
                sage: [ r for r in R]
                [[], [2], [1], [2, 1], [1, 2], [1, 2, 1]]

            .. warning::

                If the function is not injective, then there may be
                repeated elements::

                    sage: P = SymmetricGroup(3)
                    sage: P.list()
                    [(), (2,3), (1,2), (1,2,3), (1,3,2), (1,3)]
                    sage: P.map(attrcall('length')).list()
                    [0, 1, 1, 2, 2, 3]

            .. warning::

                :class:`MapCombinatorialClass` needs to be refactored to use categories::

                    sage: R.category()             # todo: not implemented
                    Category of enumerated sets
                    sage: TestSuite(R).run(skip=['_test_an_element', '_test_category', '_test_some_elements'])
            """
            from sage.combinat.combinat import MapCombinatorialClass
            return MapCombinatorialClass(self, f, name)

#
#  Consistency test suite for an enumerated set:
#
        def _test_enumerated_set_contains(self, **options):
            """
            Checks that the methods :meth:`.__contains__` and :meth:`.__iter__` are consistent.

            See also :class:`TestSuite`.

            TESTS::

                sage: C = FiniteEnumeratedSets().example()
                sage: C._test_enumerated_set_contains()
                sage: TestSuite(C).run()

            Let us now break the class::

                sage: from sage.categories.examples.finite_enumerated_sets import Example
                sage: class CCls(Example):
                ...       def __contains__(self, obj):
                ...           if obj == 3:
                ...               return False
                ...           else:
                ...               return obj in C
                sage: CC = CCls()
                sage: CC._test_enumerated_set_contains()
                Traceback (most recent call last):
                ...
                AssertionError: False is not true
            """
            tester = self._tester(**options)
            i = 0
            for w in self:
                tester.assertTrue(w in self)
                i += 1
                if i > tester._max_runs:
                    return

        def _test_enumerated_set_iter_list(self, **options):
            """
            Checks that the methods :meth:`.list` and :meth:`.__iter__` are consistent.

            See also: :class:`TestSuite`.

            .. NOTE::

                This test does nothing if the cardinality of the set
                is larger than the max_runs argument.

            EXAMPLES::

                sage: C = FiniteEnumeratedSets().example()
                sage: C._test_enumerated_set_iter_list()
                sage: TestSuite(C).run()

            Let us now break the class::

                sage: from sage.categories.examples.finite_enumerated_sets import Example
                sage: class CCls(Example):
                ...       def list(self):
                ...           return [1,2,3,4]
                sage: CC = CCls()
                sage: CC._test_enumerated_set_iter_list()
                Traceback (most recent call last):
                ...
                AssertionError: 3 != 4

            For a large enumerated set this test does nothing:
            increase tester._max_runs if you want to actually run the
            test::

                sage: class CCls(Example):
                ...       def list(self):
                ...           return [1,2,3]
                sage: CC = CCls()
                sage: CC._test_enumerated_set_iter_list(verbose=True,max_runs=2)
                Enumerated set too big; skipping test; increase tester._max_runs
            """
            tester = self._tester(**options)
            if self.list != self._list_default:
                # TODO: if self._cardinality is self._cardinality_from_iterator
                # we could make sure to stop the counting at
                # self.max_test_enumerated_set_loop
                if self.cardinality() > tester._max_runs:
                    tester.info("Enumerated set too big; skipping test; increase tester._max_runs")
                    return
                ls = self.list()
                i = 0
                for obj in self:
                    tester.assertEqual(obj, ls[i])
                    i += 1
                tester.assertEqual(i, len(ls))

    class ElementMethods:

        def rank(self):
            """
            Returns the rank of ``self`` in its parent.

            See also :meth:`EnumeratedSets.ElementMethods.rank`

            EXAMPLES::

                sage: F = FiniteSemigroups().example(('a','b','c'))
                sage: L = list(F); L
                ['a', 'c', 'ac', 'b', 'ba', 'bc', 'cb', 'ca', 'bca', 'ab', 'bac', 'cab', 'acb', 'cba', 'abc']
                sage: L[7].rank()
                7
            """
            return self.parent().rank(self)

    Finite   = LazyImport('sage.categories.finite_enumerated_sets', 'FiniteEnumeratedSets', at_startup=True)
    Infinite = LazyImport('sage.categories.infinite_enumerated_sets', 'InfiniteEnumeratedSets', at_startup=True)

    class CartesianProducts(CartesianProductsCategory):

        class ParentMethods:
            def __iter__(self):
                r"""
                Iterates over the elements of self.

                EXAMPLE::

                    sage: F33 = GF(2).cartesian_product(GF(2))
                    sage: list(F33)
                    [(0, 0), (0, 1), (1, 0), (1, 1)]
                """
                from itertools import product
                for x in product(*self._sets):
                    yield self._cartesian_product_of_elements(x)<|MERGE_RESOLUTION|>--- conflicted
+++ resolved
@@ -95,23 +95,6 @@
         """
         return [Sets()]
 
-<<<<<<< HEAD
-    def is_structure_category(self):
-        """
-        Return whether ``self`` is a structure category.
-
-        .. SEEALSO:: :meth:`Category.is_structure_category`
-
-        Morphisms of enumerated sets are not required to preserve the
-        enumeration.
-
-        EXAMPLES::
-
-            sage: GcdDomains().is_structure_category()
-            False
-        """
-        return False
-=======
     def additional_structure(self):
         """
         Return ``None``.
@@ -126,7 +109,6 @@
             sage: EnumeratedSets().additional_structure()
         """
         return None
->>>>>>> 43b25d4a
 
     def _call_(self, X):
         """
