--- conflicted
+++ resolved
@@ -271,11 +271,7 @@
 
     def _coerce_into_domain(self, x):
         """
-<<<<<<< HEAD
-        Interpret the argument as an object of self's domain.
-=======
         Interpret the argument as an object of ``self``'s domain.
->>>>>>> e042294b
 
         NOTE:
 
