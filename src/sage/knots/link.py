--- conflicted
+++ resolved
@@ -1947,21 +1947,15 @@
             :width: 300 px
 
             K = Link([[[1,-2,3,-1,2,-3]],[1,1,1]])
-            K2 = K.mirror_image()
+            GA = graphics_array((K.plot(), K.mirror_image().plot()))
             sphinx_plot(K.plot())
 
         .. PLOT::
             :width: 300 px
 
             K = Link([[[1,-2,3,-1,2,-3]],[1,1,1]])
-<<<<<<< HEAD
             K2 = K.mirror_image()
             sphinx_plot(K2.plot())
-
-=======
-            GA = graphics_array((K.plot(), K.mirror_image().plot()))
-            sphinx_plot(GA.show(axes=False))
->>>>>>> bf99b081
         """
         if self._braid:
             return type(self)(~self._braid)
