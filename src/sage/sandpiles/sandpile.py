"""
Sandpiles

Functions and classes for mathematical sandpiles.

Version: 2.4

AUTHOR:

- David Perkinson (June 4, 2015) Upgraded from version 2.3 to 2.4.

MAJOR CHANGES

1. Eliminated dependence on 4ti2, substituting the use of Polyhedron methods. Thus, no optional packages are necessary.
2. Fixed bug in ``Sandpile.__init__`` so that now multigraphs are handled correctly.
3. Created ``sandpiles`` to handle examples of Sandpiles in analogy with ``graphs``, ``simplicial_complexes``, and ``polytopes``.  In the process, we implemented a much faster way of producing the sandpile grid graph.
4. Added support for open and closed sandpile Markov chains.
5. Added support for Weierstrass points.
6. Implemented the Cori-Le Borgne algorithm for computing ranks of divisors on complete graphs.

NEW METHODS

**Sandpile**: avalanche_polynomial, genus, group_gens, help, jacobian_representatives, markov_chain, picard_representatives, smith_form, stable_configs, stationary_density, tutte_polynomial.

**SandpileConfig**: burst_size, help.

**SandpileDivisor**:  help, is_linearly_equivalent, is_q_reduced, is_weierstrass_pt, polytope, polytope_integer_pts, q_reduced, rank, simulate_threshold, stabilize, weierstrass_div, weierstrass_gap_seq, weierstrass_pts, weierstrass_rank_seq.

MINOR CHANGES

* The ``sink`` argument to ``Sandpile.__init__`` now defaults to the first vertex.
* A SandpileConfig or SandpileDivisor may now be multiplied by an integer.
* Sped up ``__add__`` method for SandpileConfig and SandpileDivisor.
* Enhanced string representation of a Sandpile (via ``_repr_`` and the ``name`` methods).
* Recurrents for complete graphs and cycle graphs are computed more quickly.
* The stabilization code for SandpileConfig has been made more efficient.
* Added optional probability distribution arguments to ``add_random`` methods.

---------------------------------------

- Marshall Hampton (2010-1-10) modified for inclusion as a module within Sage
  library.

- David Perkinson (2010-12-14) added show3d(), fixed bug in resolution(),
  replaced elementary_divisors() with invariant_factors(), added show() for
  SandpileConfig and SandpileDivisor.

- David Perkinson (2010-9-18): removed is_undirected, added show(), added
  verbose arguments to several functions to display SandpileConfigs and
  divisors as lists of integers

- David Perkinson (2010-12-19): created separate SandpileConfig,
  SandpileDivisor, and Sandpile classes

- David Perkinson (2009-07-15): switched to using config_to_list instead of
  .values(), thus fixing a few bugs when not using integer labels for vertices.

- David Perkinson (2009): many undocumented improvements

- David Perkinson (2008-12-27): initial version

EXAMPLES:

For general help, enter ``Sandpile.help()``, ``SandpileConfig.help()``, and
``SandpileDivisor.help()``.  Miscellaneous examples appear below.

A weighted directed graph given as a Python dictionary::

    sage: from sage.sandpiles import *
    sage: g = {0: {},                    \
               1: {0: 1, 2: 1, 3: 1},    \
               2: {1: 1, 3: 1, 4: 1},    \
               3: {1: 1, 2: 1, 4: 1},    \
               4: {2: 1, 3: 1}}

The associated sandpile with 0 chosen as the sink::

    sage: S = Sandpile(g,0)

Or just::

    sage: S = Sandpile(g)

A picture of the graph::

    sage: S.show() # long time

The relevant Laplacian matrices::

    sage: S.laplacian()
    [ 0  0  0  0  0]
    [-1  3 -1 -1  0]
    [ 0 -1  3 -1 -1]
    [ 0 -1 -1  3 -1]
    [ 0  0 -1 -1  2]
    sage: S.reduced_laplacian()
    [ 3 -1 -1  0]
    [-1  3 -1 -1]
    [-1 -1  3 -1]
    [ 0 -1 -1  2]

The number of elements of the sandpile group for S::

    sage: S.group_order()
    8

The structure of the sandpile group::

    sage: S.invariant_factors()
    [1, 1, 1, 8]

The elements of the sandpile group for S::

    sage: S.recurrents()
    [{1: 2, 2: 2, 3: 2, 4: 1},
     {1: 2, 2: 2, 3: 2, 4: 0},
     {1: 2, 2: 1, 3: 2, 4: 0},
     {1: 2, 2: 2, 3: 0, 4: 1},
     {1: 2, 2: 0, 3: 2, 4: 1},
     {1: 2, 2: 2, 3: 1, 4: 0},
     {1: 2, 2: 1, 3: 2, 4: 1},
     {1: 2, 2: 2, 3: 1, 4: 1}]

The maximal stable element (2 grains of sand on vertices 1, 2, and 3, and 1
grain of sand on vertex 4::

    sage: S.max_stable()
    {1: 2, 2: 2, 3: 2, 4: 1}
    sage: S.max_stable().values()
    [2, 2, 2, 1]

The identity of the sandpile group for S::

    sage: S.identity()
    {1: 2, 2: 2, 3: 2, 4: 0}

An arbitrary sandpile configuration::

    sage: c = SandpileConfig(S,[1,0,4,-3])
    sage: c.equivalent_recurrent()
    {1: 2, 2: 2, 3: 2, 4: 0}

Some group operations::

    sage: m = S.max_stable()
    sage: i = S.identity()
    sage: m.values()
    [2, 2, 2, 1]
    sage: i.values()
    [2, 2, 2, 0]
    sage: m + i    # coordinate-wise sum
    {1: 4, 2: 4, 3: 4, 4: 1}
    sage: m - i
    {1: 0, 2: 0, 3: 0, 4: 1}
    sage: m & i  # add, then stabilize
    {1: 2, 2: 2, 3: 2, 4: 1}
    sage: e = m + m
    sage: e
    {1: 4, 2: 4, 3: 4, 4: 2}
    sage: ~e   # stabilize
    {1: 2, 2: 2, 3: 2, 4: 0}
    sage: a = -m
    sage: a & m
    {1: 0, 2: 0, 3: 0, 4: 0}
    sage: a * m   # add, then find the equivalent recurrent
    {1: 2, 2: 2, 3: 2, 4: 0}
    sage: a^3  # a*a*a
    {1: 2, 2: 2, 3: 2, 4: 1}
    sage: a^(-1) == m
    True
    sage: a < m  # every coordinate of a is < that of m
    True

Firing an unstable vertex returns resulting configuration::

    sage: c = S.max_stable() + S.identity()
    sage: c.fire_vertex(1)
    {1: 1, 2: 5, 3: 5, 4: 1}
    sage: c
    {1: 4, 2: 4, 3: 4, 4: 1}

Fire all unstable vertices::

    sage: c.unstable()
    [1, 2, 3]
    sage: c.fire_unstable()
    {1: 3, 2: 3, 3: 3, 4: 3}

Stabilize c, returning the resulting configuration and the firing
vector::

    sage: c.stabilize(True)
    [{1: 2, 2: 2, 3: 2, 4: 1}, {1: 6, 2: 8, 3: 8, 4: 8}]
    sage: c
    {1: 4, 2: 4, 3: 4, 4: 1}
    sage: S.max_stable() & S.identity() == c.stabilize()
    True

The number of superstable configurations of each degree::

    sage: S.h_vector()
    [1, 3, 4]
    sage: S.postulation()
    2

the saturated homogeneous toppling ideal::

    sage: S.ideal()
    Ideal (x1 - x0, x3*x2 - x0^2, x4^2 - x0^2, x2^3 - x4*x3*x0, x4*x2^2 - x3^2*x0, x3^3 - x4*x2*x0, x4*x3^2 - x2^2*x0) of Multivariate Polynomial Ring in x4, x3, x2, x1, x0 over Rational Field

its minimal free resolution::

    sage: S.resolution()
    'R^1 <-- R^7 <-- R^15 <-- R^13 <-- R^4'

and its Betti numbers::

    sage: S.betti()
               0     1     2     3     4
    ------------------------------------
        0:     1     1     -     -     -
        1:     -     2     2     -     -
        2:     -     4    13    13     4
    ------------------------------------
    total:     1     7    15    13     4

Some various ways of creating Sandpiles::

    sage: S = sandpiles.Complete(4) # for more options enter ``sandpile.TAB``
    sage: S = sandpiles.Wheel(6)

A multidigraph with loops (vertices 0, 1, 2; for example, there is a directed
edge from vertex 2 to vertex 1 of weight 3, which can be thought of as three
directed edges of the form (2,3).  There is also a single loop at vertex 2 and
an edge (2,0) of weight 2)::

    sage: S = Sandpile({0:[1,2], 1:[0,0,2], 2:[0,0,1,1,1,2], 3:[2]})

Using the graph library (vertex 1 is specified as the sink; omitting
this would make the sink vertex 0 by default)::

    sage: S = Sandpile(graphs.PetersenGraph(),1)

Distribution of avalanche sizes::

    sage: S = sandpiles.Grid(10,10)
    sage: m = S.max_stable()
    sage: a = []
    sage: for i in range(1000):
    ....:     m = m.add_random()
    ....:     m, f = m.stabilize(True)
    ....:     a.append(sum(f.values()))
    ....:
    sage: p = list_plot([[log(i+1),log(a.count(i))] for i in [0..max(a)] if a.count(i)])
    sage: p.axes_labels(['log(N)','log(D(N))'])
    sage: t = text("Distribution of avalanche sizes", (2,2), rgbcolor=(1,0,0))
    sage: show(p+t,axes_labels=['log(N)','log(D(N))']) # long time

Working with sandpile divisors::

    sage: S = sandpiles.Complete(4)
    sage: D = SandpileDivisor(S, [0,0,0,5])
    sage: E = D.stabilize(); E
    {0: 1, 1: 1, 2: 1, 3: 2}
    sage: D.is_linearly_equivalent(E)
    True
    sage: D.q_reduced()
    {0: 4, 1: 0, 2: 0, 3: 1}
    sage: S = sandpiles.Complete(4)
    sage: D = SandpileDivisor(S, [0,0,0,5])
    sage: E = D.stabilize(); E
    {0: 1, 1: 1, 2: 1, 3: 2}
    sage: D.is_linearly_equivalent(E)
    True
    sage: D.q_reduced()
    {0: 4, 1: 0, 2: 0, 3: 1}
    sage: D.rank()
    2
    sage: sorted(D.effective_div(), key=str)
    [{0: 0, 1: 0, 2: 0, 3: 5},
     {0: 0, 1: 0, 2: 4, 3: 1},
     {0: 0, 1: 4, 2: 0, 3: 1},
     {0: 1, 1: 1, 2: 1, 3: 2},
     {0: 4, 1: 0, 2: 0, 3: 1}]
    sage: sorted(D.effective_div(False))
    [[0, 0, 0, 5], [0, 0, 4, 1], [0, 4, 0, 1], [1, 1, 1, 2], [4, 0, 0, 1]]
    sage: D.rank()
    2
    sage: D.rank(True)
    (2, {0: 2, 1: 1, 2: 0, 3: 0})
    sage: E = D.rank(True)[1]  # E proves the rank is not 3
    sage: E.values()
    [2, 1, 0, 0]
    sage: E.deg()
    3
    sage: rank(D - E)
    -1
    sage: (D - E).effective_div()
    []
    sage: D.weierstrass_pts()
    (0, 1, 2, 3)
    sage: D.weierstrass_rank_seq(0)
    (2, 1, 0, 0, 0, -1)
    sage: D.weierstrass_pts()
    (0, 1, 2, 3)
    sage: D.weierstrass_rank_seq(0)
    (2, 1, 0, 0, 0, -1)
"""

#*****************************************************************************
#       Copyright (C) 2011 David Perkinson <davidp@reed.edu>
#
#  Distributed under the terms of the GNU General Public License (GPL)
#                  http://www.gnu.org/licenses/
#*****************************************************************************
from __future__ import print_function, division
from six.moves import zip, range

from collections import Counter
from copy import deepcopy
from inspect import getdoc
from textwrap import dedent

import os  # CHECK: possibly unnecessary after removing 4ti2-dependent methods
from sage.calculus.functional import derivative
from sage.combinat.integer_vector import integer_vectors_nk_fast_iter
from sage.combinat.parking_functions import ParkingFunctions
from sage.combinat.set_partition import SetPartitions
from sage.combinat.vector_partition import IntegerVectorsIterator
from sage.env import SAGE_LOCAL
from sage.functions.log import exp
from sage.functions.other import binomial
from sage.geometry.polyhedron.constructor import Polyhedron
from sage.graphs.all import DiGraph, Graph
from sage.probability.probability_distribution import GeneralDiscreteDistribution
from sage.homology.simplicial_complex import SimplicialComplex
from sage.interfaces.singular import singular
from sage.matrix.constructor import matrix, identity_matrix
from sage.misc.all import prod, det, tmp_filename, random, randint, exists, denominator
from sage.arith.srange import xsrange
from sage.modules.free_module_element import vector
from sage.plot.colors import rainbow
from sage.arith.all import falling_factorial, lcm
from sage.rings.all import Integer, PolynomialRing, QQ, ZZ
from sage.symbolic.all import I, pi, SR

# TODO: remove the following line once 4ti2 functions are removed
path_to_zsolve = os.path.join(SAGE_LOCAL, 'bin', 'zsolve')



def _sandpile_help(cls, usage, verbose=True):
    """
    Prints help text for classes in this module; see the ``help()`` methods on
    individual classes in this module for example usage.
    """

    # We collect the first sentence of each docstring.  The sentence is,
    # by definition, from the beginning of the string to the first
    # occurrence of a period or question mark.  If neither of these appear
    # in the string, take the sentence to be the empty string.  If the
    # latter occurs, something should be changed.
    from sage.misc.sagedoc import detex
    methods = []
    for attr in sorted(vars(cls)):
        if attr[0] != '_':
            doc = getdoc(getattr(cls, attr))
            period = doc.find('.')
            question = doc.find('?')
            if period == -1 and question == -1:
                doc = ''  # Neither appears!
            else:
                if period == -1:
                    period = len(doc) + 1
                if question == -1:
                    question = len(doc) + 1
                if period < question:
                    doc = doc.split('.')[0]
                    doc = detex(doc).strip() + '.'
                else:
                    doc = doc.split('?')[0]
                    doc = detex(doc).strip() + '?'
            methods.append((attr, doc))

    print(usage)
    print()

    mlen = max(len(attr) for attr, doc in methods)
    if verbose:
        for attr, doc in methods:
            print(attr.ljust(mlen), '--', doc)
    else:
        for attr, _ in methods:
            print(attr)


class Sandpile(DiGraph):
    """
    Class for Dhar's abelian sandpile model.
    """
    @staticmethod
    def version():
        r"""
        The version number of Sage Sandpiles.

        OUTPUT:

        string


        EXAMPLES::

            sage: Sandpile.version()
            Sage Sandpiles Version 2.4
            sage: S = sandpiles.Complete(3)
            sage: S.version()
            Sage Sandpiles Version 2.4
        """
        print('Sage Sandpiles Version 2.4')

    @staticmethod
    def help(verbose=True):
        r"""
        List of Sandpile-specific methods (not inherited from :class:`Graph`).
        If ``verbose``, include short descriptions.

        INPUT:

        ``verbose`` -- (default: ``True``) boolean

        OUTPUT:

        printed string

        EXAMPLES::

            sage: Sandpile.help() # long time
            For detailed help with any method FOO listed below,
            enter "Sandpile.FOO?" or enter "S.FOO?" for any Sandpile S.
            <BLANKLINE>
            all_k_config             -- The constant configuration with all values set to k.
            all_k_div                -- The divisor with all values set to k.
            avalanche_polynomial     -- The avalanche polynomial.
            betti                    -- The Betti table for the homogeneous toppling ideal.
            betti_complexes          -- The support-complexes with non-trivial homology.
            burning_config           -- The minimal burning configuration.
            burning_script           -- A script for the minimal burning configuration.
            canonical_divisor        -- The canonical divisor.
            dict                     -- A dictionary of dictionaries representing a directed graph.
            genus                    -- The genus: (# non-loop edges) - (# vertices) + 1.
            groebner                 -- A Groebner basis for the homogeneous toppling ideal.
            group_gens               -- A minimal list of generators for the sandpile group.
            group_order              -- The size of the sandpile group.
            h_vector                 -- The number of superstable configurations in each degree.
            help                     -- List of Sandpile-specific methods (not inherited from "Graph").
            hilbert_function         -- The Hilbert function of the homogeneous toppling ideal.
            ideal                    -- The saturated homogeneous toppling ideal.
            identity                 -- The identity configuration.
            in_degree                -- The in-degree of a vertex or a list of all in-degrees.
            invariant_factors        -- The invariant factors of the sandpile group.
            is_undirected            -- Is the underlying graph undirected?
            jacobian_representatives -- Representatives for the elements of the Jacobian group.
            laplacian                -- The Laplacian matrix of the graph.
            markov_chain             -- The sandpile Markov chain for configurations or divisors.
            max_stable               -- The maximal stable configuration.
            max_stable_div           -- The maximal stable divisor.
            max_superstables         -- The maximal superstable configurations.
            min_recurrents           -- The minimal recurrent elements.
            nonsink_vertices         -- The nonsink vertices.
            nonspecial_divisors      -- The nonspecial divisors.
            out_degree               -- The out-degree of a vertex or a list of all out-degrees.
            picard_representatives   -- Representatives of the divisor classes of degree d in the Picard group.
            points                   -- Generators for the multiplicative group of zeros of the sandpile ideal.
            postulation              -- The postulation number of the toppling ideal.
            recurrents               -- The recurrent configurations.
            reduced_laplacian        -- The reduced Laplacian matrix of the graph.
            reorder_vertices         -- A copy of the sandpile with vertex names permuted.
            resolution               -- A minimal free resolution of the homogeneous toppling ideal.
            ring                     -- The ring containing the homogeneous toppling ideal.
            show                     -- Draw the underlying graph.
            show3d                   -- Draw the underlying graph.
            sink                     -- The sink vertex.
            smith_form               -- The Smith normal form for the Laplacian.
            solve                    -- Approximations of the complex affine zeros of the sandpile ideal.
            stable_configs           -- Generator for all stable configurations.
            stationary_density       -- The stationary density of the sandpile.
            superstables             -- The superstable configurations.
            symmetric_recurrents     -- The symmetric recurrent configurations.
            tutte_polynomial         -- The Tutte polynomial of the underlying graph.
            unsaturated_ideal        -- The unsaturated, homogeneous toppling ideal.
            version                  -- The version number of Sage Sandpiles.
            zero_config              -- The all-zero configuration.
            zero_div                 -- The all-zero divisor.
        """

        _sandpile_help(Sandpile, dedent("""\
            For detailed help with any method FOO listed below,
            enter "Sandpile.FOO?" or enter "S.FOO?" for any Sandpile S."""),
            verbose=verbose)

    def __init__(self, g, sink=None):
        r"""
        Create a sandpile.

        A sandpile is always a weighted graph.

        INPUT:

        - ``g`` -- dict for directed multigraph with edges weighted by
          nonnegative integers (see NOTE), a Graph or DiGraph.

        - ``sink`` -- (optional) A sink vertex.  Any outgoing edges from the
          designated sink are ignored for the purposes of stabilization.  It is
          assumed that every vertex has a directed path into the sink.  If the
          ``sink`` argument is omitted, the first vertex in the list of the
          Sandpile's vertices is set as the sink.

        OUTPUT:

        Sandpile

        EXAMPLES:

        Below, ``g`` represents a square with directed, multiple edges with three
        vertices, ``a``, ``b``, ``c``, and ``d``.  The vertex ``a`` has
        outgoing edges to itself (weight 2), to vertex ``b`` (weight 1), and
        vertex ``c`` (weight 3), for example.

        ::

            sage: g = {'a': {'a':2, 'b':1, 'c':3}, 'b': {'a':1, 'd':1},\
                       'c': {'a':1,'d': 1}, 'd': {'b':1, 'c':1}}
            sage: G = Sandpile(g,'d')

        Here is a square with unweighted edges.  In this example, the graph is
        also undirected. ::

            sage: g = {0:[1,2], 1:[0,3], 2:[0,3], 3:[1,2]}
            sage: G = Sandpile(g,3)

        In the following example, multiple edges and loops in the dictionary
        become edge weights in the Sandpile. ::

            sage: s = Sandpile({0:[1,2,3], 1:[0,1,2,2,2], 2:[1,1,0,2,2,2,2]})
            sage: s.laplacian()
            [ 3 -1 -1 -1]
            [-1  4 -3  0]
            [-1 -2  3  0]
            [ 0  0  0  0]
            sage: s.dict()
            {0: {1: 1, 2: 1, 3: 1}, 1: {0: 1, 1: 1, 2: 3}, 2: {0: 1, 1: 2, 2: 4}}

        Sandpiles can be created from Graphs and DiGraphs. ::

            sage: g = DiGraph({0:{1:2,2:4}, 1:{1:3,2:1}, 2:{1:7}}, weighted=True)
            sage: s = Sandpile(g)
            sage: s.dict()
            {0: {1: 2, 2: 4}, 1: {0: 0, 1: 3, 2: 1}, 2: {0: 0, 1: 7}}
            sage: s.sink()
            0
            sage: s = sandpiles.Cycle(4)
            sage: s.laplacian()
            [ 2 -1  0 -1]
            [-1  2 -1  0]
            [ 0 -1  2 -1]
            [-1  0 -1  2]

        .. NOTE::

            Loops are allowed.  There are four admissible input formats.  Two of
            these are dictionaries whose keys are the vertex names.  In one, the
            values are dictionaries with keys the names of vertices which are the
            heads of outgoing edges and with values the weights of the edges.  In
            the other format, the values are lists of names of vertices which are
            the heads of the outgoing edges, with weights determined by the number
            of times a name of a vertex appears in the list.  Both Graphs and
            DiGraphs can also be used as inputs.

        TESTS::

            sage: S = sandpiles.Complete(4)
            sage: TestSuite(S).run()

        Make sure we cannot make an unweighted sandpile::

            sage: G = Sandpile({0:[]}, 0, weighted=False)
            Traceback (most recent call last):
            ...
            TypeError: __init__() got an unexpected keyword argument 'weighted'
        """
        # set graph name
        if isinstance(g, Graph) or isinstance(g, DiGraph):
            name = g.name()
            if name == '':
                name = 'sandpile graph'
            else:
                p = name.lower().find('graph')
                if p == -1:
                    name = name + ' sandpile graph'
                else:
                    name = name[:p] + 'sandpile graph' + name[p+5:]
            self._name = name
        else:
            self._name = 'sandpile graph'
        # preprocess a graph, if necessary
        if isinstance(g, dict) and isinstance(next(iter(g.values())), dict):
            pass # this is the default format
        elif isinstance(g, dict) and isinstance(next(iter(g.values())), list):
            processed_g = {i: dict(Counter(g[i])) for i in g}
            g = processed_g
        elif isinstance(g, Graph) or isinstance(g, DiGraph):
            if not g.weighted():
                h = g.to_dictionary(multiple_edges=True)
                g = {i: dict(Counter(h[i])) for i in h}
            else:
                vi = {v: g.vertices().index(v) for v in g.vertices()}
                ad = g.weighted_adjacency_matrix()
                g = {v: {w: ad[vi[v], vi[w]] for w in g.neighbors(v)}
                     for v in g.vertices()}
        else:
            raise SyntaxError(g)

        # create digraph and initialize some variables
        DiGraph.__init__(self, g, weighted=True)
        self._dict = deepcopy(g)
        if sink is None:
            sink = self.vertices()[0]
        self._sink = sink  # key for sink
        self._sink_ind = self.vertices().index(sink)
        self._nonsink_vertices = deepcopy(self.vertices())
        del self._nonsink_vertices[self._sink_ind]
        # compute Laplacians:
        self._laplacian = self.laplacian_matrix(indegree=False)
        temp = list(range(self.num_verts()))
        del temp[self._sink_ind]
        self._reduced_laplacian = self._laplacian[temp,temp]

    def __copy__(self):
        """
        Make a copy of this sandpile.

        OUTPUT:

        A new :class:`Sandpile` instance.

        EXAMPLES::

            sage: G = sandpiles.Complete(4)
            sage: G_copy = copy(G)
            sage: G_copy == G == G.__copy__()
            True
        """
        return self.__class__(self, self._sink)

    def __getattr__(self, name):
        """
        Set certain variables only when called.

        INPUT:

        ``name`` -- name of an internal method

        EXAMPLES::

            sage: S = sandpiles.Complete(5)
            sage: S.__getattr__('_max_stable')
            {1: 3, 2: 3, 3: 3, 4: 3}
        """
        if name not in self.__dict__:
            if name == '_max_stable':
                self._set_max_stable()
                return deepcopy(self.__dict__[name])
            if name == '_max_stable_div':
                self._set_max_stable_div()
                return deepcopy(self.__dict__[name])
            elif name == '_out_degrees':
                self._set_out_degrees()
                return deepcopy(self.__dict__[name])
            elif name == '_in_degrees':
                self._set_in_degrees()
                return deepcopy(self.__dict__[name])
            elif name == '_burning_config' or name == '_burning_script':
                self._set_burning_config()
                return deepcopy(self.__dict__[name])
            elif name == '_identity':
                self._set_identity()
                return deepcopy(self.__dict__[name])
            elif name == '_recurrents':
                self._set_recurrents()
                return deepcopy(self.__dict__[name])
            elif name == '_min_recurrents':
                self._set_min_recurrents()
                return deepcopy(self.__dict__[name])
            elif name == '_superstables':
                self._set_superstables()
                return deepcopy(self.__dict__[name])
            elif name == '_group_gens':
                self._set_group_gens()
                return deepcopy(self.__dict__[name])
            elif name == '_group_order':
                self.__dict__[name] = det(self._reduced_laplacian.dense_matrix())
                return self.__dict__[name]
            elif name == '_invariant_factors':
                self._set_invariant_factors()
                return deepcopy(self.__dict__[name])
            elif name == '_smith_form':
                self._set_smith_form()
                return deepcopy(self.__dict__[name])
            elif name == '_jacobian_representatives':
                self._set_jacobian_representatives()
                return deepcopy(self.__dict__[name])
            elif name == '_avalanche_polynomial':
                self._set_avalanche_polynomial()
                return deepcopy(self.__dict__[name])
            elif name == '_stationary_density':
                self._set_stationary_density()
                return self.__dict__[name]
            elif name == '_betti_complexes':
                self._set_betti_complexes()
                return deepcopy(self.__dict__[name])
            elif (name == '_postulation' or name == '_h_vector'
                   or name == '_hilbert_function'):
                self._set_hilbert_function()
                return deepcopy(self.__dict__[name])
            elif (name == '_ring' or name == '_unsaturated_ideal'):
                self._set_ring()
                return self.__dict__[name]
            elif name == '_ideal':
                self._set_ideal()
                return self.__dict__[name]
            elif (name == '_resolution' or name == '_betti' or name ==
            '_singular_resolution'):
                self._set_resolution()
                return self.__dict__[name]
            elif name == '_groebner':
                self._set_groebner()
                return self.__dict__[name]
            elif name == '_points':
                self._set_points()
                return self.__dict__[name]
            else:
                raise AttributeError(name)

    def __str__(self):
        r"""
        The name of the sandpile.

        OUTPUT:

        string

        EXAMPLES::

            sage: s = Sandpile(graphs.PetersenGraph(),2)
            sage: str(s)
            'Petersen sandpile graph'
            sage: str(sandpiles.House())
            'House sandpile graph'
            sage: str(Sandpile({0:[1,1], 1:[0]}))
            'sandpile graph'
        """
        return self.name()

    def _repr_(self):
        r"""
        String representation of self.

        EXAMPLES::

            sage: s = Sandpile(graphs.PetersenGraph(),2)
            sage: repr(s)
            'Petersen sandpile graph: 10 vertices, sink = 2'
            sage: repr(sandpiles.Complete(4))
            'Complete sandpile graph: 4 vertices, sink = 0'
            sage: repr(Sandpile({0:[1,1], 1:[0]}))
            'sandpile graph: 2 vertices, sink = 0'
        """
        return self._name + ': ' + str(self.num_verts()) + ' vertices, sink = ' + str(self.sink())

    def show(self,**kwds):
        r"""
        Draw the underlying graph.

        INPUT:

        ``kwds`` -- (optional) arguments passed to the show method for Graph or DiGraph

        EXAMPLES::

            sage: S = Sandpile({0:[], 1:[0,3,4], 2:[0,3,5], 3:[2,5], 4:[1,1], 5:[2,4]})
            sage: S.show()
            sage: S.show(graph_border=True, edge_labels=True)
        """

        if self.is_undirected():
            Graph(self).show(**kwds)
        else:
            DiGraph(self).show(**kwds)

    def show3d(self, **kwds):
        r"""
        Draw the underlying graph.

        INPUT:

        ``kwds`` -- (optional) arguments passed to the show method for Graph or DiGraph

        EXAMPLES::

            sage: S = sandpiles.House()
            sage: S.show3d() # long time
        """

        if self.is_undirected():
            Graph(self).show3d(**kwds)
        else:
            DiGraph(self).show3d(**kwds)

    def dict(self):
        r"""
        A dictionary of dictionaries representing a directed graph.

        OUTPUT:

        dict

        EXAMPLES::

            sage: S = sandpiles.Diamond()
            sage: S.dict()
            {0: {1: 1, 2: 1},
             1: {0: 1, 2: 1, 3: 1},
             2: {0: 1, 1: 1, 3: 1},
             3: {1: 1, 2: 1}}
            sage: S.sink()
            0
        """
        return deepcopy(self._dict)

    def sink(self):
        r"""
        The sink vertex.

        OUTPUT:

        sink vertex

        EXAMPLES::

            sage: G = sandpiles.House()
            sage: G.sink()
            0
            sage: H = sandpiles.Grid(2,2)
            sage: H.sink()
            (0, 0)
            sage: type(H.sink())
            <... 'tuple'>
        """
        return self._sink

    def laplacian(self):
        r"""
        The Laplacian matrix of the graph.  Its *rows* encode the vertex firing rules.

        OUTPUT:

        matrix


        EXAMPLES::

            sage: G = sandpiles.Diamond()
            sage: G.laplacian()
            [ 2 -1 -1  0]
            [-1  3 -1 -1]
            [-1 -1  3 -1]
            [ 0 -1 -1  2]

        .. WARNING::

            The function ``laplacian_matrix`` should be avoided.  It returns the
            indegree version of the Laplacian.
        """
        return deepcopy(self._laplacian)

    def reduced_laplacian(self):
        r"""
        The reduced Laplacian matrix of the graph.

        OUTPUT:

        matrix


        EXAMPLES::

            sage: S = sandpiles.Diamond()
            sage: S.laplacian()
            [ 2 -1 -1  0]
            [-1  3 -1 -1]
            [-1 -1  3 -1]
            [ 0 -1 -1  2]
            sage: S.reduced_laplacian()
            [ 3 -1 -1]
            [-1  3 -1]
            [-1 -1  2]

        .. NOTE::

            This is the Laplacian matrix with the row and column indexed by the
            sink vertex removed.
        """
        return deepcopy(self._reduced_laplacian)

    def group_order(self):
        r"""
        The size of the sandpile group.

        OUTPUT:

        integer

        EXAMPLES::

            sage: S = sandpiles.House()
            sage: S.group_order()
            11
        """
        return self._group_order

    def _set_max_stable(self):
        r"""
        Initialize the variable holding the maximal stable configuration.

        EXAMPLES::

            sage: S = sandpiles.House()
            sage: S._set_max_stable()
            sage: '_max_stable' in S.__dict__
            True
        """
        m = {v:self.out_degree(v)-1 for v in self._nonsink_vertices}
        self._max_stable = SandpileConfig(self,m)

    def max_stable(self):
        r"""
        The maximal stable configuration.

        OUTPUT:

        SandpileConfig (the maximal stable configuration)


        EXAMPLES::

            sage: S = sandpiles.House()
            sage: S.max_stable()
            {1: 1, 2: 2, 3: 2, 4: 1}
        """
        return deepcopy(self._max_stable)

    def _set_max_stable_div(self):
        r"""
        Initialize the variable holding the maximal stable divisor.

        EXAMPLES::

            sage: S = sandpiles.Diamond()
            sage: S._set_max_stable_div()
            sage: '_max_stable_div' in S.__dict__
            True
        """
        m = {v:self.out_degree(v)-1 for v in self.vertices()}
        self._max_stable_div = SandpileDivisor(self,m)

    def max_stable_div(self):
        r"""
        The maximal stable divisor.

        OUTPUT:

        SandpileDivisor (the maximal stable divisor)

        EXAMPLES::

            sage: s = sandpiles.Diamond()
            sage: s.max_stable_div()
            {0: 1, 1: 2, 2: 2, 3: 1}
            sage: s.out_degree()
            {0: 2, 1: 3, 2: 3, 3: 2}
        """
        return deepcopy(self._max_stable_div)

    def _set_out_degrees(self):
        r"""
        Initialize the variable holding the out-degrees.

        EXAMPLES::

            sage: s = sandpiles.House()
            sage: s._set_out_degrees()
            sage: '_out_degrees' in s.__dict__
            True
        """
        self._out_degrees = {v:0 for v in self.vertices()}
        for v in self.vertices():
            for e in self.edges_incident(v):
                self._out_degrees[v] += e[2]

    def out_degree(self, v=None):
        r"""
        The out-degree of a vertex or a list of all out-degrees.

        INPUT:

        ``v`` - (optional) vertex name

        OUTPUT:

        integer or dict

        EXAMPLES::

            sage: s = sandpiles.House()
            sage: s.out_degree()
            {0: 2, 1: 2, 2: 3, 3: 3, 4: 2}
            sage: s.out_degree(2)
            3
        """
        if not v is None:
            return self._out_degrees[v]
        else:
            return self._out_degrees

    def _set_in_degrees(self):
        """
        Initialize the variable holding the in-degrees.

        EXAMPLES::

            sage: s = sandpiles.House()
            sage: s._set_in_degrees()
            sage: '_in_degrees' in s.__dict__
            True
        """
        self._in_degrees = {v:0 for v in self.vertices()}
        for e in self.edges():
            self._in_degrees[e[1]] += e[2]

    def in_degree(self, v=None):
        r"""
        The in-degree of a vertex or a list of all in-degrees.

        INPUT:

        ``v`` -- (optional) vertex name

        OUTPUT:

        integer or dict

        EXAMPLES::

            sage: s = sandpiles.House()
            sage: s.in_degree()
            {0: 2, 1: 2, 2: 3, 3: 3, 4: 2}
            sage: s.in_degree(2)
            3
        """
        if not v is None:
            return self._in_degrees[v]
        else:
            return self._in_degrees

    def _set_burning_config(self):
        r"""
        Calculate the minimal burning configuration and its corresponding
        script.

        EXAMPLES::

            sage: g = {0:{},1:{0:1,3:1,4:1},2:{0:1,3:1,5:1}, \
                       3:{2:1,5:1},4:{1:1,3:1},5:{2:1,3:1}}
            sage: S = Sandpile(g,0)
            sage: S._set_burning_config()
        """
        # TODO: Cythonize!
        d = self._reduced_laplacian.nrows()
        burn = sum(self._reduced_laplacian)
        script=[1]*d  # d 1s
        done = False
        while not done:
            bad = -1
            for i in range(d):
                if burn[i] < 0:
                    bad = i
                    break
            if bad == -1:
                done = True
            else:
                burn += self._reduced_laplacian[bad]
                script[bad]+=1
        b = iter(burn)
        s = iter(script)
        bc = {} # burning config
        bs = {} # burning script
        for v in self._nonsink_vertices:
            bc[v] = next(b)
            bs[v] = next(s)
        self._burning_config = SandpileConfig(self,bc)
        self._burning_script = SandpileConfig(self,bs)

    def burning_config(self):
        r"""
        The minimal burning configuration.

        OUTPUT:

        dict (configuration)

        EXAMPLES::

            sage: g = {0:{},1:{0:1,3:1,4:1},2:{0:1,3:1,5:1}, \
                       3:{2:1,5:1},4:{1:1,3:1},5:{2:1,3:1}}
            sage: S = Sandpile(g,0)
            sage: S.burning_config()
            {1: 2, 2: 0, 3: 1, 4: 1, 5: 0}
            sage: S.burning_config().values()
            [2, 0, 1, 1, 0]
            sage: S.burning_script()
            {1: 1, 2: 3, 3: 5, 4: 1, 5: 4}
            sage: script = S.burning_script().values()
            sage: script
            [1, 3, 5, 1, 4]
            sage: matrix(script)*S.reduced_laplacian()
            [2 0 1 1 0]

        .. NOTE::

            The burning configuration and script are computed using a modified
            version of Speer's script algorithm.  This is a generalization to
            directed multigraphs of Dhar's burning algorithm.

            A *burning configuration* is a nonnegative integer-linear
            combination of the rows of the reduced Laplacian matrix having
            nonnegative entries and such that every vertex has a path from some
            vertex in its support.  The corresponding *burning script* gives
            the integer-linear combination needed to obtain the burning
            configuration.  So if `b` is the burning configuration, `\sigma` is its
            script, and `\tilde{L}` is the reduced Laplacian, then `\sigma\cdot
            \tilde{L} = b`.  The *minimal burning configuration* is the one
            with the minimal script (its components are no larger than the
            components of any other script
            for a burning configuration).

            The following are equivalent for a configuration `c` with burning
            configuration `b` having script `\sigma`:

             - `c` is recurrent;
             - `c+b` stabilizes to `c`;
             - the firing vector for the stabilization of `c+b` is `\sigma`.
        """
        return deepcopy(self._burning_config)

    def burning_script(self):
        r"""
        A script for the minimal burning configuration.

        OUTPUT:

        dict

        EXAMPLES::

            sage: g = {0:{},1:{0:1,3:1,4:1},2:{0:1,3:1,5:1},\
            3:{2:1,5:1},4:{1:1,3:1},5:{2:1,3:1}}
            sage: S = Sandpile(g,0)
            sage: S.burning_config()
            {1: 2, 2: 0, 3: 1, 4: 1, 5: 0}
            sage: S.burning_config().values()
            [2, 0, 1, 1, 0]
            sage: S.burning_script()
            {1: 1, 2: 3, 3: 5, 4: 1, 5: 4}
            sage: script = S.burning_script().values()
            sage: script
            [1, 3, 5, 1, 4]
            sage: matrix(script)*S.reduced_laplacian()
            [2 0 1 1 0]

        .. NOTE::

            The burning configuration and script are computed using a modified
            version of Speer's script algorithm.  This is a generalization to
            directed multigraphs of Dhar's burning algorithm.

            A *burning configuration* is a nonnegative integer-linear
            combination of the rows of the reduced Laplacian matrix having
            nonnegative entries and such that every vertex has a path from some
            vertex in its support.  The corresponding *burning script* gives the
            integer-linear combination needed to obtain the burning configuration.
            So if `b` is the burning configuration, `s` is its script, and
            `L_{\mathrm{red}}` is the reduced Laplacian, then `s\cdot
            L_{\mathrm{red}}= b`.  The *minimal burning configuration* is the one
            with the minimal script (its components are no larger than the
            components of any other script
            for a burning configuration).

            The following are equivalent for a configuration `c` with burning
            configuration `b` having script `s`:

             - `c` is recurrent;
             - `c+b` stabilizes to `c`;
             - the firing vector for the stabilization of `c+b` is `s`.
        """
        return deepcopy(self._burning_script)

    def nonsink_vertices(self):
        r"""
        The nonsink vertices.

        OUTPUT:

        list of vertices

        EXAMPLES::

            sage: s = sandpiles.Grid(2,3)
            sage: s.nonsink_vertices()
            [(1, 1), (1, 2), (1, 3), (2, 1), (2, 2), (2, 3)]
        """
        return self._nonsink_vertices

    def all_k_config(self, k):
        r"""
        The constant configuration with all values set to `k`.

        INPUT:

        ``k`` -- integer

        OUTPUT:

        SandpileConfig

        EXAMPLES::

            sage: s = sandpiles.Diamond()
            sage: s.all_k_config(7)
            {1: 7, 2: 7, 3: 7}
        """
        return SandpileConfig(self,[k]*(self.num_verts()-1))

    def zero_config(self):
        r"""
        The all-zero configuration.

        OUTPUT:

        SandpileConfig

        EXAMPLES::

            sage: s = sandpiles.Diamond()
            sage: s.zero_config()
            {1: 0, 2: 0, 3: 0}
        """
        return self.all_k_config(0)

    # TODO: cythonize stabilization!
    # The following would presumably be moved to the SandpileConfig class
    #def new_stabilize(self, config):
    #    r"""
    #    Stabilize \code{config}, returning \code{[out_config, firing_vector]},
    #    where \code{out_config} is the modified configuration.
    #    """
    #    c, f = cython_stabilize(config, self.reduced_laplacian(),
    #        self.out_degree(), self.nonsink_vertices())
    #    self._config = c
    #    return [c, f]

    def _set_identity(self):
        r"""
        Computes ``_identity``, the variable holding the identity configuration
        of the sandpile group, when ``identity()`` is first called by a user.

        EXAMPLES::

            sage: S = sandpiles.Diamond()
            sage: S._set_identity()
            sage: '_identity' in S.__dict__
            True
        """
        m = self._max_stable
        self._identity = (m&m).dualize()&m

    def identity(self, verbose=True):
        r"""
        The identity configuration.  If ``verbose`` is ``False``, the
        configuration are converted to a list of integers.

        INPUT:

        ``verbose`` -- (default: ``True``) boolean

        OUTPUT:

        SandpileConfig or a list of integers  If ``verbose`` is ``False``, the
        configuration are converted to a list of integers.

        EXAMPLES::

            sage: s = sandpiles.Diamond()
            sage: s.identity()
            {1: 2, 2: 2, 3: 0}
            sage: s.identity(False)
            [2, 2, 0]
            sage: s.identity() & s.max_stable() == s.max_stable()
            True
        """
        if verbose:
            return deepcopy(self._identity)
        else:
            return self._identity.values()

    def _set_recurrents(self):
        """
        Computes ``_recurrents``, the variable holding the list of recurrent
        configurations, when ``recurrents()`` is first called by a user.

        EXAMPLES::

            sage: s = sandpiles.Diamond()
            sage: s._set_recurrents()
            sage: '_recurrents' in s.__dict__
            True
        """
        if self.name() == 'Complete sandpile graph':
            n = self.num_verts()
            self._recurrents = [SandpileConfig(self,[n-1-i for i in p]) for p in ParkingFunctions(n-1)]
        elif self.name() == 'Cycle sandpile graph':
            n = self.num_verts()
            one = [1]*(n-2)
            self._recurrents = [SandpileConfig(self,[1]*(n-1))] + [SandpileConfig(self, one[:i]+[0]+one[i:]) for i in range(n-1)]
        else:
            self._recurrents = []
            active = [self._max_stable]
            while active != []:
                c = active.pop()
                self._recurrents.append(c)
                for v in self._nonsink_vertices:
                    cnext = deepcopy(c)
                    cnext[v] += 1
                    cnext = ~cnext
                    if (cnext not in active) and (cnext not in self._recurrents):
                        active.append(cnext)
        self._recurrents = self._recurrents

    def recurrents(self, verbose=True):
        r"""
        The recurrent configurations. If ``verbose`` is ``False``, the
        configurations are converted to lists of integers.

        INPUT:

        ``verbose`` -- (default: ``True``) boolean

        OUTPUT:

        list of recurrent configurations


        EXAMPLES::

            sage: r = Sandpile(graphs.HouseXGraph(),0).recurrents()
            sage: r[:3]
            [{1: 2, 2: 3, 3: 3, 4: 1}, {1: 1, 2: 3, 3: 3, 4: 0}, {1: 1, 2: 3, 3: 3, 4: 1}]
            sage: sandpiles.Complete(4).recurrents(False)
            [[2, 2, 2],
             [2, 2, 1],
             [2, 1, 2],
             [1, 2, 2],
             [2, 2, 0],
             [2, 0, 2],
             [0, 2, 2],
             [2, 1, 1],
             [1, 2, 1],
             [1, 1, 2],
             [2, 1, 0],
             [2, 0, 1],
             [1, 2, 0],
             [1, 0, 2],
             [0, 2, 1],
             [0, 1, 2]]
            sage: sandpiles.Cycle(4).recurrents(False)
            [[1, 1, 1], [0, 1, 1], [1, 0, 1], [1, 1, 0]]
        """
        if verbose:
            return deepcopy(self._recurrents)
        else:
            return [r.values() for r in self._recurrents]

    def _set_superstables(self):
        r"""
        Computes ``_superstables``, the variable holding the list of superstable
        configurations, when ``superstables()`` is first called by a user.

        EXAMPLES::

            sage: s = sandpiles.Diamond()
            sage: s._set_superstables()
            sage: '_superstables' in s.__dict__
            True
        """
        self._superstables = [c.dualize() for c in self._recurrents]

    def superstables(self, verbose=True):
        r"""
        The superstable configurations.  If ``verbose`` is ``False``, the
        configurations are converted to lists of integers.  Superstables for
        undirected graphs are also known as ``G-parking functions``.

        INPUT:

        ``verbose`` -- (default: ``True``) boolean

        OUTPUT:

        list of SandpileConfig


        EXAMPLES::

            sage: sp = Sandpile(graphs.HouseXGraph(),0).superstables()
            sage: sp[:3]
            [{1: 0, 2: 0, 3: 0, 4: 0}, {1: 1, 2: 0, 3: 0, 4: 1}, {1: 1, 2: 0, 3: 0, 4: 0}]
            sage: sandpiles.Complete(4).superstables(False)
            [[0, 0, 0],
             [0, 0, 1],
             [0, 1, 0],
             [1, 0, 0],
             [0, 0, 2],
             [0, 2, 0],
             [2, 0, 0],
             [0, 1, 1],
             [1, 0, 1],
             [1, 1, 0],
             [0, 1, 2],
             [0, 2, 1],
             [1, 0, 2],
             [1, 2, 0],
             [2, 0, 1],
             [2, 1, 0]]
            sage: sandpiles.Cycle(4).superstables(False)
            [[0, 0, 0], [1, 0, 0], [0, 1, 0], [0, 0, 1]]
        """
        if verbose:
            return deepcopy(self._superstables)
        else:
            return [s.values() for s in self._superstables]

    def _set_group_gens(self):
        r"""
        A minimal list of generators for the sandpile group.

        EXAMPLES::

            sage: s = sandpiles.Cycle(3)
            sage: s._set_group_gens()
            sage: '_group_gens' in s.__dict__
            True
        """
        D, U, _ = self.reduced_laplacian().transpose().smith_form()
        F = U.inverse()
        self._group_gens = [SandpileConfig(self,[Integer(j) for j in F.column(i)]).equivalent_recurrent()
                            for i in range(F.nrows()) if D[i][i]!=1]

    def group_gens(self, verbose=True):
        r"""
        A minimal list of generators for the sandpile group.  If ``verbose`` is ``False``
        then the generators are represented as lists of integers.

        INPUT:

        ``verbose`` -- (default: ``True``) boolean

        OUTPUT:

        list of SandpileConfig (or of lists of integers if ``verbose`` is ``False``)

        EXAMPLES::

            sage: s = sandpiles.Cycle(5)
            sage: s.group_gens()
            [{1: 1, 2: 1, 3: 1, 4: 0}]
            sage: s.group_gens()[0].order()
            5
            sage: s = sandpiles.Complete(5)
            sage: s.group_gens(False)
            [[2, 2, 3, 2], [2, 3, 2, 2], [3, 2, 2, 2]]
            sage: [i.order() for i in s.group_gens()]
            [5, 5, 5]
            sage: s.invariant_factors()
            [1, 5, 5, 5]
        """
        if verbose:
            return deepcopy(self._group_gens)
        else:
            return [c.values() for c in self._group_gens]

    def genus(self):
        r"""
        The genus: (# non-loop edges) - (# vertices) + 1.  Only defined for undirected graphs.

        OUTPUT:

        integer

        EXAMPLES::

            sage: sandpiles.Complete(4).genus()
            3
            sage: sandpiles.Cycle(5).genus()
            1
        """
        if self.is_undirected():
            return self.laplacian().trace()/2 - self.num_verts() + 1
        else:
            raise UserWarning("The underlying graph must be undirected.")

    def is_undirected(self):
        r"""
        Is the underlying graph undirected?  ``True`` if `(u,v)` is and edge if
        and only if `(v,u)` is an edge, each edge with the same weight.

        OUTPUT:

        boolean

        EXAMPLES::

            sage: sandpiles.Complete(4).is_undirected()
            True
            sage: s = Sandpile({0:[1,2], 1:[0,2], 2:[0]}, 0)
            sage: s.is_undirected()
            False
        """
        return self.laplacian().is_symmetric()

    def _set_min_recurrents(self):
        r"""
        Computes the minimal recurrent elements.  If the underlying graph is
        undirected, these are the recurrent elements of least degree.

        EXAMPLES::

            sage: s = sandpiles.Complete(4)
            sage: s._set_min_recurrents()
            sage: '_min_recurrents' in s.__dict__
            True
        """
        if self.is_undirected():
            m = min([r.deg() for r in self.recurrents()])
            rec = [r for r in self.recurrents() if r.deg()==m]
        else:
            rec = list(self.recurrents())
            for r in self.recurrents():
                if exists(rec, lambda x: r>x)[0]:
                    rec.remove(r)
        self._min_recurrents = rec

    def min_recurrents(self, verbose=True):
        r"""
        The minimal recurrent elements.  If the underlying graph is
        undirected, these are the recurrent elements of least degree.
        If ``verbose`` is ``False``, the configurations are converted
        to lists of integers.

        INPUT:

        ``verbose`` -- (default: ``True``) boolean

        OUTPUT:

        list of SandpileConfig

        EXAMPLES::

            sage: s = sandpiles.Diamond()
            sage: s.recurrents(False)
            [[2, 2, 1],
             [2, 2, 0],
             [1, 2, 0],
             [2, 0, 1],
             [0, 2, 1],
             [2, 1, 0],
             [1, 2, 1],
             [2, 1, 1]]
            sage: s.min_recurrents(False)
            [[1, 2, 0], [2, 0, 1], [0, 2, 1], [2, 1, 0]]
            sage: [i.deg() for i in s.recurrents()]
            [5, 4, 3, 3, 3, 3, 4, 4]
        """
        if verbose:
            return deepcopy(self._min_recurrents)
        else:
            return [r.values() for r in self._min_recurrents]

    def max_superstables(self, verbose=True):
        r"""
        The maximal superstable configurations.  If the underlying graph is
        undirected, these are the superstables of highest degree.  If
        ``verbose`` is ``False``, the configurations are converted to lists of
        integers.

        INPUT:

        ``verbose`` -- (default: ``True``) boolean

        OUTPUT:

        tuple of SandpileConfig

        EXAMPLES::

            sage: s = sandpiles.Diamond()
            sage: s.superstables(False)
            [[0, 0, 0],
             [0, 0, 1],
             [1, 0, 1],
             [0, 2, 0],
             [2, 0, 0],
             [0, 1, 1],
             [1, 0, 0],
             [0, 1, 0]]
            sage: s.max_superstables(False)
            [[1, 0, 1], [0, 2, 0], [2, 0, 0], [0, 1, 1]]
            sage: s.h_vector()
            [1, 3, 4]
        """
        result = [r.dualize() for r in self.min_recurrents()]
        if verbose:
            return result
        else:
            return [r.values() for r in result]

    def tutte_polynomial(self):
        r"""
        The Tutte polynomial of the underlying graph.
        Only defined for undirected sandpile graphs.

        OUTPUT:

        polynomial

        EXAMPLES::

            sage: s = sandpiles.Complete(4)
            sage: s.tutte_polynomial()
            x^3 + y^3 + 3*x^2 + 4*x*y + 3*y^2 + 2*x + 2*y
            sage: s.tutte_polynomial().subs(x=1)
            y^3 + 3*y^2 + 6*y + 6
            sage: s.tutte_polynomial().subs(x=1).coefficients() == s.h_vector()
            True
        """
        if self.is_undirected():
            return Graph(self).tutte_polynomial()
        else:
            raise UserWarning("The underlying graph must be undirected.")


    def _set_avalanche_polynomial(self):
        """
        Compute the avalanche polynomial.  See ``self.avalanche_polynomial`` for details.

        Examples::

            sage: s = sandpiles.Complete(4)
            sage: s._set_avalanche_polynomial()
            sage: '_avalanche_polynomial' in s.__dict__
            True
        """
        n = self.num_verts() - 1
        R = PolynomialRing(QQ,"x",n)
        A = R(0)
        V = []
        for i in range(n):
            c = self.zero_config()
            c[self.nonsink_vertices()[i]] += 1
            V.append(c)
        for r in self.recurrents():
            for i in range(n):
                e = tuple((r + V[i]).stabilize(True)[1].values())
                A += R({e:1})
        self._avalanche_polynomial = A

    def avalanche_polynomial(self, multivariable=True):
        r"""
        The avalanche polynomial.  See NOTE for details.

        INPUT:

        ``multivariable`` -- (default: ``True``) boolean

        OUTPUT:

        polynomial

        EXAMPLES::

            sage: s = sandpiles.Complete(4)
            sage: s.avalanche_polynomial()
            9*x0*x1*x2 + 2*x0*x1 + 2*x0*x2 + 2*x1*x2 + 3*x0 + 3*x1 + 3*x2 + 24
            sage: s.avalanche_polynomial(False)
            9*x0^3 + 6*x0^2 + 9*x0 + 24

        .. NOTE::

            For each nonsink vertex `v`, let `x_v` be an indeterminate.
            If `(r,v)` is a pair consisting of a recurrent `r` and nonsink
            vertex `v`, then for each nonsink vertex `w`, let `n_w` be the
            number of times vertex `w` fires in the stabilization of `r + v`.
            Let `M(r,v)` be the monomial `\prod_w x_w^{n_w}`, i.e., the exponent
            records the vector of `n_w` as `w` ranges over the nonsink vertices.
            The avalanche polynomial is then the sum of `M(r,v)` as `r` ranges
            over the recurrents and `v` ranges over the nonsink vertices.  If
            ``multivariable`` is ``False``, then set all the indeterminates equal
            to each other (and, thus, only count the number of vertex firings in the
            stabilizations, forgetting which particular vertices fired).
        """
        if multivariable:
            return deepcopy(self._avalanche_polynomial)
        else:
            R = self._avalanche_polynomial.parent()
            X = R.gens()
            return self._avalanche_polynomial.subs({X[i]:X[0] for i in range(1,self.num_verts()-1)})


    def nonspecial_divisors(self, verbose=True):
        r"""
        The nonspecial divisors. Only for undirected graphs.  (See NOTE.)

        INPUT:

        ``verbose`` -- (default: ``True``) boolean

        OUTPUT:

        list (of divisors)

        EXAMPLES::

            sage: S = sandpiles.Complete(4)
            sage: ns = S.nonspecial_divisors()
            sage: D = ns[0]
            sage: D.values()
            [-1, 0, 1, 2]
            sage: D.deg()
            2
            sage: [i.effective_div() for i in ns]
            [[], [], [], [], [], []]

        .. NOTE::

            The "nonspecial divisors" are those divisors of degree `g-1` with
            empty linear system.  The term is only defined for undirected graphs.
            Here, `g = |E| - |V| + 1` is the genus of the graph (not counting loops
            as part of `|E|`).  If ``verbose`` is ``False``, the divisors are converted
            to lists of integers.

        .. WARNING::

            The underlying graph must be undirected.
        """
        if self.is_undirected():
            result = []
            for s in self.max_superstables():
                D = dict(s)
                D[self._sink] = -1
                D = SandpileDivisor(self, D)
                result.append(D)
            if verbose:
                return result
            else:
                return [r.values() for r in result]
        else:
            raise UserWarning("The underlying graph must be undirected.")

    def canonical_divisor(self):
        r"""
        The canonical divisor.  This is the divisor with `\deg(v)-2` grains of
        sand on each vertex (not counting loops).  Only for undirected graphs.

        OUTPUT:

        SandpileDivisor

        EXAMPLES::

            sage: S = sandpiles.Complete(4)
            sage: S.canonical_divisor()
            {0: 1, 1: 1, 2: 1, 3: 1}
            sage: s = Sandpile({0:[1,1],1:[0,0,1,1,1]},0)
            sage: s.canonical_divisor()  # loops are disregarded
            {0: 0, 1: 0}

        .. WARNING::

            The underlying graph must be undirected.
        """
        if self.is_undirected():
            return SandpileDivisor(self,[self.laplacian()[i][i] - 2 for i in range(self.num_verts())])
        else:
            raise UserWarning("Only for undirected graphs.")

    def _set_invariant_factors(self):
        r"""
        Computes the variable holding the elementary divisors of the sandpile
        group when ``invariant_factors()`` is first called by the user.

        EXAMPLES::

            sage: s = sandpiles.Grid(2,2)
            sage: s._set_invariant_factors()
            sage: '_invariant_factors' in s.__dict__
            True
        """
        # Sage seems to have issues with computing the Smith normal form and
        # elementary divisors of a sparse matrix, so we have to convert:
        A = self.reduced_laplacian().dense_matrix()
        self._invariant_factors = A.elementary_divisors()

    def invariant_factors(self):
        r"""
        The invariant factors of the sandpile group.

        OUTPUT:

        list of integers

        EXAMPLES::

            sage: s = sandpiles.Grid(2,2)
            sage: s.invariant_factors()
            [1, 1, 8, 24]
        """
        return deepcopy(self._invariant_factors)

    def _set_hilbert_function(self):
        """
        Computes the variables holding the Hilbert function of the homogeneous
        homogeneous toppling ideal, the first differences of the Hilbert
        function, and the postulation number for the zero-set of the sandpile
        ideal when any one of these is called by the user.

        EXAMPLES::

            sage: s = sandpiles.Diamond()
            sage: s._set_hilbert_function()
            sage: '_hilbert_function' in s.__dict__
            True
        """
        v = [i.deg() for i in self._superstables]
        self._postulation = max(v)
        self._h_vector = [v.count(i) for i in range(self._postulation+1)]
        self._hilbert_function = [1]
        for i in range(self._postulation):
            self._hilbert_function.append(self._hilbert_function[i]
                +self._h_vector[i+1])

    def h_vector(self):
        r"""
        The number of superstable configurations in each degree.  Equivalently,
        this is the list of first differences of the Hilbert function of the
        (homogeneous) toppling ideal.

        OUTPUT:

        list of nonnegative integers


        EXAMPLES::

            sage: s = sandpiles.Grid(2,2)
            sage: s.hilbert_function()
            [1, 5, 15, 35, 66, 106, 146, 178, 192]
            sage: s.h_vector()
            [1, 4, 10, 20, 31, 40, 40, 32, 14]
        """
        return deepcopy(self._h_vector)

    def hilbert_function(self):
        r"""
        The Hilbert function of the homogeneous toppling ideal.

        OUTPUT:

        list of nonnegative integers

        EXAMPLES::

            sage: s = sandpiles.Wheel(5)
            sage: s.hilbert_function()
            [1, 5, 15, 31, 45]
            sage: s.h_vector()
            [1, 4, 10, 16, 14]
        """
        return deepcopy(self._hilbert_function)

    def postulation(self):
        r"""
        The postulation number of the toppling ideal.  This is the
        largest weight of a superstable configuration of the graph.

        OUTPUT:

        nonnegative integer

        EXAMPLES::

            sage: s = sandpiles.Complete(4)
            sage: s.postulation()
            3
        """
        return self._postulation

    def _set_smith_form(self):
        r"""
        Compute the Smith Normal Form for the transpose of the Laplacian.

        EXAMPLES::

            sage: s = sandpiles.Complete(3)
            sage: s._set_smith_form()
            sage: '_smith_form' in s.__dict__
            True
        """
        self._smith_form = self.laplacian().transpose().smith_form()

    def smith_form(self):
        r"""
        The Smith normal form for the Laplacian.  In detail: a list of integer
        matrices `D, U, V` such that `ULV = D` where `L` is the transpose of the
        Laplacian, `D` is diagonal, and  `U` and `V` are invertible over the
        integers.

        OUTPUT:

        list of integer matrices

        EXAMPLES::

            sage: s = sandpiles.Complete(4)
            sage: D,U,V = s.smith_form()
            sage: D
            [1 0 0 0]
            [0 4 0 0]
            [0 0 4 0]
            [0 0 0 0]
            sage: U*s.laplacian()*V == D  # Laplacian symmetric => transpose not necessary
            True
        """
        return deepcopy(self._smith_form)

    def reorder_vertices(self):
        r"""
        A copy of the sandpile with vertex names permuted.

        After reordering, vertex `u` comes before vertex `v` in the
        list of vertices if `u` is closer to the sink.

        OUTPUT:

        Sandpile

        EXAMPLES::

            sage: S = Sandpile({0:[1], 2:[0,1], 1:[2]})
            sage: S.dict()
            {0: {1: 1}, 1: {2: 1}, 2: {0: 1, 1: 1}}
            sage: T = S.reorder_vertices()

        The vertices 1 and 2 have been swapped::

            sage: T.dict()
            {0: {1: 1}, 1: {0: 1, 2: 1}, 2: {0: 1}}
        """

        # first order the vertices according to their distance from the sink
        verts = sorted(self.vertices(),
                       key=lambda v: self.distance(v, self._sink), reverse=True)
        perm = {}
        for i in range(len(verts)):
            perm[verts[i]]=i
        old = self.dict()
        new = {}
        for i in old:
            entry = {}
            for j in old[i]:
                entry[perm[j]]=old[i][j]
            new[perm[i]] = entry
        return Sandpile(new,len(verts)-1)

    def _set_jacobian_representatives(self):
        r"""
        Find representatives for the elements of the Jacobian group.

        EXAMPLES:

            sage: s = sandpiles.Complete(3)
            sage: s._set_jacobian_representatives()
            sage: '_jacobian_representatives' in s.__dict__
            True
        """
        if self.is_undirected():
            easy = True
        else:
            ker = self.laplacian().left_kernel().basis()
            tau = abs(ker[self._sink_ind])
            if tau==1:
                easy = True
            else:
                easy = False
        if easy:
            result = []
            for r in self.superstables():
                D = {v:r[v] for v in self._nonsink_vertices}
                D[self._sink] = - r.deg()
                result.append(SandpileDivisor(self, D))
                self._jacobian_representatives = result
        else:
            result = []
            sr = self.superstables()
            order = self.group_order()/tau
            while len(result)<order:
                r = sr.pop()
                active = {v:r[v] for v in self._nonsink_vertices}
                active[self._sink] = -r.deg()
                active = SandpileDivisor(self,active)
                repeated = False
                for D in result:
                    if active.is_linearly_equivalent(D):
                        repeated = True
                        break  # active is repeated in new_result
                if not repeated:
                    result.append(active)
            self._jacobian_representatives = result

    def jacobian_representatives(self, verbose=True):
        r"""
        Representatives for the elements of the Jacobian group. If ``verbose``
        is ``False``, then lists representing the divisors are returned.

        INPUT:

        ``verbose`` -- (default: ``True``) boolean

        OUTPUT:

        list of SandpileDivisor (or of lists representing divisors)

        EXAMPLES:

        For an undirected graph, divisors of the form ``s - deg(s)*sink`` as
        ``s`` varies over the superstables forms a distinct set of
        representatives for the Jacobian group.::

            sage: s = sandpiles.Complete(3)
            sage: s.superstables(False)
            [[0, 0], [0, 1], [1, 0]]
            sage: s.jacobian_representatives(False)
            [[0, 0, 0], [-1, 0, 1], [-1, 1, 0]]

        If the graph is directed, the representatives described above may by
        equivalent modulo the rowspan of the Laplacian matrix::

            sage: s = Sandpile({0: {1: 1, 2: 2}, 1: {0: 2, 2: 4}, 2: {0: 4, 1: 2}},0)
            sage: s.group_order()
            28
            sage: s.jacobian_representatives()
            [{0: -5, 1: 3, 2: 2}, {0: -4, 1: 3, 2: 1}]

        Let `\tau` be the nonnegative generator of the kernel of the transpose of
        the Laplacian, and let `tau_s` be it sink component, then the sandpile
        group is isomorphic to the direct sum of the cyclic group of order
        `\tau_s` and the Jacobian group.  In the example above, we have::

            sage: s.laplacian().left_kernel()
            Free module of degree 3 and rank 1 over Integer Ring
            Echelon basis matrix:
            [14  5  8]

        .. NOTE::

            The Jacobian group is the set of all divisors of degree zero modulo the
            integer rowspan of the Laplacian matrix.
        """
        if verbose:
            return deepcopy(self._jacobian_representatives)
        else:
            return [D.values() for D in self._jacobian_representatives]

    def picard_representatives(self, d, verbose=True):
        r"""
        Representatives of the divisor classes of degree `d` in the Picard group.  (Also
        see the documentation for ``jacobian_representatives``.)

        INPUT:

        - ``d`` -- integer

        - ``verbose`` -- (default: ``True``) boolean

        OUTPUT:

        list of SandpileDivisors (or lists representing divisors)

        EXAMPLES::

            sage: s = sandpiles.Complete(3)
            sage: s.superstables(False)
            [[0, 0], [0, 1], [1, 0]]
            sage: s.jacobian_representatives(False)
            [[0, 0, 0], [-1, 0, 1], [-1, 1, 0]]
            sage: s.picard_representatives(3,False)
            [[3, 0, 0], [2, 0, 1], [2, 1, 0]]
        """
        D = self.zero_div()
        D[self._sink] = d
        if verbose:
            return [E + D for E in self._jacobian_representatives]
        else:
            return [(E + D).values() for E in self._jacobian_representatives]

    def stable_configs(self, smax=None):
        r"""
        Generator for all stable configurations.  If ``smax`` is provided, then
        the generator gives all stable configurations less than or equal to
        ``smax``.  If ``smax`` does not represent a stable configuration, then each
        component of ``smax`` is replaced by the corresponding component of the
        maximal stable configuration.

        INPUT:

        ``smax`` -- (optional) SandpileConfig or list representing a SandpileConfig


        OUTPUT:

        generator for all stable configurations

        EXAMPLES::

            sage: s = sandpiles.Complete(3)
            sage: a = s.stable_configs()
            sage: next(a)
            {1: 0, 2: 0}
            sage: [i.values() for i in a]
            [[0, 1], [1, 0], [1, 1]]
            sage: b = s.stable_configs([1,0])
            sage: list(b)
            [{1: 0, 2: 0}, {1: 1, 2: 0}]
        """
        if smax is None:
            smax = self.max_stable().values()
        else:
            c = SandpileConfig(self,smax)
            if not c <= self.max_stable():
                smax = [min(c[v],self.max_stable()[v]) for v in self.nonsink_vertices()]
            else:
                smax = c.values()
        for c in IntegerVectorsIterator(smax):
            yield SandpileConfig(self,c)

    def markov_chain(self,state, distrib=None):
        r"""
        The sandpile Markov chain for configurations or divisors.
        The chain starts at ``state``.  See NOTE for details.

        INPUT:

        - ``state``  -- SandpileConfig, SandpileDivisor, or list representing one of these

        - ``distrib`` -- (optional) list of nonnegative numbers summing to 1 (representing a prob. dist.)

        OUTPUT:

        generator for Markov chain (see NOTE)

        EXAMPLES::

            sage: s = sandpiles.Complete(4)
            sage: m = s.markov_chain([0,0,0])
            sage: next(m)          # random
            {1: 0, 2: 0, 3: 0}
            sage: next(m).values() # random
            [0, 0, 0]
            sage: next(m).values() # random
            [0, 0, 0]
            sage: next(m).values() # random
            [0, 0, 0]
            sage: next(m).values() # random
            [0, 1, 0]
            sage: next(m).values() # random
            [0, 2, 0]
            sage: next(m).values() # random
            [0, 2, 1]
            sage: next(m).values() # random
            [1, 2, 1]
            sage: next(m).values() # random
            [2, 2, 1]
            sage: m = s.markov_chain(s.zero_div(), [0.1,0.1,0.1,0.7])
            sage: next(m).values() # random
            [0, 0, 0, 1]
            sage: next(m).values() # random
            [0, 0, 1, 1]
            sage: next(m).values() # random
            [0, 0, 1, 2]
            sage: next(m).values() # random
            [1, 1, 2, 0]
            sage: next(m).values() # random
            [1, 1, 2, 1]
            sage: next(m).values() # random
            [1, 1, 2, 2]
            sage: next(m).values() # random
            [1, 1, 2, 3]
            sage: next(m).values() # random
            [1, 1, 2, 4]
            sage: next(m).values() # random
            [1, 1, 3, 4]

        .. NOTE::

            The ``closed sandpile Markov chain`` has state space consisting of the configurations
            on a sandpile.  It transitions from a state by choosing a vertex at random
            (according to the probability distribution ``distrib``), dropping a grain of sand at
            that vertex, and stabilizing.  If the chosen vertex is the sink, the chain stays
            at the current state.

            The ``open sandpile Markov chain`` has state space consisting of the recurrent elements,
            i.e., the state space is the sandpile group.  It transitions from the configuration `c`
            by choosing a vertex `v` at random according to ``distrib``.  The next state is the
            stabilization of `c+v`.  If `v` is the sink vertex, then the stabilization of `c+v`
            is defined to be `c`.

            Note that in either case, if ``distrib`` is specified, its length is equal to
            the total number of vertices (including the sink).

        REFERENCES:

        - [Lev2014]_
        """
        st = deepcopy(state)
        V = self.vertices()
        n = len(V)
        if isinstance(st,list):
            if len(st)==self.num_verts()-1:
                st = SandpileConfig(self,st)
            elif len(st)==self.num_verts():
                st = SandpileDivisor(self,st)
            else:
                raise SyntaxError(state)
        if distrib is None:  # default = uniform distribution
            distrib = [QQ.one() / n] * n
        X = GeneralDiscreteDistribution(distrib)
        if isinstance(st,SandpileConfig):
            while True:
                i = X.get_random_element()
                if V[i] != self.sink():
                    st[V[i]]+=1
                    st = st.stabilize()
                yield st
        elif isinstance(st,SandpileDivisor):
            alive = st.is_alive()
            while True:
                i = X.get_random_element()
                st[V[i]]+=1
                if alive:
                    yield st
                else:
                    if st.is_alive():
                        alive = True
                    else:
                        st = st.stabilize()
                    yield st
        else:
            raise SyntaxError(state)

    def _set_stationary_density(self):
        r"""
        Set the stationary density of the sandpile.

        EXAMPLES::

            sage: s = sandpiles.Complete(3)
            sage: s._set_stationary_density()
            sage: '_stationary_density' in s.__dict__
            True
        """
        if self.name() == 'Complete sandpile graph':
            n = Integer(self.num_verts())
            self._stationary_density =  (n + QQ.one() / n + sum(falling_factorial(n,i)/n**i for i in range(1,n+1)) - 3)/2
        elif self.is_undirected() and '_h_vector' not in self.__dict__:
            t = Graph(self).tutte_polynomial().subs(x=1)
            myR = PolynomialRing(QQ,'y')
            y = myR.gens()[0]
            t = myR(t)
            dt = derivative(t,y).subs(y=1)
            t = t.subs(y=1)
            self._stationary_density = (self.num_edges()/2 + dt/t)/self.num_verts()
        else:
            sink_deg = self.out_degree(self.sink())
            h = vector(ZZ,self.h_vector())
            m = self.max_stable().deg()
            d = vector(ZZ,range(m,m-len(h),-1))
            self._stationary_density = (h*d/self.group_order() + sink_deg)/self.num_verts()

    def stationary_density(self):
        r"""
        The stationary density of the sandpile.

        OUTPUT:

        rational number

        EXAMPLES::

            sage: s = sandpiles.Complete(3)
            sage: s.stationary_density()
            10/9
            sage: s = Sandpile(digraphs.DeBruijn(2,2),'00')
            sage: s.stationary_density()
            9/8

        .. NOTE::

            The stationary density of a sandpile is the sum `\sum_c (\deg(c) + \deg(s))`
            where `\deg(s)` is the degree of the sink and the sum is over all
            recurrent configurations.

        REFERENCES:

        - [Lev2014]_
        """
        return self._stationary_density

#################### Functions for divisors #####################

    def all_k_div(self, k):
        r"""
        The divisor with all values set to `k`.

        INPUT:

        ``k`` -- integer

        OUTPUT:

        SandpileDivisor

        EXAMPLES::

            sage: S = sandpiles.House()
            sage: S.all_k_div(7)
            {0: 7, 1: 7, 2: 7, 3: 7, 4: 7}
        """
        return SandpileDivisor(self,[k]*self.num_verts())

    def zero_div(self):
        r"""
        The all-zero divisor.

        OUTPUT:

        SandpileDivisor

        EXAMPLES::

            sage: S = sandpiles.House()
            sage: S.zero_div()
            {0: 0, 1: 0, 2: 0, 3: 0, 4: 0}
        """
        return self.all_k_div(0)

    def _set_betti_complexes(self):
        r"""
        Compute the value return by the ``betti_complexes`` method.

        EXAMPLES::

            sage: S = Sandpile({0:{},1:{0: 1, 2: 1, 3: 4},2:{3: 5},3:{1: 1, 2: 1}},0)
            sage: S._set_betti_complexes()
            sage: '_betti_complexes' in S.__dict__
            True
        """
        results = []
        verts = self.vertices()
        r = self.recurrents()
        for D in r:
            d = D.deg()
            # change D to a dict since SandpileConfig will not allow adding a key
            D = dict(D)
            D[self.sink()] = -d
            D = SandpileDivisor(self,D)
            test = True
            while test:
                D[self.sink()] += 1
                complex = D.Dcomplex()
                if sum(complex.betti().values()) > 1:  # change from 0 to 1
                    results.append([deepcopy(D), complex])
                if len(complex.maximal_faces()) == 1 and list(complex.maximal_faces()[0]) == verts:
                    test = False
        self._betti_complexes = results

    def betti_complexes(self):
        r"""
        The support-complexes with non-trivial homology.  (See NOTE.)

        OUTPUT:

        list (of pairs [divisors, corresponding simplicial complex])


        EXAMPLES::

            sage: S = Sandpile({0:{},1:{0: 1, 2: 1, 3: 4},2:{3: 5},3:{1: 1, 2: 1}},0)
            sage: p = S.betti_complexes()
            sage: p[0]
            [{0: -8, 1: 5, 2: 4, 3: 1}, Simplicial complex with vertex set (1, 2, 3) and facets {(3,), (1, 2)}]
            sage: S.resolution()
            'R^1 <-- R^5 <-- R^5 <-- R^1'
            sage: S.betti()
                       0     1     2     3
            ------------------------------
                0:     1     -     -     -
                1:     -     5     5     -
                2:     -     -     -     1
            ------------------------------
            total:     1     5     5     1
            sage: len(p)
            11
            sage: p[0][1].homology()
            {0: Z, 1: 0}
            sage: p[-1][1].homology()
            {0: 0, 1: 0, 2: Z}

        .. NOTE::

            A ``support-complex`` is the simplicial complex formed from the
            supports of the divisors in a linear system.
        """
        return deepcopy(self._betti_complexes)

#######################################
######### Algebraic Geometry ##########
#######################################

    def _set_ring(self):
        r"""
        Set up polynomial ring for the sandpile.

        EXAMPLES::

            sage: S = sandpiles.Complete(4)
            sage: S._set_ring()
            sage: '_ring' in S.__dict__
            True
        """
        # first order the vertices according to their distance from the sink
        verts = sorted(self.vertices(),
                       key=lambda v: self.distance(v, self._sink))

        # variable i refers to the i-th vertex in self.vertices()
        names = [self.vertices().index(v) for v in reversed(verts)]

        vars = ''
        for i in names:
            vars += 'x' + str(i) + ','
        vars = vars[:-1]
        # create the ring
        self._ring = PolynomialRing(QQ, vars)
        # create the ideal
        gens = []
        for i in self.nonsink_vertices():
            new_gen = 'x' + str(self.vertices().index(i))
            new_gen += '^' + str(self.out_degree(i))
            new_gen += '-'
            for j in self._dict[i]:
                new_gen += 'x' + str(self.vertices().index(j))
                new_gen += '^' + str(self._dict[i][j]) + '*'
            new_gen = new_gen[:-1]
            gens.append(new_gen)
        self._unsaturated_ideal = self._ring.ideal(gens)

    def _set_ideal(self):
        r"""
        Create the saturated lattice ideal for the sandpile.

        EXAMPLES::

            sage: S = sandpiles.Diamond()
            sage: S._set_ideal()
            sage: '_ideal' in S.__dict__
            True
        """
        R = self.ring()
        I = self._unsaturated_ideal._singular_()
        self._ideal = R.ideal(I.sat(prod(R.gens())._singular_())[1])

    def unsaturated_ideal(self):
        r"""
        The unsaturated, homogeneous toppling ideal.

        OUTPUT:

        ideal

        EXAMPLES::

            sage: S = sandpiles.Diamond()
            sage: S.unsaturated_ideal().gens()
            [x1^3 - x3*x2*x0, x2^3 - x3*x1*x0, x3^2 - x2*x1]
            sage: S.ideal().gens()
            [x2*x1 - x0^2, x3^2 - x0^2, x1^3 - x3*x2*x0, x3*x1^2 - x2^2*x0, x2^3 - x3*x1*x0, x3*x2^2 - x1^2*x0]
        """
        return self._unsaturated_ideal

    def ideal(self, gens=False):
        r"""
        The saturated homogeneous toppling ideal.  If ``gens`` is ``True``, the
        generators for the ideal are returned instead.

        INPUT:

        ``gens`` -- (default: ``False``) boolean

        OUTPUT:

        ideal or, optionally, the generators of an ideal

        EXAMPLES::

            sage: S = sandpiles.Diamond()
            sage: S.ideal()
            Ideal (x2*x1 - x0^2, x3^2 - x0^2, x1^3 - x3*x2*x0, x3*x1^2 - x2^2*x0, x2^3 - x3*x1*x0, x3*x2^2 - x1^2*x0) of Multivariate Polynomial Ring in x3, x2, x1, x0 over Rational Field
            sage: S.ideal(True)
            [x2*x1 - x0^2, x3^2 - x0^2, x1^3 - x3*x2*x0, x3*x1^2 - x2^2*x0, x2^3 - x3*x1*x0, x3*x2^2 - x1^2*x0]
            sage: S.ideal().gens()  # another way to get the generators
            [x2*x1 - x0^2, x3^2 - x0^2, x1^3 - x3*x2*x0, x3*x1^2 - x2^2*x0, x2^3 - x3*x1*x0, x3*x2^2 - x1^2*x0]
        """
        if gens:
            return self._ideal.gens()
        else:
            return self._ideal

    def ring(self):
        r"""
        The ring containing the homogeneous toppling ideal.

        OUTPUT:

        ring

        EXAMPLES::

            sage: S = sandpiles.Diamond()
            sage: S.ring()
            Multivariate Polynomial Ring in x3, x2, x1, x0 over Rational Field
            sage: S.ring().gens()
            (x3, x2, x1, x0)

        .. NOTE::

            The indeterminate ``xi`` corresponds to the `i`-th vertex as listed my
            the method ``vertices``. The term-ordering is degrevlex with
            indeterminates ordered according to their distance from the sink (larger
            indeterminates are further from the sink).
        """
        return self._ring

    def _set_resolution(self):
        r"""
        Compute the free resolution of the homogeneous toppling ideal.

        EXAMPLES::

            sage: S = sandpiles.Diamond()
            sage: S._set_resolution()
            sage: '_resolution' in S.__dict__
            True
        """
        # get the resolution in singular form
        res = self.ideal()._singular_().mres(0)
        # compute the betti numbers
        #self._betti = [1] + [len(res[i])
        #        for i in range(1,len(res)-2)]
        self._betti = [1] + [len(x) for x in res]
        # convert the resolution to a list of Sage poly matrices
        result = []
        zero = self._ring.gens()[0]*0
        for i in range(1, len(res)+1):
            syz_mat = []
            new = [res[i][j] for j in range(1, int(res[i].size())+1)]
            for j in range(self._betti[i]):
                row = new[j].transpose().sage_matrix(self._ring)
                row = [r for r in row[0]]
                if len(row) < self._betti[i-1]:
                    row += [zero]*(self._betti[i-1]-len(row))
                syz_mat.append(row)
            syz_mat = matrix(self._ring, syz_mat).transpose()
            result.append(syz_mat)
        self._resolution = result
        self._singular_resolution = res

    def resolution(self, verbose=False):
        r"""
        A minimal free resolution of the homogeneous toppling ideal.  If
        ``verbose`` is ``True``, then all of the mappings are returned.
        Otherwise, the resolution is summarized.

        INPUT:

        ``verbose`` -- (default: ``False``) boolean

        OUTPUT:

        free resolution of the toppling ideal

        EXAMPLES::

            sage: S = Sandpile({0: {}, 1: {0: 1, 2: 1, 3: 4}, 2: {3: 5}, 3: {1: 1, 2: 1}},0)
            sage: S.resolution()  # a Gorenstein sandpile graph
            'R^1 <-- R^5 <-- R^5 <-- R^1'
            sage: S.resolution(True)
            [
            [ x1^2 - x3*x0 x3*x1 - x2*x0  x3^2 - x2*x1  x2*x3 - x0^2  x2^2 - x1*x0],
            <BLANKLINE>
            [ x3  x2   0  x0   0]  [ x2^2 - x1*x0]
            [-x1 -x3  x2   0 -x0]  [-x2*x3 + x0^2]
            [ x0  x1   0  x2   0]  [-x3^2 + x2*x1]
            [  0   0 -x1 -x3  x2]  [x3*x1 - x2*x0]
            [  0   0  x0  x1 -x3], [ x1^2 - x3*x0]
            ]
            sage: r = S.resolution(True)
            sage: r[0]*r[1]
            [0 0 0 0 0]
            sage: r[1]*r[2]
            [0]
            [0]
            [0]
            [0]
            [0]
        """
        if verbose:
            return self._resolution
        else:
            r = ['R^'+str(i) for i in self._betti]
            return ' <-- '.join(r)

    def _set_groebner(self):
        r"""
        Computes a Groebner basis for the homogeneous toppling ideal with
        respect to the standard sandpile ordering (see ``ring``).

        EXAMPLES::

            sage: S = sandpiles.Diamond()
            sage: S._set_groebner()
            sage: '_groebner' in S.__dict__
            True
        """
        self._groebner = self._ideal.groebner_basis()

    def groebner(self):
        r"""
        A Groebner basis for the homogeneous toppling ideal.  It is computed
        with respect to the standard sandpile ordering (see ``ring``).

        OUTPUT:

        Groebner basis

        EXAMPLES::

            sage: S = sandpiles.Diamond()
            sage: S.groebner()
            [x3*x2^2 - x1^2*x0, x2^3 - x3*x1*x0, x3*x1^2 - x2^2*x0, x1^3 - x3*x2*x0, x3^2 - x0^2, x2*x1 - x0^2]
        """
        return self._groebner

    def betti(self, verbose=True):
        r"""
        The Betti table for the homogeneous toppling ideal.  If
        ``verbose`` is ``True``, it prints the standard Betti table, otherwise,
        it returns a less formatted table.

        INPUT:

        ``verbose`` -- (default: ``True``) boolean

        OUTPUT:

        Betti numbers for the sandpile


        EXAMPLES::

            sage: S = sandpiles.Diamond()
            sage: S.betti()
                       0     1     2     3
            ------------------------------
                0:     1     -     -     -
                1:     -     2     -     -
                2:     -     4     9     4
            ------------------------------
            total:     1     6     9     4
            sage: S.betti(False)
            [1, 6, 9, 4]
        """
        if verbose:
            print(singular.eval('print(betti(%s), "betti")' %
                                self._singular_resolution.name()))
        else:
            return self._betti

    def solve(self):
        r"""
        Approximations of the complex affine zeros of the sandpile
        ideal.

        OUTPUT:

        list of complex numbers

        EXAMPLES::

            sage: S = Sandpile({0: {}, 1: {2: 2}, 2: {0: 4, 1: 1}}, 0)
            sage: S.solve()
            [[-0.707107 + 0.707107*I, 0.707107 - 0.707107*I], [-0.707107 - 0.707107*I, 0.707107 + 0.707107*I], [-I, -I], [I, I], [0.707107 + 0.707107*I, -0.707107 - 0.707107*I], [0.707107 - 0.707107*I, -0.707107 + 0.707107*I], [1, 1], [-1, -1]]
            sage: len(_)
            8
            sage: S.group_order()
            8

        .. NOTE::

            The solutions form a multiplicative group isomorphic to the sandpile
            group.  Generators for this group are given exactly by ``points()``.
        """
        singular.setring(self._ring._singular_())
        v = [singular.var(i) for i in range(1, int(singular.nvars(self._ring)))]
        vars_ = '({})'.format(','.join(str(i) for i in v))

        L = singular.subst(self._ideal,
                singular.var(singular.nvars(self._ring)), 1)
        R = singular.ring(0, vars_, 'lp')
        K = singular.fetch(self._ring, L)
        K = singular.groebner(K)
        singular.LIB('solve.lib')
        M = K.solve(5, 1)
        singular.setring(M)
        sol= singular('SOL').sage_structured_str_list()
        sol = sol[0][0]
        sol = [[SR(j) for j in k] for k in sol]
        return sol

    def _set_points(self):
        r"""
        Generators for the multiplicative group of zeros of the sandpile
        ideal.

        EXAMPLES::

            sage: S = sandpiles.Diamond()
            sage: S._set_points()
            sage: '_points' in S.__dict__
            True
        """
        L = self._reduced_laplacian.transpose().dense_matrix()
        n = self.num_verts()-1;
        D, U, V = L.smith_form()
        self._points = []
        one = [1]*n
        for k in range(n):
            x = [exp(2*pi*I*U[k,t]/D[k,k]) for t in range(n)]
            if x not in self._points and x != one:
                self._points.append(x)

    def points(self):
        r"""
        Generators for the multiplicative group of zeros of the sandpile
        ideal.

        OUTPUT:

        list of complex numbers

        EXAMPLES:

        The sandpile group in this example is cyclic, and hence there is a
        single generator for the group of solutions.

        ::

            sage: S = sandpiles.Complete(4)
            sage: S.points()
            [[1, I, -I], [I, 1, -I]]
        """
        return self._points

    # FIX: use the is_symmetric functions for configurations.
    def symmetric_recurrents(self, orbits):
        r"""
        The symmetric recurrent configurations.

        INPUT:

        ``orbits`` - list of lists partitioning the vertices

        OUTPUT:

        list of recurrent configurations

        EXAMPLES::

            sage: S = Sandpile({0: {},
            ....:              1: {0: 1, 2: 1, 3: 1},
            ....:              2: {1: 1, 3: 1, 4: 1},
            ....:              3: {1: 1, 2: 1, 4: 1},
            ....:              4: {2: 1, 3: 1}})
            sage: S.symmetric_recurrents([[1],[2,3],[4]])
            [{1: 2, 2: 2, 3: 2, 4: 1}, {1: 2, 2: 2, 3: 2, 4: 0}]
            sage: S.recurrents()
            [{1: 2, 2: 2, 3: 2, 4: 1},
             {1: 2, 2: 2, 3: 2, 4: 0},
             {1: 2, 2: 1, 3: 2, 4: 0},
             {1: 2, 2: 2, 3: 0, 4: 1},
             {1: 2, 2: 0, 3: 2, 4: 1},
             {1: 2, 2: 2, 3: 1, 4: 0},
             {1: 2, 2: 1, 3: 2, 4: 1},
             {1: 2, 2: 2, 3: 1, 4: 1}]

        .. NOTE::

            The user is responsible for ensuring that the list of orbits comes from
            a group of symmetries of the underlying graph.
        """
        sym_recurrents = []
        active = [self._max_stable]
        while active != []:
            c = active.pop()
            sym_recurrents.append(c)
            for orb in orbits:
                cnext = deepcopy(c)
                for v in orb:
                    cnext[v] += 1
                cnext = cnext.stabilize()
                if (cnext not in active) and (cnext not in sym_recurrents):
                    active.append(cnext)
        return deepcopy(sym_recurrents)

##########################################
########### SandpileConfig Class #########
##########################################
class SandpileConfig(dict):
    r"""
    Class for configurations on a sandpile.
    """
    @staticmethod
    def help(verbose=True):
        r"""
        List of SandpileConfig methods.  If ``verbose``, include short descriptions.

        INPUT:

        ``verbose`` -- (default: ``True``) boolean

        OUTPUT:

        printed string

        EXAMPLES::

            sage: SandpileConfig.help()
            Shortcuts for SandpileConfig operations:
            ~c    -- stabilize
            c & d -- add and stabilize
            c * c -- add and find equivalent recurrent
            c^k   -- add k times and find equivalent recurrent
                     (taking inverse if k is negative)
            <BLANKLINE>
            For detailed help with any method FOO listed below,
            enter "SandpileConfig.FOO?" or enter "c.FOO?" for any SandpileConfig c.
            <BLANKLINE>
            add_random             -- Add one grain of sand to a random vertex.
            burst_size             -- The burst size of the configuration with respect to the given vertex.
            deg                    -- The degree of the configuration.
            dualize                -- The difference with the maximal stable configuration.
            equivalent_recurrent   -- The recurrent configuration equivalent to the given configuration.
            equivalent_superstable -- The equivalent superstable configuration.
            fire_script            -- Fire the given script.
            fire_unstable          -- Fire all unstable vertices.
            fire_vertex            -- Fire the given vertex.
            help                   -- List of SandpileConfig methods.
            is_recurrent           -- Is the configuration recurrent?
            is_stable              -- Is the configuration stable?
            is_superstable         -- Is the configuration superstable?
            is_symmetric           -- Is the configuration symmetric?
            order                  -- The order of the equivalent recurrent element.
            sandpile               -- The configuration's underlying sandpile.
            show                   -- Show the configuration.
            stabilize              -- The stabilized configuration.
            support                -- The vertices containing sand.
            unstable               -- The unstable vertices.
            values                 -- The values of the configuration as a list.
        """

        _sandpile_help(SandpileConfig, dedent("""\
            Shortcuts for SandpileConfig operations:
            ~c    -- stabilize
            c & d -- add and stabilize
            c * c -- add and find equivalent recurrent
            c^k   -- add k times and find equivalent recurrent
                     (taking inverse if k is negative)

            For detailed help with any method FOO listed below,
            enter "SandpileConfig.FOO?" or enter "c.FOO?" for any SandpileConfig c."""),
            verbose=verbose)

    def __init__(self, S, c):
        r"""
        Create a configuration on a Sandpile.

        INPUT:

        - ``S`` -- Sandpile

        - ``c`` -- dict or list representing a configuration

        OUTPUT:

        SandpileConfig

        EXAMPLES::

            sage: S = sandpiles.Diamond()
            sage: c = SandpileConfig(S,[1,1,0])
            sage: 3*c
            {1: 3, 2: 3, 3: 0}
            sage: ~(3*c)  # stabilization
            {1: 2, 2: 2, 3: 0}
        """
        if len(c)==S.num_verts()-1:
            if isinstance(c, dict) or isinstance(c, SandpileConfig):
                dict.__init__(self,c)
            elif isinstance(c, list):
                c.reverse()
                config = {}
                for v in S.vertices():
                    if v!=S.sink():
                        config[v] = c.pop()
                dict.__init__(self,config)
        else:
            raise SyntaxError(c)

        self._sandpile = S
        self._vertices = S.nonsink_vertices()

    def __deepcopy__(self, memo):
        r"""
        Overrides the deepcopy method for dict.

        INPUT:

        ``memo`` -- (optional) dict

        EXAMPLES::

            sage: S = sandpiles.Diamond()
            sage: c = SandpileConfig(S,[1,1,0])
            sage: d = deepcopy(c)
            sage: d[1] += 10
            sage: c
            {1: 1, 2: 1, 3: 0}
            sage: d
            {1: 11, 2: 1, 3: 0}
        """
        c = SandpileConfig(self._sandpile, dict(self))
        c.__dict__.update(self.__dict__)
        return c

    def __setitem__(self, key, item):
        r"""
        Overrides the setitem method for dict.

        INPUT:

        ``key``, ``item`` -- objects

        EXAMPLES::

            sage: S = sandpiles.Cycle(3)
            sage: c = SandpileConfig(S, [4,1])
            sage: c.equivalent_recurrent()
            {1: 1, 2: 1}
            sage: c.__dict__
            {'_equivalent_recurrent': [{1: 1, 2: 1}, {1: 2, 2: 1}],
             '_sandpile': Cycle sandpile graph: 3 vertices, sink = 0,
             '_vertices': [1, 2]}

        .. NOTE::

            In the example, above, changing the value of ``c`` at some vertex makes
            a call to setitem, which resets some of the stored variables for ``c``.
        """
        if key in self:
            dict.__setitem__(self,key,item)
            S = self._sandpile
            V = self._vertices
            self.__dict__ = {'_sandpile':S, '_vertices': V}
        else:
            pass

    def __getattr__(self, name):
        """
        Set certain variables only when called.

        INPUT:

        ``name`` -- name of an internal method

        EXAMPLES::

            sage: S = sandpiles.Complete(4)
            sage: C = SandpileConfig(S,[1,1,1])
            sage: C.__getattr__('_deg')
            3
        """
        if name not in self.__dict__:
            if name=='_deg':
                self._set_deg()
                return self.__dict__[name]
            if name=='_stabilize':
                self._set_stabilize()
                return self.__dict__[name]
            if name=='_equivalent_recurrent':
                self._set_equivalent_recurrent()
                return self.__dict__[name]
            if name=='_is_recurrent':
                self._set_is_recurrent()
                return self.__dict__[name]
            if name=='_equivalent_superstable':
                self._set_equivalent_superstable()
                return self.__dict__[name]
            if name=='_is_superstable':
                self._set_is_superstable()
                return self.__dict__[name]
            else:
                raise AttributeError(name)

    def _set_deg(self):
        r"""
        Compute and store the degree of the configuration.

        OUTPUT:

        integer

        EXAMPLES::

            sage: S = sandpiles.Cycle(3)
            sage: c = SandpileConfig(S, [1,2])
            sage: c._set_deg()
            sage: '_deg' in c.__dict__
            True
        """
        self._deg = sum(self.values())

    def deg(self):
        r"""
        The degree of the configuration.

        OUTPUT:

        integer

        EXAMPLES::

            sage: S = sandpiles.Complete(3)
            sage: c = SandpileConfig(S, [1,2])
            sage: c.deg()
            3
        """
        return self._deg

    def __add__(self, other):
        r"""
        Addition of configurations.

        INPUT:

        ``other`` -- SandpileConfig

        OUTPUT:

        sum of ``self`` and ``other``

        EXAMPLES::

            sage: S = sandpiles.Cycle(3)
            sage: c = SandpileConfig(S, [1,2])
            sage: d = SandpileConfig(S, [3,2])
            sage: c + d
            {1: 4, 2: 4}
        """
        return SandpileConfig(self.sandpile(),
                              [i + j for i, j in zip(self.values(),
                                                     other.values())])

    def __sub__(self, other):
        r"""
        Subtraction of configurations.

        INPUT:

        ``other`` -- SandpileConfig

        OUTPUT:

        sum of ``self`` and ``other``

        EXAMPLES::

            sage: S = sandpiles.Cycle(3)
            sage: c = SandpileConfig(S, [1,2])
            sage: d = SandpileConfig(S, [3,2])
            sage: c - d
            {1: -2, 2: 0}
        """
        sum = deepcopy(self)
        for v in self:
            sum[v] -= other[v]
        return sum

    def __rsub__(self, other):
        r"""
        Right-side subtraction of configurations.

        INPUT:

        ``other`` -- SandpileConfig

        OUTPUT:

        sum of ``self`` and ``other``

        EXAMPLES::

            sage: S = sandpiles.Cycle(3)
            sage: c = SandpileConfig(S, [1,2])
            sage: d = {1: 3, 2: 2}
            sage: d - c
            {1: 2, 2: 0}

        TESTS::

            sage: S = sandpiles.Cycle(3)
            sage: c = SandpileConfig(S, [1,2])
            sage: d = {1: 3, 2: 2}
            sage: c.__rsub__(d)
            {1: 2, 2: 0}
        """
        sum = deepcopy(other)
        for v in self:
            sum[v] -= self[v]
        return sum

    def __neg__(self):
        r"""
        The additive inverse of the configuration.

        OUTPUT:

        SandpileConfig

        EXAMPLES::

            sage: S = sandpiles.Cycle(3)
            sage: c = SandpileConfig(S, [1,2])
            sage: -c
            {1: -1, 2: -2}
        """
        return SandpileConfig(self._sandpile, [-self[v] for v in self._vertices])

    # recurrent addition or multiplication on the right by an integer
    def __mul__(self, other):
        r"""
        If ``other`` is an configuration, the recurrent element equivalent
        to the sum.  If ``other`` is an integer, the sum of configuration with
        itself ``other`` times.

        INPUT:

        ``other`` -- SandpileConfig or Integer

        OUTPUT:

        SandpileConfig

        EXAMPLES::

            sage: S = sandpiles.Cycle(4)
            sage: c = SandpileConfig(S, [1,0,0])
            sage: c + c  # ordinary addition
            {1: 2, 2: 0, 3: 0}
            sage: c & c  # add and stabilize
            {1: 0, 2: 1, 3: 0}
            sage: c*c  # add and find equivalent recurrent
            {1: 1, 2: 1, 3: 1}
            sage: (c*c).is_recurrent()
            True
            sage: c*(-c) == S.identity()
            True
            sage: c
            {1: 1, 2: 0, 3: 0}
            sage: c*3
            {1: 3, 2: 0, 3: 0}
        """
        if isinstance(other,SandpileConfig):
            return (self+other).equivalent_recurrent()
        elif isinstance(other,Integer):
            return SandpileConfig(self.sandpile(),[other*i for i in self.values()])
        else:
            raise TypeError(other)

    def __rmul__(self, other):
        r"""
        The sum of configuration with itself ``other`` times.

        INPUT:

        ``other`` -- Integer

        OUTPUT:

        SandpileConfig

        EXAMPLES::

            sage: S = sandpiles.Cycle(4)
            sage: c = SandpileConfig(S,[1,2,3])
            sage: c
            {1: 1, 2: 2, 3: 3}
            sage: 3*c
            {1: 3, 2: 6, 3: 9}
            sage: 3*c == c*3
            True
        """
        return SandpileConfig(self.sandpile(),[other*i for i in self.values()])

    def __le__(self, other):
        r"""
        ``True`` if every component of ``self`` is at most that of
        ``other``.

        INPUT:

        ``other`` -- SandpileConfig

        OUTPUT:

        boolean

        EXAMPLES::

            sage: S = sandpiles.Cycle(3)
            sage: c = SandpileConfig(S, [1,2])
            sage: d = SandpileConfig(S, [2,3])
            sage: e = SandpileConfig(S, [2,0])
            sage: c <= c
            True
            sage: c <= d
            True
            sage: d <= c
            False
            sage: c <= e
            False
            sage: e <= c
            False
        """
        return all(self[v] <= other[v] for v in self._vertices)

    def __lt__(self, other):
        r"""
        ``True`` if every component of ``self`` is at most that
        of ``other`` and the two configurations are not equal.

        INPUT:

        ``other`` -- SandpileConfig

        OUTPUT:

        boolean

        EXAMPLES::

            sage: S = sandpiles.Cycle(3)
            sage: c = SandpileConfig(S, [1,2])
            sage: d = SandpileConfig(S, [2,3])
            sage: c < c
            False
            sage: c < d
            True
            sage: d < c
            False
        """
        return self<=other and self!=other

    def __ge__(self, other):
        r"""
        ``True`` if every component of ``self`` is at least that of
        ``other``.

        INPUT:

        ``other`` -- SandpileConfig

        OUTPUT:

        boolean

        EXAMPLES::

            sage: S = sandpiles.Cycle(3)
            sage: c = SandpileConfig(S, [1,2])
            sage: d = SandpileConfig(S, [2,3])
            sage: e = SandpileConfig(S, [2,0])
            sage: c >= c
            True
            sage: d >= c
            True
            sage: c >= d
            False
            sage: e >= c
            False
            sage: c >= e
            False
        """
        return all(self[v] >= other[v] for v in self._vertices)

    def __gt__(self, other):
        r"""
        ``True`` if every component of ``self`` is at least that
        of ``other`` and the two configurations are not equal.

        INPUT:

        ``other`` -- SandpileConfig

        OUTPUT:

        boolean

        EXAMPLES::

            sage: S = sandpiles.Cycle(3)
            sage: c = SandpileConfig(S, [1,2])
            sage: d = SandpileConfig(S, [1,3])
            sage: c > c
            False
            sage: d > c
            True
            sage: c > d
            False
        """
        return self>=other and self!=other

    # recurrent power
    def __pow__(self, k):
        r"""
        The recurrent element equivalent to the sum of the
        configuration with itself `k` times.  If `k` is negative, do the
        same for the negation of the configuration.  If `k` is zero, return
        the identity of the sandpile group.

        INPUT:

        ``k`` -- SandpileConfig

        OUTPUT:

        SandpileConfig

        EXAMPLES::

            sage: S = sandpiles.Cycle(4)
            sage: c = SandpileConfig(S, [1,0,0])
            sage: c^3
            {1: 1, 2: 1, 3: 0}
            sage: (c + c + c) == c^3
            False
            sage: (c + c + c).equivalent_recurrent() == c^3
            True
            sage: c^(-1)
            {1: 1, 2: 1, 3: 0}
            sage: c^0 == S.identity()
            True
        """
        result = self._sandpile.zero_config()
        if k == 0:
            return self._sandpile.identity()
        else:
            if k<0:
                k = -k
                for i in range(k):
                    result -= self
            else:
                for i in range(k):
                    result += self
            return result.equivalent_recurrent()

    # stable addition
    def __and__(self, other):
        r"""
        The stabilization of the sum.

        INPUT:

        ``other`` -- SandpileConfig

        OUTPUT:

        SandpileConfig

        EXAMPLES::

            sage: S = sandpiles.Cycle(4)
            sage: c = SandpileConfig(S, [1,0,0])
            sage: c + c  # ordinary addition
            {1: 2, 2: 0, 3: 0}
            sage: c & c  # add and stabilize
            {1: 0, 2: 1, 3: 0}
            sage: c*c  # add and find equivalent recurrent
            {1: 1, 2: 1, 3: 1}
            sage: ~(c + c) == c & c
            True
        """
        return ~(self+other)

    def sandpile(self):
        r"""
        The configuration's underlying sandpile.

        OUTPUT:

        Sandpile

        EXAMPLES::

            sage: S = sandpiles.Diamond()
            sage: c = S.identity()
            sage: c.sandpile()
            Diamond sandpile graph: 4 vertices, sink = 0
            sage: c.sandpile() == S
            True
        """
        return self._sandpile

    def values(self):
        r"""
        The values of the configuration as a list.  The list is sorted in the
        order of the vertices.

        OUTPUT:

        list of integers

        boolean

        EXAMPLES::

            sage: S = Sandpile({'a':[1,'b'], 'b':[1,'a'], 1:['a']},'a')
            sage: c = SandpileConfig(S, {'b':1, 1:2})
            sage: c
            {1: 2, 'b': 1}
            sage: c.values()
            [2, 1]
            sage: S.nonsink_vertices()
            [1, 'b']
        """
        return [self[v] for v in self._vertices]

    def dualize(self):
        r"""
        The difference with the maximal stable configuration.

        OUTPUT:

        SandpileConfig

        EXAMPLES::

            sage: S = sandpiles.Cycle(3)
            sage: c = SandpileConfig(S, [1,2])
            sage: S.max_stable()
            {1: 1, 2: 1}
            sage: c.dualize()
            {1: 0, 2: -1}
            sage: S.max_stable() - c == c.dualize()
            True
        """
        return self._sandpile.max_stable()-self

    def fire_vertex(self, v):
        r"""
        Fire the given vertex.

        INPUT:

        ``v`` -- vertex

        OUTPUT:

        SandpileConfig

        EXAMPLES::

            sage: S = sandpiles.Cycle(3)
            sage: c = SandpileConfig(S, [1,2])
            sage: c.fire_vertex(2)
            {1: 2, 2: 0}
        """
        c = dict(self)
        c[v] -= self._sandpile.out_degree(v)
        for e in self._sandpile.outgoing_edges(v):
            if e[1]!=self._sandpile.sink():
                c[e[1]]+=e[2]
        return SandpileConfig(self._sandpile,c)

    def fire_script(self, sigma):
        r"""
        Fire the given script.  In other words,  fire each vertex the number of
        times indicated by ``sigma``.

        INPUT:

        ``sigma`` -- SandpileConfig or (list or dict representing a SandpileConfig)

        OUTPUT:

        SandpileConfig

        EXAMPLES::

            sage: S = sandpiles.Cycle(4)
            sage: c = SandpileConfig(S, [1,2,3])
            sage: c.unstable()
            [2, 3]
            sage: c.fire_script(SandpileConfig(S,[0,1,1]))
            {1: 2, 2: 1, 3: 2}
            sage: c.fire_script(SandpileConfig(S,[2,0,0])) == c.fire_vertex(1).fire_vertex(1)
            True
        """
        c = dict(self)
        if not isinstance(sigma, SandpileConfig):
            sigma = SandpileConfig(self._sandpile, sigma)
        sigma = sigma.values()
        for i in range(len(sigma)):
            v = self._vertices[i]
            c[v] -= sigma[i]*self._sandpile.out_degree(v)
            for e in self._sandpile.outgoing_edges(v):
                if e[1]!=self._sandpile.sink():
                    c[e[1]]+=sigma[i]*e[2]
        return SandpileConfig(self._sandpile, c)

    def unstable(self):
        r"""
        The unstable vertices.

        OUTPUT:

        list of vertices

        EXAMPLES::

            sage: S = sandpiles.Cycle(4)
            sage: c = SandpileConfig(S, [1,2,3])
            sage: c.unstable()
            [2, 3]
        """
        return [v for v in self._vertices if
                self[v]>=self._sandpile.out_degree(v)]

    def fire_unstable(self):
        r"""
        Fire all unstable vertices.

        OUTPUT:

        SandpileConfig

        EXAMPLES::

            sage: S = sandpiles.Cycle(4)
            sage: c = SandpileConfig(S, [1,2,3])
            sage: c.fire_unstable()
            {1: 2, 2: 1, 3: 2}
        """
        c = dict(self)
        for v in self.unstable():
            c[v] -= self._sandpile.out_degree(v)
            for e in self._sandpile.outgoing_edges(v):
                if e[1]!=self._sandpile.sink():
                    c[e[1]]+=e[2]
        return SandpileConfig(self._sandpile,c)

    def _set_stabilize(self):
        r"""
        Computes the stabilized configuration and its firing vector.

        EXAMPLES::

            sage: S = sandpiles.House()
            sage: c = 2*S.max_stable()
            sage: c._set_stabilize()
            sage: '_stabilize' in c.__dict__
            True
        """
        s = self._sandpile
        c = deepcopy(self)
        firing_vector = s.zero_config()
        unstable = c.unstable()
        while unstable:
            for v in unstable:
                dm = divmod(c[v],s.out_degree(v))
                c[v] = dm[1]
                firing_vector[v] += dm[0]
                for e in s.outgoing_edges(v):
                    if e[1] != s.sink():
                        c[e[1]] += dm[0]* e[2]
            unstable = c.unstable()
        self._stabilize = [c, firing_vector]

    def stabilize(self, with_firing_vector=False):
        r"""
        The stabilized configuration. Optionally returns the
        corresponding firing vector.

        INPUT:

        ``with_firing_vector`` -- (default: ``False``)  boolean

        OUTPUT:

        ``SandpileConfig`` or ``[SandpileConfig, firing_vector]``

        EXAMPLES::

            sage: S = sandpiles.House()
            sage: c = 2*S.max_stable()
            sage: c._set_stabilize()
            sage: '_stabilize' in c.__dict__
            True
            sage: S = sandpiles.House()
            sage: c = S.max_stable() + S.identity()
            sage: c.stabilize(True)
            [{1: 1, 2: 2, 3: 2, 4: 1}, {1: 2, 2: 2, 3: 3, 4: 3}]
            sage: S.max_stable() & S.identity() == c.stabilize()
            True
            sage: ~c == c.stabilize()
            True
        """
        if with_firing_vector:
            return self._stabilize
        else:
            return self._stabilize[0]

    def __invert__(self):
        r"""
        The stabilized configuration.

        OUTPUT:

        ``SandpileConfig``

        Returns the stabilized configuration.

        EXAMPLES::

            sage: S = sandpiles.House()
            sage: c = S.max_stable() + S.identity()
            sage: ~c == c.stabilize()
            True
        """
        return self._stabilize[0]

    def support(self):
        r"""
        The vertices containing sand.

        OUTPUT:

        list - support of the configuration

        EXAMPLES::

            sage: S = sandpiles.Diamond()
            sage: c = S.identity()
            sage: c
            {1: 2, 2: 2, 3: 0}
            sage: c.support()
            [1, 2]
        """
        return [i for i in self if self[i] !=0]


    def add_random(self, distrib=None):
        r"""
        Add one grain of sand to a random vertex.  Optionally, a probability
        distribution, ``distrib``, may be placed on the vertices or the nonsink vertices.
        See NOTE for details.

        INPUT:

        ``distrib`` -- (optional) list of nonnegative numbers summing to 1 (representing a prob. dist.)

        OUTPUT:

        SandpileConfig

        EXAMPLES::

            sage: s = sandpiles.Complete(4)
            sage: c = s.zero_config()
            sage: c.add_random() # random
            {1: 0, 2: 1, 3: 0}
            sage: c
            {1: 0, 2: 0, 3: 0}
            sage: c.add_random([0.1,0.1,0.8]) # random
            {1: 0, 2: 0, 3: 1}
            sage: c.add_random([0.7,0.1,0.1,0.1]) # random
            {1: 0, 2: 0, 3: 0}

        We compute the "sizes" of the avalanches caused by adding random grains
        of sand to the maximal stable configuration on a grid graph.  The
        function ``stabilize()`` returns the firing vector of the
        stabilization, a dictionary whose values say how many times each vertex
        fires in the stabilization.::

            sage: S = sandpiles.Grid(10,10)
            sage: m = S.max_stable()
            sage: a = []
            sage: for i in range(1000):
            ....:     m = m.add_random()
            ....:     m, f = m.stabilize(True)
            ....:     a.append(sum(f.values()))
            ....:
            sage: p = list_plot([[log(i+1),log(a.count(i))] for i in [0..max(a)] if a.count(i)])
            sage: p.axes_labels(['log(N)','log(D(N))'])
            sage: t = text("Distribution of avalanche sizes", (2,2), rgbcolor=(1,0,0))
            sage: show(p+t,axes_labels=['log(N)','log(D(N))']) # long time

        .. NOTE::

            If ``distrib`` is ``None``, then the probability is the uniform probability on the nonsink
            vertices.  Otherwise, there are two possibilities:

            (i) the length of ``distrib`` is equal to the number of vertices, and ``distrib`` represents
            a probability distribution on all of the vertices.  In that case, the sink may be chosen
            at random, in which case, the  configuration is unchanged.

            (ii) Otherwise, the length of ``distrib`` must be equal to the number of nonsink vertices,
            and ``distrib`` represents a probability distribution on the nonsink vertices.

        .. WARNING::

            If ``distrib != None``, the user is responsible for assuring the sum of its entries is
            1 and that its length is equal to the number of sink vertices or the number of nonsink vertices.
        """
        c = deepcopy(self)
        n = self._sandpile.num_verts()
        if distrib is None:  # default = uniform distribution on nonsink vertices
            distrib = [QQ.one() / (n - 1)] * (n - 1)
        if len(distrib)==n-1: # prob. dist. on nonsink vertices
            X = GeneralDiscreteDistribution(distrib)
            V = self._sandpile.nonsink_vertices()
            c[V[X.get_random_element()]] += 1
        else: # prob. dist. on all the vertices
            X = GeneralDiscreteDistribution(distrib)
            V = self._sandpile.vertices()
            i = X.get_random_element()
            if i!=self._sandpile._sink_ind:  # not the sink
                c[V[i]] += 1
        return c

    def order(self):
        r"""
        The order of the equivalent recurrent element.

        OUTPUT:

        integer

        EXAMPLES::

            sage: S = sandpiles.Diamond()
            sage: c = SandpileConfig(S,[2,0,1])
            sage: c.order()
            4
            sage: ~(c + c + c + c) == S.identity()
            True
            sage: c = SandpileConfig(S,[1,1,0])
            sage: c.order()
            1
            sage: c.is_recurrent()
            False
            sage: c.equivalent_recurrent() == S.identity()
            True
        """
        v = vector(self.values())
        w = v*self._sandpile.reduced_laplacian().dense_matrix()**(-1)
        return lcm([denominator(i) for i in w])

    def is_stable(self):
        r"""
        Is the configuration stable?

        OUTPUT:

        boolean

        EXAMPLES::

            sage: S = sandpiles.Diamond()
            sage: S.max_stable().is_stable()
            True
            sage: (2*S.max_stable()).is_stable()
            False
            sage: (S.max_stable() & S.max_stable()).is_stable()
            True
        """
        for v in self._vertices:
            if self[v] >= self._sandpile.out_degree(v):
                return False
        return True

    def _set_equivalent_recurrent(self):
        r"""
        Sets the equivalent recurrent configuration and the corresponding
        firing vector.

        EXAMPLES::

            sage: S = sandpiles.Diamond()
            sage: a = -S.max_stable()
            sage: a._set_equivalent_recurrent()
            sage: '_equivalent_recurrent' in a.__dict__
            True
        """
        old = self
        firing_vector = self._sandpile.zero_config()
        done = False
        bs = self._sandpile.burning_script()
        bc = self._sandpile.burning_config()
        while not done:
            firing_vector = firing_vector - bs
            new, new_fire = (old + bc).stabilize(True)
            firing_vector = firing_vector + new_fire
            if new == old:
                done = True
            else:
                old = new
        self._equivalent_recurrent = [new, firing_vector]

    def equivalent_recurrent(self, with_firing_vector=False):
        r"""
        The recurrent configuration equivalent to the given configuration.
        Optionally, return the corresponding firing vector.

        INPUT:

        ``with_firing_vector`` -- (default: ``False``)  boolean

        OUTPUT:

        SandpileConfig or [SandpileConfig, firing_vector]


        EXAMPLES::

            sage: S = sandpiles.Diamond()
            sage: c = SandpileConfig(S, [0,0,0])
            sage: c.equivalent_recurrent() == S.identity()
            True
            sage: x = c.equivalent_recurrent(True)
            sage: r = vector([x[0][v] for v in S.nonsink_vertices()])
            sage: f = vector([x[1][v] for v in S.nonsink_vertices()])
            sage: cv = vector(c.values())
            sage: r == cv - f*S.reduced_laplacian()
            True

        .. NOTE::

            Let `L` be the reduced Laplacian, `c` the initial configuration, `r` the
            returned configuration, and `f` the firing vector.  Then `r = c - f\cdot
            L`.
        """
        if with_firing_vector:
            return self._equivalent_recurrent
        else:
            return self._equivalent_recurrent[0]

    def _set_is_recurrent(self):
        r"""
        Computes and stores whether the configuration is recurrent.

        EXAMPLES::

            sage: S = sandpiles.Diamond()
            sage: c = S.max_stable()
            sage: c._set_is_recurrent()
            sage: '_is_recurrent' in c.__dict__
            True
        """
        if '_recurrents' in self._sandpile.__dict__:
            self._is_recurrent = (self in self._sandpile._recurrents)
        elif '_equivalent_recurrent' in self.__dict__:
            self._is_recurrent = (self._equivalent_recurrent == self)
        else:
            # add the burning configuration to config
            b = self._sandpile._burning_config
            c = ~(self + b)
            self._is_recurrent = (c == self)

    def is_recurrent(self):
        r"""
        Is the configuration recurrent?

        OUTPUT:

        boolean

        EXAMPLES::

            sage: S = sandpiles.Diamond()
            sage: S.identity().is_recurrent()
            True
            sage: S.zero_config().is_recurrent()
            False
        """
        return self._is_recurrent

    def _set_equivalent_superstable(self):
        r"""
        Sets the superstable configuration equivalent to the given
        configuration and its corresponding firing vector.

        OUTPUT:

        [configuration, firing_vector]


        EXAMPLES::

            sage: S = sandpiles.Diamond()
            sage: m = S.max_stable()
            sage: m._set_equivalent_superstable()
            sage: '_equivalent_superstable' in m.__dict__
            True
        """
        r, fv = self.dualize().equivalent_recurrent(with_firing_vector=True)
        self._equivalent_superstable = [r.dualize(), -fv]

    def equivalent_superstable(self, with_firing_vector=False):
        r"""
        The equivalent superstable configuration. Optionally, return the
        corresponding firing vector.

        INPUT:

        ``with_firing_vector`` -- (default: ``False``) boolean

        OUTPUT:

        SandpileConfig or [SandpileConfig, firing_vector]


        EXAMPLES::

            sage: S = sandpiles.Diamond()
            sage: m = S.max_stable()
            sage: m.equivalent_superstable().is_superstable()
            True
            sage: x = m.equivalent_superstable(True)
            sage: s = vector(x[0].values())
            sage: f = vector(x[1].values())
            sage: mv = vector(m.values())
            sage: s == mv - f*S.reduced_laplacian()
            True

        .. NOTE::

            Let `L` be the reduced Laplacian, `c` the initial configuration, `s` the
            returned configuration, and `f` the firing vector.  Then `s = c - f\cdot
            L`.
        """
        if with_firing_vector:
            return self._equivalent_superstable
        else:
            return self._equivalent_superstable[0]

    def _set_is_superstable(self):
        r"""
        Computes and stores whether ``config`` is superstable.

        OUTPUT:

        boolean

        EXAMPLES::

            sage: S = sandpiles.Diamond()
            sage: z = S.zero_config()
            sage: z._set_is_superstable()
            sage: '_is_superstable' in z.__dict__
            True
        """
        if '_superstables' in self._sandpile.__dict__:
            self._is_superstable = (self in self._sandpile._superstables)
        elif '_equivalent_superstable' in self.__dict__:
            self._is_superstable = (self._equivalent_superstable[0] == self)
        else:
            self._is_superstable = self.dualize().is_recurrent()

    def is_superstable(self):
        r"""
        Is the configuration superstable?

        OUTPUT:

        boolean

        EXAMPLES::

            sage: S = sandpiles.Diamond()
            sage: S.zero_config().is_superstable()
            True
        """
        return self._is_superstable

    def is_symmetric(self, orbits):
        r"""
        Is the configuration symmetric?  Return ``True`` if the values of the
        configuration are constant over the vertices in each sublist of
        ``orbits``.

        INPUT:

         ``orbits`` -- list of lists of vertices

        OUTPUT:

        boolean

        EXAMPLES::

            sage: S = Sandpile({0: {},
            ....:              1: {0: 1, 2: 1, 3: 1},
            ....:              2: {1: 1, 3: 1, 4: 1},
            ....:              3: {1: 1, 2: 1, 4: 1},
            ....:              4: {2: 1, 3: 1}})
            sage: c = SandpileConfig(S, [1, 2, 2, 3])
            sage: c.is_symmetric([[2,3]])
            True
        """
        for x in orbits:
            if len(set([self[v] for v in x])) > 1:
                return False
        return True

    def burst_size(self, v):
        r"""
        The burst size of the configuration with respect to the given vertex.

        INPUT:

        ``v`` -- vertex

        OUTPUT:

        integer

        EXAMPLES::

            sage: s = sandpiles.Diamond()
            sage: [i.burst_size(0) for i in s.recurrents()]
            [1, 1, 1, 1, 1, 1, 1, 1]
            sage: [i.burst_size(1) for i in s.recurrents()]
            [0, 0, 1, 2, 1, 2, 0, 2]

        .. NOTE::

            To define ``c.burst(v)``, if `v` is not the sink, let `c'` be the unique
            recurrent for which the stabilization of `c' + v` is `c`.  The
            burst size is then the amount of sand that goes into the sink during this
            stabilization.  If `v` is the sink, the burst size is defined to be 1.

        REFERENCES:

        - [Lev2014]_
        """
        if v==self.sandpile().sink():
            return 1
        else:
            w = deepcopy(self)
            w[v] -= 1
            w = w.equivalent_recurrent()
            return w.deg() - self.deg() +1

    def show(self, sink=True, colors=True, heights=False, directed=None, **kwds):
        r"""
        Show the configuration.

        INPUT:

        - ``sink`` -- (default: ``True``) whether to show the sink

        - ``colors`` -- (default: ``True``) whether to color-code the amount of sand on each vertex

        - ``heights`` -- (default: ``False``) whether to label each vertex with the amount of sand

        - ``directed`` -- (optional) whether to draw directed edges

        - ``kwds`` -- (optional) arguments passed to the show method for Graph

        EXAMPLES::

            sage: S = sandpiles.Diamond()
            sage: c = S.identity()
            sage: c.show()
            sage: c.show(directed=False)
            sage: c.show(sink=False,colors=False,heights=True)
        """
        if directed:
            T = DiGraph(self.sandpile())
        elif directed is False:
            T = Graph(self.sandpile())
        elif self.sandpile().is_directed():
            T = DiGraph(self.sandpile())
        else:
            T = Graph(self.sandpile())

        max_height = max(self.sandpile().out_degree_sequence())
        if not sink:
            T.delete_vertex(self.sandpile().sink())
        if heights:
            a = {}
            for i in T.vertices():
                if i==self.sandpile().sink():
                    a[i] = str(i)
                else:
                    a[i] = str(i)+":"+str(self[i])
            T.relabel(a)
        if colors:
            vc = {}  # vertex colors
            r = rainbow(max_height) # colors
            for i in range(max_height):
                vc[r[i]] = []
            for i in self.sandpile().nonsink_vertices():
                if heights:
                    vc[r[self[i]]].append(a[i])
                else:
                    vc[r[self[i]]].append(i)
            T.show(vertex_colors=vc,**kwds)
        else:
            T.show(**kwds)

###############################################
########### SandpileDivisor Class #############
###############################################

class SandpileDivisor(dict):
    r"""
    Class for divisors on a sandpile.
    """

    @staticmethod
    def help(verbose=True):
        r"""
        List of SandpileDivisor methods.  If ``verbose``, include short descriptions.

        INPUT:

        ``verbose`` -- (default: ``True``) boolean

        OUTPUT:

        printed string

        EXAMPLES::

            sage: SandpileDivisor.help()
            For detailed help with any method FOO listed below,
            enter "SandpileDivisor.FOO?" or enter "D.FOO?" for any SandpileDivisor D.
            <BLANKLINE>
            Dcomplex               -- The support-complex.
            add_random             -- Add one grain of sand to a random vertex.
            betti                  -- The Betti numbers for the support-complex.
            deg                    -- The degree of the divisor.
            dualize                -- The difference with the maximal stable divisor.
            effective_div          -- All linearly equivalent effective divisors.
            fire_script            -- Fire the given script.
            fire_unstable          -- Fire all unstable vertices.
            fire_vertex            -- Fire the given vertex.
            help                   -- List of SandpileDivisor methods.
            is_alive               -- Is the divisor stabilizable?
            is_linearly_equivalent -- Is the given divisor linearly equivalent?
            is_q_reduced           -- Is the divisor q-reduced?
            is_symmetric           -- Is the divisor symmetric?
            is_weierstrass_pt      -- Is the given vertex a Weierstrass point?
            polytope               -- The polytope determining the complete linear system.
            polytope_integer_pts   -- The integer points inside divisor's polytope.
            q_reduced              -- The linearly equivalent q-reduced divisor.
            rank                   -- The rank of the divisor.
            sandpile               -- The divisor's underlying sandpile.
            show                   -- Show the divisor.
            simulate_threshold     -- The first unstabilizable divisor in the closed Markov chain.
            stabilize              -- The stabilization of the divisor.
            support                -- List of vertices at which the divisor is nonzero.
            unstable               -- The unstable vertices.
            values                 -- The values of the divisor as a list.
            weierstrass_div        -- The Weierstrass divisor.
            weierstrass_gap_seq    -- The Weierstrass gap sequence at the given vertex.
            weierstrass_pts        -- The Weierstrass points (vertices).
            weierstrass_rank_seq   -- The Weierstrass rank sequence at the given vertex.
        """

        _sandpile_help(SandpileDivisor, dedent("""\
            For detailed help with any method FOO listed below,
            enter "SandpileDivisor.FOO?" or enter "D.FOO?" for any SandpileDivisor D."""),
            verbose=verbose)

    def __init__(self, S, D):
        r"""
        Create a divisor on a Sandpile.

        INPUT:

        - ``S`` -- Sandpile

        - ``D`` -- dict or list representing a divisor

        OUTPUT:

        SandpileDivisor

        EXAMPLES::

            sage: S = sandpiles.Cycle(6)
            sage: D = SandpileDivisor(S,[0,1,0,1,1,3])
            sage: D.support()
            [1, 3, 4, 5]

        """
        if len(D)==S.num_verts():
            if type(D) in [dict, SandpileDivisor, SandpileConfig]:
                dict.__init__(self,dict(D))
            elif isinstance(D, list):
                div = {}
                for i in range(S.num_verts()):
                    div[S.vertices()[i]] = D[i]
                    dict.__init__(self,div)
        else:
            raise SyntaxError(D)

        self._sandpile = S
        self._vertices = S.vertices()
        self._weierstrass_rank_seq = {}

    def __deepcopy__(self, memo):
        r"""
        Overrides the deepcopy method for dict.

        INPUT:

        memo -- (optional) dict

        EXAMPLES::

            sage: S = sandpiles.Cycle(6)
            sage: D = SandpileDivisor(S, [1,2,3,4,5,6])
            sage: E = deepcopy(D)
            sage: E[0] += 10
            sage: D
            {0: 1, 1: 2, 2: 3, 3: 4, 4: 5, 5: 6}
            sage: E
            {0: 11, 1: 2, 2: 3, 3: 4, 4: 5, 5: 6}
        """
        D = SandpileDivisor(self._sandpile, dict(self))
        D.__dict__.update(self.__dict__)
        return D

    def __setitem__(self, key, item):
        r"""
        Overrides the setitem method for dict.

        INPUT:

        ``key``, ``item`` -- objects

        EXAMPLES::

            sage: S = sandpiles.Cycle(3)
            sage: D = SandpileDivisor(S,[0,1,1])
            sage: eff = D.effective_div()
            sage: D.__dict__
            {'_effective_div': [{0: 0, 1: 1, 2: 1}, {0: 2, 1: 0, 2: 0}],
             '_polytope': A 2-dimensional polyhedron in QQ^2 defined as the convex hull of 3 vertices,
             '_polytope_integer_pts': ((0, 0), (1, 1)),
             '_sandpile': Cycle sandpile graph: 3 vertices, sink = 0,
             '_vertices': [0, 1, 2],
             '_weierstrass_rank_seq': {}}
            sage: D[0] += 1
            sage: D.__dict__
            {'_sandpile': Cycle sandpile graph: 3 vertices, sink = 0,
             '_vertices': [0, 1, 2]}

        .. NOTE::

            In the example, above, changing the value of `D` at some vertex makes
            a call to setitem, which resets some of the stored variables for `D`.
        """
        if key in self:
            dict.__setitem__(self,key,item)
            S = self._sandpile
            V = self._vertices
            self.__dict__ = {'_sandpile':S, '_vertices': V}
        else:
            pass

    def __getattr__(self, name):
        """
        Set certain variables only when called.

        INPUT:

        ``name`` -- name of an internal method

        EXAMPLES::

            sage: S = sandpiles.Cycle(6)
            sage: D = SandpileDivisor(S,[0,1,0,1,1,3])
            sage: D.__getattr__('_deg')
            6
        """
        if name not in self.__dict__:
            if name=='_deg':
                self._set_deg()
                return self.__dict__[name]
            if name=='_q_reduced':
                self._set_q_reduced()
                return self.__dict__[name]
            if name=='_linear_system':
                self._set_linear_system()
                return self.__dict__[name]
            if name=='_effective_div':
                self._set_effective_div()
                return self.__dict__[name]
            if name=='_polytope':
                self._set_polytope()
                return self.__dict__[name]
            if name=='_polytope_integer_pts':
                self._set_polytope_integer_pts()
                return self.__dict__[name]
            if name=='_rank':
                self._set_rank()
                return self.__dict__[name]
            if name=='_rank_witness':
                self._set_rank(True)
                return self.__dict__[name]
            if name=='_r_of_D':
                self._set_r_of_D()
                return self.__dict__[name]
            if name=='_Dcomplex':
                self._set_Dcomplex()
                return self.__dict__[name]
            if name=='_life':
                self._set_life()
                return self.__dict__[name]
            if name=='_stabilize':
                self._set_stabilize()
                return self.__dict__[name]
            if name=='_weierstrass_pts':
                self._set_weierstrass_pts()
                return self.__dict__[name]
            else:
                raise AttributeError(name)

    def _set_deg(self):
        r"""
        Compute and store the degree of the divisor.

        OUTPUT:

        integer

        EXAMPLES::

            sage: S = sandpiles.Cycle(3)
            sage: D = SandpileDivisor(S, [1,2,3])
            sage: D._set_deg()
            sage: '_deg' in D.__dict__
            True
        """
        self._deg = sum(self.values())

    def deg(self):
        r"""
        The degree of the divisor.

        OUTPUT:

        integer

        EXAMPLES::

            sage: S = sandpiles.Cycle(3)
            sage: D = SandpileDivisor(S, [1,2,3])
            sage: D.deg()
            6
        """
        return self._deg

    def __add__(self, other):
        r"""
        Addition of divisors.

        INPUT:

        ``other`` -- SandpileDivisor

        OUTPUT:

        sum of ``self`` and ``other``

        EXAMPLES::

            sage: S = sandpiles.Cycle(3)
            sage: D = SandpileDivisor(S, [1,2,3])
            sage: E = SandpileDivisor(S, [3,2,1])
            sage: D + E
            {0: 4, 1: 4, 2: 4}
        """
        return SandpileDivisor(self.sandpile(),
                               [i + j for i, j in zip(self.values(),
                                                      other.values())])

    def __mul__(self, other):
        r"""
        Sum of the divisor with itself ``other`` times.

        INPUT:

        ``other`` -- integer

        OUTPUT:

        SandpileDivisor

        EXAMPLES::

            sage: S = sandpiles.Cycle(4)
            sage: D = SandpileDivisor(S,[1,2,3,4])
            sage: D
            {0: 1, 1: 2, 2: 3, 3: 4}
            sage: 3*D
            {0: 3, 1: 6, 2: 9, 3: 12}
            sage: 3*D == D*3
            True
        """
        return SandpileDivisor(self.sandpile(),[i*other for i in self.values()])

    def __rmul__(self, other):
        r"""
        The sum of divisor with itself ``other`` times.

        INPUT:

        ``other`` -- Integer

        OUTPUT:

        SandpileDivisor

        EXAMPLES::

            sage: S = sandpiles.Cycle(4)
            sage: D = SandpileDivisor(S,[1,2,3,4])
            sage: D
            {0: 1, 1: 2, 2: 3, 3: 4}
            sage: 3*D
            {0: 3, 1: 6, 2: 9, 3: 12}
            sage: 3*D == D*3
            True
        """
        return SandpileDivisor(self.sandpile(),[other*i for i in self.values()])

    def __radd__(self, other):
        r"""
        Right-side addition of divisors.

        INPUT:

        ``other`` -- SandpileDivisor

        OUTPUT:

        sum of ``self`` and ``other``

        EXAMPLES::

            sage: S = sandpiles.Cycle(3)
            sage: D = SandpileDivisor(S, [1,2,3])
            sage: E = SandpileDivisor(S, [3,2,1])
            sage: D.__radd__(E)
            {0: 4, 1: 4, 2: 4}
        """
        sum = deepcopy(other)
        for v in self:
            sum[v] += self[v]
        return sum

    def __sub__(self, other):
        r"""
        Subtraction of divisors.

        INPUT:

        ``other`` -- SandpileDivisor

        OUTPUT:

        Difference of ``self`` and ``other``

        EXAMPLES::

            sage: S = sandpiles.Cycle(3)
            sage: D = SandpileDivisor(S, [1,2,3])
            sage: E = SandpileDivisor(S, [3,2,1])
            sage: D - E
            {0: -2, 1: 0, 2: 2}
        """
        sum = deepcopy(self)
        for v in self:
            sum[v] -= other[v]
        return sum

    def __rsub__(self, other):
        r"""
        Right-side subtraction of divisors.

        INPUT:

        ``other`` -- SandpileDivisor

        OUTPUT:

        Difference of ``self`` and ``other``

        EXAMPLES::

            sage: S = sandpiles.Cycle(3)
            sage: D = SandpileDivisor(S, [1,2,3])
            sage: E = {0: 3, 1: 2, 2: 1}
            sage: D.__rsub__(E)
            {0: 2, 1: 0, 2: -2}
            sage: E - D
            {0: 2, 1: 0, 2: -2}
        """
        sum = deepcopy(other)
        for v in self:
            sum[v] -= self[v]
        return sum

    def __neg__(self):
        r"""
        The additive inverse of the divisor.

        OUTPUT:

        SandpileDivisor

        EXAMPLES::

            sage: S = sandpiles.Cycle(3)
            sage: D = SandpileDivisor(S, [1,2,3])
            sage: -D
            {0: -1, 1: -2, 2: -3}
        """
        return SandpileDivisor(self._sandpile, [-self[v] for v in self._vertices])

    def __le__(self, other):
        r"""
        ``True`` if every component of ``self`` is at most that of
        ``other``.

        INPUT:

        ``other`` -- SandpileDivisor

        OUTPUT:

        boolean

        EXAMPLES::

            sage: S = sandpiles.Cycle(3)
            sage: D = SandpileDivisor(S, [1,2,3])
            sage: E = SandpileDivisor(S, [2,3,4])
            sage: F = SandpileDivisor(S, [2,0,4])
            sage: D <= D
            True
            sage: D <= E
            True
            sage: E <= D
            False
            sage: D <= F
            False
            sage: F <= D
            False
        """
        return all(self[v] <= other[v] for v in self._vertices)

    def __lt__(self, other):
        r"""
        ``True`` if every component of ``self`` is at most that
        of ``other`` and the two divisors are not equal.

        INPUT:

        ``other`` -- SandpileDivisor

        OUTPUT:

        boolean

        EXAMPLES::

            sage: S = sandpiles.Cycle(3)
            sage: D = SandpileDivisor(S, [1,2,3])
            sage: E = SandpileDivisor(S, [2,3,4])
            sage: D < D
            False
            sage: D < E
            True
            sage: E < D
            False
        """
        return self <= other and self != other

    def __ge__(self, other):
        r"""
        ``True`` if every component of ``self`` is at least that of
        ``other``.

        INPUT:

        ``other`` -- SandpileDivisor

        OUTPUT:

        boolean

        EXAMPLES::

            sage: S = sandpiles.Cycle(3)
            sage: D = SandpileDivisor(S, [1,2,3])
            sage: E = SandpileDivisor(S, [2,3,4])
            sage: F = SandpileDivisor(S, [2,0,4])
            sage: D >= D
            True
            sage: E >= D
            True
            sage: D >= E
            False
            sage: F >= D
            False
            sage: D >= F
            False
        """
        return all(self[v] >= other[v] for v in self._vertices)

    def __gt__(self, other):
        r"""
        ``True`` if every component of ``self`` is at least that
        of ``other`` and the two divisors are not equal.

        INPUT:

        ``other`` -- SandpileDivisor

        OUTPUT:

        boolean

        EXAMPLES::

            sage: S = sandpiles.Cycle(3)
            sage: D = SandpileDivisor(S, [1,2,3])
            sage: E = SandpileDivisor(S, [1,3,4])
            sage: D > D
            False
            sage: E > D
            True
            sage: D > E
            False
        """
        return self >= other and self != other

    def sandpile(self):
        r"""
        The divisor's underlying sandpile.

        OUTPUT:

        Sandpile

        EXAMPLES::

            sage: S = sandpiles.Diamond()
            sage: D = SandpileDivisor(S,[1,-2,0,3])
            sage: D.sandpile()
            Diamond sandpile graph: 4 vertices, sink = 0
            sage: D.sandpile() == S
            True
        """
        return self._sandpile

    def values(self):
        r"""
        The values of the divisor as a list.  The list is sorted in the order of
        the vertices.

        OUTPUT:

        list of integers

        boolean

        EXAMPLES::

            sage: S = Sandpile({'a':[1,'b'], 'b':[1,'a'], 1:['a']},'a')
            sage: D = SandpileDivisor(S, {'a':0, 'b':1, 1:2})
            sage: D
            {'a': 0, 1: 2, 'b': 1}
            sage: D.values()
            [2, 0, 1]
            sage: S.vertices()
            [1, 'a', 'b']
        """
        return [self[v] for v in self._vertices]

    def dualize(self):
        r"""
        The difference with the maximal stable divisor.

        OUTPUT:

        SandpileDivisor

        EXAMPLES::

            sage: S = sandpiles.Cycle(3)
            sage: D = SandpileDivisor(S, [1,2,3])
            sage: D.dualize()
            {0: 0, 1: -1, 2: -2}
            sage: S.max_stable_div() - D == D.dualize()
            True
        """
        return self._sandpile.max_stable_div() - self

    def fire_vertex(self, v):
        r"""
        Fire the given vertex.

        INPUT:

        ``v`` -- vertex

        OUTPUT:

        SandpileDivisor

        EXAMPLES::

            sage: S = sandpiles.Cycle(3)
            sage: D = SandpileDivisor(S, [1,2,3])
            sage: D.fire_vertex(1)
            {0: 2, 1: 0, 2: 4}
        """
        D = dict(self)
        D[v] -= self._sandpile.out_degree(v)
        for e in self._sandpile.outgoing_edges(v):
            D[e[1]]+=e[2]
        return SandpileDivisor(self._sandpile,D)

    def fire_script(self, sigma):
        r"""
        Fire the given script.  In other words, fire each vertex the number of
        times indicated by ``sigma``.

        INPUT:

        ``sigma`` -- SandpileDivisor or (list or dict representing a SandpileDivisor)

        OUTPUT:

        SandpileDivisor

        EXAMPLES::

            sage: S = sandpiles.Cycle(3)
            sage: D = SandpileDivisor(S, [1,2,3])
            sage: D.unstable()
            [1, 2]
            sage: D.fire_script([0,1,1])
            {0: 3, 1: 1, 2: 2}
            sage: D.fire_script(SandpileDivisor(S,[2,0,0])) == D.fire_vertex(0).fire_vertex(0)
            True
        """
        D = dict(self)
        if not isinstance(sigma, SandpileDivisor):
            sigma = SandpileDivisor(self._sandpile, sigma)
        sigma = sigma.values()
        for i in range(len(sigma)):
            v = self._vertices[i]
            D[v] -= sigma[i]*self._sandpile.out_degree(v)
            for e in self._sandpile.outgoing_edges(v):
                D[e[1]]+=sigma[i]*e[2]
        return SandpileDivisor(self._sandpile, D)

    def unstable(self):
        r"""
        The unstable vertices.

        OUTPUT:

        list of vertices

        EXAMPLES::

            sage: S = sandpiles.Cycle(3)
            sage: D = SandpileDivisor(S, [1,2,3])
            sage: D.unstable()
            [1, 2]
        """
        return [v for v in self._vertices if
                self[v]>=self._sandpile.out_degree(v)]

    def fire_unstable(self):
        r"""
        Fire all unstable vertices.

        OUTPUT:

        SandpileDivisor

        EXAMPLES::

            sage: S = sandpiles.Cycle(3)
            sage: D = SandpileDivisor(S, [1,2,3])
            sage: D.fire_unstable()
            {0: 3, 1: 1, 2: 2}
        """
        D = dict(self)
        for v in self.unstable():
            D[v] -= self._sandpile.out_degree(v)
            for e in self._sandpile.outgoing_edges(v):
                D[e[1]]+=e[2]
        return SandpileDivisor(self._sandpile,D)

    def _set_q_reduced(self):
        r"""
        The linearly equivalent `q`-reduced divisor.

        EXAMPLES::

            sage: s = sandpiles.Complete(4)
            sage: D = SandpileDivisor(s,[2,-3,2,0])
            sage: D._set_q_reduced()
            sage: '_q_reduced' in D.__dict__
            True
        """
        S = self.sandpile()
        c = SandpileConfig(S,[self[i] for i in S.nonsink_vertices()])
        c = c.equivalent_superstable()
        D = {v:c[v] for v in S.nonsink_vertices()}
        D[S.sink()] = self.deg() - c.deg()
        self._q_reduced = SandpileDivisor(S,D)

    def q_reduced(self, verbose=True):
        r"""
        The linearly equivalent `q`-reduced divisor.

        INPUT:

        ``verbose`` -- (default: ``True``) boolean

        OUTPUT:

        SandpileDivisor or list representing SandpileDivisor

        EXAMPLES::

            sage: s = sandpiles.Complete(4)
            sage: D = SandpileDivisor(s,[2,-3,2,0])
            sage: D.q_reduced()
            {0: -2, 1: 1, 2: 2, 3: 0}
            sage: D.q_reduced(False)
            [-2, 1, 2, 0]

        .. NOTE::

            The divisor `D` is `qreduced if `D = c + kq` where `c`
            is superstable, `k` is an integer, and `q` is the sink.
        """
        if verbose:
            return deepcopy(self._q_reduced)
        else:
            return self._q_reduced.values()

    def is_q_reduced(self):
        r"""
        Is the divisor `q`-reduced?  This would mean that `self = c + kq` where
        `c` is superstable, `k` is an integer, and `q` is the sink vertex.

        OUTPUT:

        boolean

        EXAMPLES::

            sage: s = sandpiles.Complete(4)
            sage: D = SandpileDivisor(s,[2,-3,2,0])
            sage: D.is_q_reduced()
            False
            sage: SandpileDivisor(s,[10,0,1,2]).is_q_reduced()
            True

        For undirected or, more generally, Eulerian graphs, `q`-reduced divisors are
        linearly equivalent if and only if they are equal.  The same does not hold for
        general directed graphs:

        ::

            sage: s = Sandpile({0:[1],1:[1,1]})
            sage: D = SandpileDivisor(s,[-1,1])
            sage: Z = s.zero_div()
            sage: D.is_q_reduced()
            True
            sage: Z.is_q_reduced()
            True
            sage: D == Z
            False
            sage: D.is_linearly_equivalent(Z)
            True
        """
        S = self.sandpile()
        c = SandpileConfig(S,[self[v] for v in S.nonsink_vertices()])
        return c.is_superstable()

    def is_linearly_equivalent(self, D, with_firing_vector=False):
        r"""
        Is the given divisor linearly equivalent?  Optionally, returns the
        firing vector.  (See NOTE.)

        INPUT:

        - ``D`` -- SandpileDivisor or list, tuple, etc. representing a divisor

        - ``with_firing_vector`` -- (default: ``False``) boolean

        OUTPUT:

        boolean or integer vector

        EXAMPLES::

            sage: s = sandpiles.Complete(3)
            sage: D = SandpileDivisor(s,[2,0,0])
            sage: D.is_linearly_equivalent([0,1,1])
            True
            sage: D.is_linearly_equivalent([0,1,1],True)
            (1, 0, 0)
            sage: v = vector(D.is_linearly_equivalent([0,1,1],True))
            sage: vector(D.values()) - s.laplacian()*v
            (0, 1, 1)
            sage: D.is_linearly_equivalent([0,0,0])
            False
            sage: D.is_linearly_equivalent([0,0,0],True)
            ()

        .. NOTE::

            - If ``with_firing_vector`` is ``False``, returns either ``True`` or ``False``.

            - If ``with_firing_vector`` is ``True`` then: (i) if ``self`` is linearly
              equivalent to `D`, returns a vector `v` such that ``self - v*self.laplacian().transpose() = D``.
              Otherwise, (ii) if ``self`` is not linearly equivalent to `D`, the output is the empty vector, ``()``.
        """
        # First try to convert D into a vector.
        v = vector(self.values())
        if isinstance(D,SandpileDivisor):
            w = vector(D.values())
        else:
            w = vector(D)
        # Now test for linear equivalence and find firing vector
        D,U,V = self.sandpile()._smith_form
        b = v - w
        ub = U*b
        if ub[-1]!=0:
            if with_firing_vector:
                return vector([])
            else:
                return False
        else:
            try:
                x = vector(ZZ,[ub[i]/D[i][i] for i in range(D.nrows()-1)]+[0])
                if with_firing_vector:
                    return V*x
                else:
                    return True
            except Exception:
                if with_firing_vector:
                    return vector([])
                else:
                    return False

    def simulate_threshold(self, distrib=None):
        r"""
        The first unstabilizable divisor in the closed Markov chain.
        (See NOTE.)

        INPUT:

        ``distrib`` -- (optional)  list of nonnegative numbers representing a probability distribution on the vertices

        OUTPUT:

        SandpileDivisor

        EXAMPLES::

            sage: s = sandpiles.Complete(4)
            sage: D = s.zero_div()
            sage: D.simulate_threshold()  # random
            {0: 2, 1: 3, 2: 1, 3: 2}
            sage: n(mean([D.simulate_threshold().deg() for _ in range(10)]))  # random
            7.10000000000000
            sage: n(s.stationary_density()*s.num_verts())
            6.93750000000000

        .. NOTE::

            Starting at ``self``, repeatedly choose a vertex and add a grain of
            sand to it.  Return the first unstabilizable divisor that is
            reached.  Also see the ``markov_chain`` method for the underlying
            sandpile.
        """
        E = deepcopy(self)
        S = E.sandpile()
        V = S.vertices()
        n = S.num_verts()
        if distrib is None:  # default = uniform distribution
            distrib = [QQ.one() / n] * n
        X = GeneralDiscreteDistribution(distrib)
        while not E.is_alive():
            E = E.stabilize()
            i = X.get_random_element()
            E[V[i]] += 1
        return E

    def _set_linear_system(self):
        r"""
        Computes and stores the complete linear system of a divisor.

        OUTPUT:

        dict - ``{num_homog: int, homog:list, num_inhomog:int, inhomog:list}``

        EXAMPLES::

            sage: S = sandpiles.Cycle(3)
            sage: D = SandpileDivisor(S, [0,1,1])
            sage: D._set_linear_system() # known bug (won't fix due to deprecation optional - 4ti2)

        .. WARNING::

            This method requires 4ti2.
        """
        # import os

        L = self._sandpile._laplacian.transpose()
        n = self._sandpile.num_verts()

        # temporary file names
        lin_sys = tmp_filename()
        lin_sys_mat = lin_sys + '.mat'
        lin_sys_rel = lin_sys + '.rel'
        lin_sys_rhs = lin_sys + '.rhs'
        lin_sys_sign= lin_sys + '.sign'
        lin_sys_zhom= lin_sys + '.zhom'
        lin_sys_zinhom= lin_sys + '.zinhom'
        lin_sys_log = lin_sys + '.log'

        mat_file = open(lin_sys_mat,'w')
        mat_file.write(str(n)+' ')
        mat_file.write(str(n)+'\n')
        for r in L:
            mat_file.write(''.join(map(str,r)))
            mat_file.write('\n')
        mat_file.close()
        # relations file
        rel_file = open(lin_sys_rel,'w')
        rel_file.write('1 ')
        rel_file.write(str(n)+'\n')
        rel_file.write(''.join(['>']*n))
        rel_file.write('\n')
        rel_file.close()
        # right-hand side file
        rhs_file = open(lin_sys_rhs,'w')
        rhs_file.write('1 ')
        rhs_file.write(str(n)+'\n')
        rhs_file.write(''.join([str(-i) for i in self.values()]))
        rhs_file.write('\n')
        rhs_file.close()
        # sign file
        sign_file = open(lin_sys_sign,'w')
        sign_file.write('1 ')
        sign_file.write(str(n)+'\n')
        """
        Conjecture: taking only 1s just below is OK, i.e., looking for solutions
        with nonnegative entries.  The Laplacian has kernel of dimension 1,
        generated by a nonnegative vector.  I would like to say that translating
        by this vector, we transform any solution into a nonnegative solution.
        What if the vector in the kernel does not have full support though?
        """
        sign_file.write(''.join(['2']*n))  # so maybe a 1 could go here
        sign_file.write('\n')
        sign_file.close()
        # compute
        try:
            os.system(path_to_zsolve+' -q ' + lin_sys + ' > ' + lin_sys_log)
            # process the results
            zhom_file = open(lin_sys_zhom,'r')
        except IOError:
            print("""
                 **********************************
                 *** This method requires 4ti2. ***
                 **********************************
            """)
            return
        ## first, the cone generators (the homogeneous points)
        a = zhom_file.read()
        zhom_file.close()
        a = a.split('\n')
        # a starts with two numbers. We are interested in the first one
        num_homog = int(a[0].split()[0])
        homog = [map(int,i.split()) for i in a[1:-1]]
        ## second, the inhomogeneous points
        zinhom_file = open(lin_sys_zinhom,'r')
        b = zinhom_file.read()
        zinhom_file.close()
        b = b.split('\n')
        num_inhomog = int(b[0].split()[0])
        inhomog = [map(int,i.split()) for i in b[1:-1]]
        self._linear_system = {'num_homog':num_homog, 'homog':homog,
                'num_inhomog':num_inhomog, 'inhomog':inhomog}

    def _set_polytope(self):
        r"""
        Compute the polyhedron determining the linear system for D.

        EXAMPLES::

            sage: s = sandpiles.Complete(4)
            sage: D = SandpileDivisor(s,[4,2,0,0])
            sage: D._set_polytope()
            sage: '_polytope' in D.__dict__
            True
        """
        S = self.sandpile()
        myL = S.laplacian().transpose().delete_columns([S._sink_ind])
        my_ieqs = [[self[v]] + list(-myL[i]) for i,v in enumerate(S.vertices())]
        self._polytope = Polyhedron(ieqs=my_ieqs)

    def polytope(self):
        r"""
        The polytope determining the complete linear system.

        OUTPUT:

        polytope

        EXAMPLES::

            sage: s = sandpiles.Complete(4)
            sage: D = SandpileDivisor(s,[4,2,0,0])
            sage: p = D.polytope()
            sage: p.inequalities()
            (An inequality (-3, 1, 1) x + 2 >= 0,
             An inequality (1, 1, 1) x + 4 >= 0,
             An inequality (1, -3, 1) x + 0 >= 0,
             An inequality (1, 1, -3) x + 0 >= 0)
            sage: D = SandpileDivisor(s,[-1,0,0,0])
            sage: D.polytope()
            The empty polyhedron in QQ^3

        .. NOTE::

            For a divisor `D`, this is the intersection of (i) the polyhedron
            determined by the system of inequalities `L^t x \leq D` where `L^t`
            is the transpose of the Laplacian with (ii) the hyperplane
            `x_{\mathrm{sink\_vertex}} = 0`. The polytope is thought of as sitting in
            `(n-1)`-dimensional Euclidean space where `n` is the number of
            vertices.
        """
        return deepcopy(self._polytope)

    def _set_polytope_integer_pts(self):
        r"""
        Record the integer lattice points inside the polytope determining the
        complete linear system (see the documentation for ``polytope``).

        EXAMPLES::

            sage: s = sandpiles.Complete(4)
            sage: D = SandpileDivisor(s,[4,2,0,0])
            sage: D._set_polytope_integer_pts()
            sage: '_polytope_integer_pts' in D.__dict__
            True
        """
        self._polytope_integer_pts = self._polytope.integral_points()

    def polytope_integer_pts(self):
        r"""
        The integer points inside divisor's polytope.  The polytope referred to
        here is the one determining the divisor's complete linear system (see the
        documentation for ``polytope``).

        OUTPUT:

        tuple of integer vectors

        EXAMPLES::

            sage: s = sandpiles.Complete(4)
            sage: D = SandpileDivisor(s,[4,2,0,0])
            sage: sorted(D.polytope_integer_pts())
            [(-2, -1, -1),
             (-1, -2, -1),
             (-1, -1, -2),
             (-1, -1, -1),
             (0, -1, -1),
             (0, 0, 0)]
            sage: D = SandpileDivisor(s,[-1,0,0,0])
            sage: D.polytope_integer_pts()
            ()
        """
        return deepcopy(self._polytope_integer_pts)

    def _set_effective_div(self):
        r"""
        Compute all of the linearly equivalent effective divisors linearly.

        EXAMPLES::

            sage: s = sandpiles.Complete(4)
            sage: D = SandpileDivisor(s,[4,2,0,0])
            sage: D._set_effective_div()
            sage: '_effective_div' in D.__dict__
            True
        """
        S = self.sandpile()
        myL = S.laplacian().transpose().delete_columns([S._sink_ind])
        dv = vector(ZZ, self.values())
        self._effective_div = [SandpileDivisor(S,list(dv - myL*i))
                               for i in self._polytope_integer_pts]

    def effective_div(self, verbose=True, with_firing_vectors=False):
        r"""
        All linearly equivalent effective divisors.  If ``verbose``
        is ``False``, the divisors are converted to lists of integers.
        If ``with_firing_vectors`` is ``True`` then a list of firing vectors
        is also given, each of which prescribes the vertices to be fired
        in order to obtain an effective divisor.

        INPUT:

        - ``verbose`` -- (default: ``True``) boolean

        - ``with_firing_vectors`` -- (default: ``False``) boolean

        OUTPUT:

        list (of divisors)

        EXAMPLES::

            sage: s = sandpiles.Complete(4)
            sage: D = SandpileDivisor(s,[4,2,0,0])
            sage: sorted(D.effective_div(), key=str)
            [{0: 0, 1: 2, 2: 0, 3: 4},
             {0: 0, 1: 2, 2: 4, 3: 0},
             {0: 0, 1: 6, 2: 0, 3: 0},
             {0: 1, 1: 3, 2: 1, 3: 1},
             {0: 2, 1: 0, 2: 2, 3: 2},
             {0: 4, 1: 2, 2: 0, 3: 0}]
            sage: sorted(D.effective_div(False))
            [[0, 2, 0, 4],
             [0, 2, 4, 0],
             [0, 6, 0, 0],
             [1, 3, 1, 1],
             [2, 0, 2, 2],
             [4, 2, 0, 0]]
            sage: sorted(D.effective_div(with_firing_vectors=True), key=str)
            [({0: 0, 1: 2, 2: 0, 3: 4}, (0, -1, -1, -2)),
             ({0: 0, 1: 2, 2: 4, 3: 0}, (0, -1, -2, -1)),
             ({0: 0, 1: 6, 2: 0, 3: 0}, (0, -2, -1, -1)),
             ({0: 1, 1: 3, 2: 1, 3: 1}, (0, -1, -1, -1)),
             ({0: 2, 1: 0, 2: 2, 3: 2}, (0, 0, -1, -1)),
             ({0: 4, 1: 2, 2: 0, 3: 0}, (0, 0, 0, 0))]
            sage: a = _[2]
            sage: a[0].values()
            [0, 6, 0, 0]
            sage: vector(D.values()) - s.laplacian()*a[1]
            (0, 6, 0, 0)
            sage: sorted(D.effective_div(False, True))
            [([0, 2, 0, 4], (0, -1, -1, -2)),
             ([0, 2, 4, 0], (0, -1, -2, -1)),
             ([0, 6, 0, 0], (0, -2, -1, -1)),
             ([1, 3, 1, 1], (0, -1, -1, -1)),
             ([2, 0, 2, 2], (0, 0, -1, -1)),
             ([4, 2, 0, 0], (0, 0, 0, 0))]
            sage: D = SandpileDivisor(s,[-1,0,0,0])
            sage: D.effective_div(False,True)
            []
        """
        S = self.sandpile()
        eff = deepcopy(self._effective_div)
        if with_firing_vectors:
            fv = [vector(list(i)[:S._sink_ind] + [0] + list(i)[S._sink_ind:]) for i in self._polytope_integer_pts]
        if verbose and with_firing_vectors:
            return list(zip(eff, fv))
        elif verbose:   # verbose without firing vectors
            return eff
        elif with_firing_vectors: # not verbose but with firing vectors
            return list(zip([i.values() for i in eff], fv))
        else: # not verbose, no firing vectors
            return [i.values() for i in eff]

    def _set_rank(self, set_witness=False):
        r"""
        Find the rank of the divisor `D` and an effective divisor `E` such that
        `D - E` is unwinnable, i.e., has an empty complete linear system.  If
        Riemann-Roch applies, ``verbose`` is ``False``, and the degree of `D` is greater
        than `2g-2` (`g = ` genus), then the rank is `\deg(D) - g`.  In that case,
        the divisor `E` is not calculated.

        INPUT:

        ``verbose`` -- (default: ``False``)  boolean

        EXAMPLES::

            sage: s = sandpiles.Complete(4)
            sage: D = SandpileDivisor(s,[4,2,0,0])
            sage: D._set_rank()
            sage: '_rank' in D.__dict__
            True
            sage: '_rank_witness' in D.__dict__
            False
            sage: D._set_rank(True)
            sage: '_rank_witness' in D.__dict__
            True
            sage: D = SandpileDivisor(s,[1,0,0,0])
            sage: D._set_rank()
            sage: '_rank' in D.__dict__
            True
            sage: '_rank_witness' in D.__dict__
            False
        """
        S = self.sandpile()
        # If undirected and D has high degree, use Riemann-Roch.
        if S.is_undirected() and not set_witness: # We've been careful about loops
            g = sum(S.laplacian().diagonal())/2 - S.num_verts() + 1
            if self.deg() > 2*g - 2:
                self._rank = self.deg() - g
                return  # return early
        # If S is a complete sandpile graph and a witness is not needed, use
        # the Cori-Le Borgne algorithm
        if S.name()=='Complete sandpile graph' and not set_witness:
            # Cori-LeBorgne algorithm
            n = S.num_verts()
            rk = -1
            E = self.q_reduced()
            k = E[S.sink()]
            c = [E[v] for v in S.nonsink_vertices()]
            c.sort()
            while k >= 0:
                rk += 1
                try:
                    d = next(i for i,j in enumerate(c) if i==j and i!=0)
                except Exception:
                    d = n - 1
                k = k - d
                if k >=0:
                    c[0] = n - 1 - d
                    b1 = [c[i] + n - d for i in range(1,d)]
                    b2 = [c[i] - d for i in range(d,n-1)]
                    c = b2 + [c[0]] + b1
            self._rank = rk
        # All other cases.
        else:
            rk = -1
            while True:
                for e in integer_vectors_nk_fast_iter(rk+1,S.num_verts()):
                    E = SandpileDivisor(S, e)
                    if (self - E).effective_div() == []:
                        self._rank = rk
                        self._rank_witness = E
                        return
                rk += 1

    def rank(self, with_witness=False):
        r"""
        The rank of the divisor.  Optionally returns an effective divisor `E` such
        that `D - E` is not winnable (has an empty complete linear system).

        INPUT:

        ``with_witness`` -- (default: ``False``) boolean

        OUTPUT:

        integer or (integer, SandpileDivisor)

        EXAMPLES::

            sage: S = sandpiles.Complete(4)
            sage: D = SandpileDivisor(S,[4,2,0,0])
            sage: D.rank()
            3
            sage: D.rank(True)
            (3, {0: 3, 1: 0, 2: 1, 3: 0})
            sage: E = _[1]
            sage: (D - E).rank()
            -1

         Riemann-Roch theorem::

            sage: D.rank() - (S.canonical_divisor()-D).rank() == D.deg() + 1 - S.genus()
            True

         Riemann-Roch theorem::

            sage: D.rank() - (S.canonical_divisor()-D).rank() == D.deg() + 1 - S.genus()
            True
            sage: S = Sandpile({0:[1,1,1,2],1:[0,0,0,1,1,1,2,2],2:[2,2,1,1,0]},0) # multigraph with loops
            sage: D = SandpileDivisor(S,[4,2,0])
            sage: D.rank(True)
            (2, {0: 1, 1: 1, 2: 1})
            sage: S = Sandpile({0:[1,2], 1:[0,2,2], 2: [0,1]},0) # directed graph
            sage: S.is_undirected()
            False
            sage: D = SandpileDivisor(S,[0,2,0])
            sage: D.effective_div()
            [{0: 0, 1: 2, 2: 0}, {0: 2, 1: 0, 2: 0}]
            sage: D.rank(True)
            (0, {0: 0, 1: 0, 2: 1})
            sage: E = D.rank(True)[1]
            sage: (D - E).effective_div()
            []

        .. NOTE::

            The rank of a divisor `D` is -1 if `D` is not linearly equivalent to an effective divisor
            (i.e., the dollar game represented by `D` is unwinnable).  Otherwise, the rank of `D` is
            the largest integer `r` such that `D - E` is linearly equivalent to an effective divisor
            for all effective divisors `E` with `\deg(E) = r`.
        """
        if with_witness:
            return (self._rank, deepcopy(self._rank_witness))
        else:
            return self._rank

    def _set_r_of_D(self, verbose=False):
        r"""
        Computes `r(D)` and an effective divisor `F` such that `|D - F|` is
        empty.

        INPUT:

        ``verbose`` -- (default: ``False``) boolean

        EXAMPLES::

            sage: S = sandpiles.Cycle(6)
            sage: D = SandpileDivisor(S, [0,0,0,0,0,4]) # optional - 4ti2
            sage: D._set_r_of_D() # optional - 4ti2
        """
        eff = self.effective_div()
        n = self._sandpile.num_verts()
        r = -1
        if eff == []:
            self._r_of_D = (r, self)
            return
        else:
            d = vector(self.values())
            # standard basis vectors
            e = []
            for i in range(n):
                v = vector([0]*n)
                v[i] += 1
                e.append(v)
            level = [vector([0]*n)]
            while True:
                r += 1
                if verbose:
                    print(r)
                new_level = []
                for v in level:
                    for i in range(n):
                        w = v + e[i]
                        if w not in new_level:
                            new_level.append(w)
                            C = d - w
                            C = SandpileDivisor(self._sandpile,list(C))
                            eff = C.effective_div()
                            if eff == []:
                                self._r_of_D = (r, SandpileDivisor(self._sandpile,list(w)))
                                return
                level = new_level

    def weierstrass_rank_seq(self, v='sink'):
        r"""
        The Weierstrass rank sequence at the given vertex.  Computes the rank of
        the divisor `D - nv` starting with `n=0` and ending when the rank is
        `-1`.

        INPUT:

        ``v`` -- (default: ``sink``) vertex

        OUTPUT:

        tuple of int

        EXAMPLES::

            sage: s = sandpiles.House()
            sage: K = s.canonical_divisor()
            sage: [K.weierstrass_rank_seq(v) for v in s.vertices()]
            [(1, 0, -1), (1, 0, -1), (1, 0, -1), (1, 0, -1), (1, 0, 0, -1)]
      """
        s = self.sandpile()
        if v=='sink':
            v = s.sink()
        try:
            seq = self._weierstrass_rank_seq[v]
        except Exception:
            D = deepcopy(self)
            verts = s.vertices()
            Ei = s.zero_div()
            Ei[verts.index(v)]=1
            Ei = SandpileDivisor(s,Ei)
            r = D.rank()
            seq = [r]
            while r !=-1:
                D = D - Ei
                r = D.rank()
                seq.append(r)
            self._weierstrass_rank_seq[v] = seq
        return tuple(seq)

    def weierstrass_gap_seq(self, v='sink', weight=True):
        r"""
        The Weierstrass gap sequence at the given vertex.  If ``weight`` is
        ``True``, then also compute the weight of each gap value.

        INPUT:

        - ``v`` -- (default: ``sink``) vertex

        - ``weight`` -- (default: ``True``) boolean

        OUTPUT:

        list or (list of list) of integers

        EXAMPLES::

            sage: s = sandpiles.Cycle(4)
            sage: D = SandpileDivisor(s,[2,0,0,0])
            sage: [D.weierstrass_gap_seq(v,False) for v in s.vertices()]
            [(1, 3), (1, 2), (1, 3), (1, 2)]
            sage: [D.weierstrass_gap_seq(v) for v in s.vertices()]
            [((1, 3), 1), ((1, 2), 0), ((1, 3), 1), ((1, 2), 0)]
            sage: D.weierstrass_gap_seq()  # gap sequence at sink vertex, 0
            ((1, 3), 1)
            sage: D.weierstrass_rank_seq()  # rank sequence at the sink vertex
            (1, 0, 0, -1)

        .. NOTE::

            The integer `k` is a Weierstrass gap for the divisor `D` at vertex `v` if the rank
            of `D - (k-1)v` does not equal the rank of `D - kv`.  Let `r` be the rank of `D` and
            let `k_i` be the `i`-th gap at `v`.  The Weierstrass weight of `v` for `D` is the
            sum of `(k_i - i)` as `i` ranges from `1` to `r + 1`.  It measure the difference
            between the sequence `r, r - 1, ..., 0, -1, -1, ...` and the rank sequence
            `\mathrm{rank}(D), \mathrm{rank}(D - v), \mathrm{rank}(D - 2v), \dots`
        """
        L = self.weierstrass_rank_seq(v)
        gaps = [i for i in range(1,len(L)) if L[i]!=L[i-1]]
        gaps = tuple(gaps)
        if weight:
            return gaps, sum(gaps)-binomial(len(gaps)+1,2)
        else:
            return gaps

    def is_weierstrass_pt(self, v='sink'):
        r"""
        Is the given vertex a Weierstrass point?

        INPUT:

        ``v`` -- (default: ``sink``) vertex

        OUTPUT:

        boolean

        EXAMPLES::

            sage: s = sandpiles.House()
            sage: K = s.canonical_divisor()
            sage: K.weierstrass_rank_seq()  # sequence at the sink vertex, 0
            (1, 0, -1)
            sage: K.is_weierstrass_pt()
            False
            sage: K.weierstrass_rank_seq(4)
            (1, 0, 0, -1)
            sage: K.is_weierstrass_pt(4)
            True

        .. NOTE::

            The vertex `v` is a (generalized) Weierstrass point for divisor
            `D` if the sequence of ranks `r(D - nv)`
            for `n = 0, 1, 2, \dots` is not `r(D), r(D)-1, \dots, 0, -1, -1, \dots`
        """
        return self.weierstrass_gap_seq(v)[1] > 0

    def _set_weierstrass_pts(self):
        r"""
        Tuple of Weierstrass vertices.

        EXAMPLES::

            sage: s = sandpiles.Diamond()
            sage: D = SandpileDivisor(s, [2,1,0,0])
            sage: D._set_weierstrass_pts()
            sage: '_weierstrass_pts' in D.__dict__
            True
        """
        self._weierstrass_pts = tuple([v for v in self.sandpile().vertices() if self.is_weierstrass_pt(v)])

    def weierstrass_pts(self, with_rank_seq=False):
        r"""
        The Weierstrass points (vertices). Optionally, return the corresponding rank sequences.

        INPUT:

        ``with_rank_seq`` -- (default: ``False``) boolean

        OUTPUT:

        tuple of vertices or list of (vertex, rank sequence)

        EXAMPLES::

            sage: s = sandpiles.House()
            sage: K = s.canonical_divisor()
            sage: K.weierstrass_pts()
            (4,)
            sage: K.weierstrass_pts(True)
            [(4, (1, 0, 0, -1))]

        .. NOTE::

            The vertex `v` is a (generalized) Weierstrass point for divisor
            `D` if the sequence of ranks `r(D - nv)`
            for `n = 0, 1, 2, \dots`` is not `r(D), r(D)-1, \dots, 0, -1, -1, \dots`
        """
        if with_rank_seq:
            rks = [self.weierstrass_rank_seq(v) for v in self._weierstrass_pts]
            return list(zip(self._weierstrass_pts, rks))
        return self._weierstrass_pts

    def weierstrass_div(self, verbose=True):
        r"""
        The Weierstrass divisor.  Its value at a vertex is the weight of that
        vertex as a Weierstrass point.  (See
        ``SandpileDivisor.weierstrass_gap_seq``.)

        INPUT:

        ``verbose`` -- (default: ``True``) boolean

        OUTPUT:

        SandpileDivisor

        EXAMPLES::

            sage: s = sandpiles.Diamond()
            sage: D = SandpileDivisor(s,[4,2,1,0])
            sage: [D.weierstrass_rank_seq(v) for v in s]
            [(5, 4, 3, 2, 1, 0, 0, -1),
             (5, 4, 3, 2, 1, 0, -1),
             (5, 4, 3, 2, 1, 0, 0, 0, -1),
             (5, 4, 3, 2, 1, 0, 0, -1)]
            sage: D.weierstrass_div()
            {0: 1, 1: 0, 2: 2, 3: 1}
            sage: k5 = sandpiles.Complete(5)
            sage: K = k5.canonical_divisor()
            sage: K.weierstrass_div()
            {0: 9, 1: 9, 2: 9, 3: 9, 4: 9}
        """
        s = self.sandpile()
        D = [self.weierstrass_gap_seq(v, True)[1] for v in s.vertices()]
        D = SandpileDivisor(s, D)
        if verbose:
            return D
        else:
            return D.values()

    def support(self):
        r"""
        List of vertices at which the divisor is nonzero.

        OUTPUT:

        list representing the support of the divisor

        EXAMPLES::

            sage: S = sandpiles.Cycle(4)
            sage: D = SandpileDivisor(S, [0,0,1,1])
            sage: D.support()
            [2, 3]
            sage: S.vertices()
            [0, 1, 2, 3]
        """
        return [i for i in self if self[i] !=0]

    def _set_Dcomplex(self):
        r"""
        Computes the simplicial complex determined by the supports of the
        linearly equivalent effective divisors.

        EXAMPLES::

            sage: S = sandpiles.Complete(4)
            sage: D = SandpileDivisor(S, [0,0,1,1])
            sage: D._set_Dcomplex()
            sage: '_Dcomplex' in D.__dict__
            True
        """
        simp = []
        for E in self.effective_div():
            supp_E = E.support()
            test = True
            for s in simp:
                if set(supp_E).issubset(set(s)):
                    test = False
                    break
            if test:
                simp.append(supp_E)
        result = []
        simp.reverse()
        while simp != []:
            supp = simp.pop()
            test = True
            for s in simp:
                if set(supp).issubset(set(s)):
                    test = False
                    break
            if test:
                result.append(supp)
        self._Dcomplex = SimplicialComplex(result)

    def Dcomplex(self):
        r"""
        The support-complex. (See NOTE.)

        OUTPUT:

        simplicial complex

        EXAMPLES::

            sage: S = sandpiles.House()
            sage: p = SandpileDivisor(S, [1,2,1,0,0]).Dcomplex()
            sage: p.homology()
            {0: 0, 1: Z x Z, 2: 0}
            sage: p.f_vector()
            [1, 5, 10, 4]
            sage: p.betti()
            {0: 1, 1: 2, 2: 0}

        .. NOTE::

            The "support-complex" is the simplicial complex determined by the
            supports of the linearly equivalent effective divisors.
        """
        return self._Dcomplex

    def betti(self):
        r"""
        The Betti numbers for the support-complex.  (See NOTE.)

        OUTPUT:

        dictionary of integers

        EXAMPLES::

            sage: S = sandpiles.Cycle(3)
            sage: D = SandpileDivisor(S, [2,0,1])
            sage: D.betti()
            {0: 1, 1: 1}

        .. NOTE::

            The "support-complex" is the simplicial complex determined by the
            supports of the linearly equivalent effective divisors.
        """
        return self.Dcomplex().betti()

    def add_random(self, distrib=None):
        r"""
        Add one grain of sand to a random vertex.

        INPUT:

        ``distrib`` -- (optional) list of nonnegative numbers representing a probability distribution on the vertices

        OUTPUT:

        SandpileDivisor

        EXAMPLES::

            sage: s = sandpiles.Complete(4)
            sage: D = s.zero_div()
            sage: D.add_random() # random
            {0: 0, 1: 0, 2: 1, 3: 0}
            sage: D.add_random([0.1,0.1,0.1,0.7]) # random
            {0: 0, 1: 0, 2: 0, 3: 1}

        .. WARNING::

            If ``distrib`` is not ``None``, the user is responsible for assuring the sum of its entries is 1.
        """
        D = deepcopy(self)
        S = self.sandpile()
        V = S.vertices()
        if distrib is None:  # default = uniform distribution
            n = S.num_verts()
            distrib = [QQ.one() / n] * n
        X = GeneralDiscreteDistribution(distrib)
        i = X.get_random_element()
        D[V[i]] += 1
        return D

    def is_symmetric(self, orbits):
        r"""
        Is the divisor symmetric?  Return ``True`` if the values of the
        configuration are constant over the vertices in each sublist of
        ``orbits``.

        INPUT:

        ``orbits`` -- list of lists of vertices

        OUTPUT:

        boolean

        EXAMPLES::

            sage: S = sandpiles.House()
            sage: S.dict()
            {0: {1: 1, 2: 1},
             1: {0: 1, 3: 1},
             2: {0: 1, 3: 1, 4: 1},
             3: {1: 1, 2: 1, 4: 1},
             4: {2: 1, 3: 1}}
            sage: D = SandpileDivisor(S, [0,0,1,1,3])
            sage: D.is_symmetric([[2,3], [4]])
            True
        """
        for x in orbits:
            if len(set([self[v] for v in x])) > 1:
                return False
        return True

    def _set_life(self):
        r"""
        Will the sequence of divisors `D_i` where `D_{i+1}` is obtained from
        `D_i` by firing all unstable vertices of `D_i` stabilize?  If so,
        save the resulting cycle, otherwise save ``[]``.

        EXAMPLES::

            sage: S = sandpiles.Complete(4)
            sage: D = SandpileDivisor(S, {0: 4, 1: 3, 2: 3, 3: 2})
            sage: D._set_life()
            sage: '_life' in D.__dict__
            True
        """
        oldD = deepcopy(self)
        result = [oldD]
        while True:
            if oldD.unstable()==[]:
                self._life = []
                return
            newD = oldD.fire_unstable()
            if newD not in result:
                result.append(newD)
                oldD = deepcopy(newD)
            else:
                self._life = result[result.index(newD):]
                return

    def is_alive(self, cycle=False):
        r"""
        Is the divisor stabilizable?  In other words, will the divisor stabilize
        under repeated firings of all unstable vertices?  Optionally returns the
        resulting cycle.

        INPUT:

        ``cycle`` -- (default: ``False``) boolean

        OUTPUT:

        boolean or optionally, a list of SandpileDivisors

        EXAMPLES::

            sage: S = sandpiles.Complete(4)
            sage: D = SandpileDivisor(S, {0: 4, 1: 3, 2: 3, 3: 2})
            sage: D.is_alive()
            True
            sage: D.is_alive(True)
            [{0: 4, 1: 3, 2: 3, 3: 2}, {0: 3, 1: 2, 2: 2, 3: 5}, {0: 1, 1: 4, 2: 4, 3: 3}]
        """
        if cycle:
            return self._life
        else:
            return self._life != []

    def _set_stabilize(self):
        r"""
        The stabilization of the divisor.  If not stabilizable, return an error.

        EXAMPLES::

            sage: s = sandpiles.Diamond()
            sage: D = SandpileDivisor(s, [2,1,0,0])
            sage: D._set_stabilize()
            sage: '_stabilize' in D.__dict__
            True
        """
        if self.is_alive():
            raise RuntimeError('Divisor is not stabilizable.')
        else:
            firing_vector = self._sandpile.zero_div()
            E = deepcopy(self)
            unstable = E.unstable()
            while unstable!=[]:
                E = E.fire_unstable()
                for v in unstable:
                    firing_vector[v] += 1
                    unstable = E.unstable()
            self._stabilize = [E, firing_vector]

    def stabilize(self, with_firing_vector=False):
        r"""
        The stabilization of the divisor.  If not stabilizable, return an error.

        INPUT:

        ``with_firing_vector`` -- (default: ``False``) boolean

        EXAMPLES::

            sage: s = sandpiles.Complete(4)
            sage: D = SandpileDivisor(s,[0,3,0,0])
            sage: D.stabilize()
            {0: 1, 1: 0, 2: 1, 3: 1}
            sage: D.stabilize(with_firing_vector=True)
            [{0: 1, 1: 0, 2: 1, 3: 1}, {0: 0, 1: 1, 2: 0, 3: 0}]
        """
        if with_firing_vector:
            return self._stabilize
        else:
            return self._stabilize[0]

    def show(self, heights=True, directed=None, **kwds):
        r"""
        Show the divisor.

        INPUT:

        - ``heights`` -- (default: ``True``) whether to label each vertex with the amount of sand

        - ``directed`` -- (optional) whether to draw directed edges

        - ``kwds`` -- (optional) arguments passed to the show method for Graph

        EXAMPLES::

            sage: S = sandpiles.Diamond()
            sage: D = SandpileDivisor(S,[1,-2,0,2])
            sage: D.show(graph_border=True,vertex_size=700,directed=False)
        """
        if directed:
            T = DiGraph(self.sandpile())
        elif directed is False:
            T = Graph(self.sandpile())
        elif self.sandpile().is_directed():
            T = DiGraph(self.sandpile())
        else:
            T = Graph(self.sandpile())

        if heights:
            a = {}
            for i in T.vertices():
                a[i] = str(i) + ":" + str(T[i])
            T.relabel(a)
        T.show(**kwds)

#######################################
######### Some test graphs ############
#######################################

def sandlib(selector=None):
    r"""
    Returns the sandpile identified by ``selector``.  If no argument is
    given, a description of the sandpiles in the sandlib is printed.

    INPUT:

    ``selector`` -- (optional) identifier or None

    OUTPUT:

    sandpile or description

    EXAMPLES::

            sage: from sage.sandpiles.sandpile import sandlib
            sage: sandlib()
              Sandpiles in the sandlib:
                 ci1 : complete intersection, non-DAG but equivalent to a DAG
                 generic : generic digraph with 6 vertices
                 genus2 : Undirected graph of genus 2
                 gor : Gorenstein but not a complete intersection
                 kite : generic undirected graphs with 5 vertices
                 riemann-roch1 : directed graph with postulation 9 and 3 maximal weight superstables
                 riemann-roch2 : directed graph with a superstable not majorized by a maximal superstable
            sage: S = sandlib('gor')
            sage: S.resolution()
            'R^1 <-- R^5 <-- R^5 <-- R^1'
    """
    # The convention is for the sink to be zero.
    sandpiles = {
        'generic':{
                   'description':'generic digraph with 6 vertices',
                   'graph':{0:{},1:{0:1,3:1,4:1},2:{0:1,3:1,5:1},3:{2:1,5:1},4:{1:1,3:1},5:{2:1,3:1}}
                  },
        'kite':{
                'description':'generic undirected graphs with 5 vertices',
                'graph':{0:{}, 1:{0:1,2:1,3:1}, 2:{1:1,3:1,4:1}, 3:{1:1,2:1,4:1},
                         4:{2:1,3:1}}
               },
        'riemann-roch1':{
                         'description':'directed graph with postulation 9 and 3 maximal weight superstables',
                         'graph':{0: {1: 3, 3: 1},
                                  1: {0: 2, 2: 2, 3: 2},
                                  2: {0: 1, 1: 1},
                                  3: {0: 3, 1: 1, 2: 1}
                                 }
                        },
        'riemann-roch2':{
                          'description':'directed graph with a superstable not majorized by a maximal superstable',
                          'graph':{
                                   0: {},
                                   1: {0: 1, 2: 1},
                                   2: {0: 1, 3: 1},
                                   3: {0: 1, 1: 1, 2: 1}
                                  }
                        },
        'gor':{
               'description':'Gorenstein but not a complete intersection',
               'graph':{
                        0: {},
                        1: {0:1, 2: 1, 3: 4},
                        2: {3: 5},
                        3: {1: 1, 2: 1}
                       }
              },
        'ci1':{
               'description':'complete intersection, non-DAG but  equivalent to a DAG',
                   'graph':{0:{}, 1: {2: 2}, 2: {0: 4, 1: 1}}
              },
        'genus2':{
                  'description':'Undirected graph of genus 2',
                  'graph':{
                            0:[1,2],
                            1:[0,2,3],
                            2:[0,1,3],
                            3:[1,2]
                           }
                  },
    }
    if selector is None:
        print('')
        print('  Sandpiles in the sandlib:')
        for i in sorted(sandpiles):
            print('    ', i, ':', sandpiles[i]['description'])
        print("")
    elif selector not in sandpiles:
        print(selector, 'is not in the sandlib.')
    else:
        return Sandpile(sandpiles[selector]['graph'], 0)

#################################################
########## Some useful functions ################
#################################################



def triangle_sandpile(n):
    r"""
    A triangular sandpile.  Each nonsink vertex has out-degree six.  The
    vertices on the boundary of the triangle are connected to the sink.

    INPUT:

    ``n`` -- integer

    OUTPUT:

    Sandpile

    EXAMPLES::

        sage: from sage.sandpiles.sandpile import triangle_sandpile
        sage: T = triangle_sandpile(5)
        sage: T.group_order()
        135418115000
    """
    T = {'sink':{}}
    for i in range(n):
        for j in range(n-i):
            T[(i,j)] = {}
            if i<n-j-1:
                T[(i,j)][(i+1,j)] = 1
                T[(i,j)][(i,j+1)] = 1
            if i>0:
                T[(i,j)][(i-1,j+1)] = 1
                T[(i,j)][(i-1,j)] = 1
            if j>0:
                T[(i,j)][(i,j-1)] = 1
                T[(i,j)][(i+1,j-1)] = 1
            d = len(T[(i,j)])
            if d<6:
                T[(i,j)]['sink'] = 6-d
    T = Sandpile(T,'sink')
    pos = {}
    for x in T.nonsink_vertices():
        coords = list(x)
        coords[0]+=QQ(1)/2*coords[1]
        pos[x] = coords
    pos['sink'] = (-1,-1)
    T.set_pos(pos)
    return T

def aztec_sandpile(n):
    r"""
    The aztec diamond graph.

    INPUT:

    ``n`` -- integer

    OUTPUT:

    dictionary for the aztec diamond graph

    EXAMPLES::

        sage: from sage.sandpiles.sandpile import aztec_sandpile
        sage: aztec_sandpile(2)
        {'sink': {(-3/2, -1/2): 2,
          (-3/2, 1/2): 2,
          (-1/2, -3/2): 2,
          (-1/2, 3/2): 2,
          (1/2, -3/2): 2,
          (1/2, 3/2): 2,
          (3/2, -1/2): 2,
          (3/2, 1/2): 2},
         (-3/2, -1/2): {'sink': 2, (-3/2, 1/2): 1, (-1/2, -1/2): 1},
         (-3/2, 1/2): {'sink': 2, (-3/2, -1/2): 1, (-1/2, 1/2): 1},
         (-1/2, -3/2): {'sink': 2, (-1/2, -1/2): 1, (1/2, -3/2): 1},
         (-1/2, -1/2): {(-3/2, -1/2): 1,
          (-1/2, -3/2): 1,
          (-1/2, 1/2): 1,
          (1/2, -1/2): 1},
         (-1/2, 1/2): {(-3/2, 1/2): 1, (-1/2, -1/2): 1, (-1/2, 3/2): 1, (1/2, 1/2): 1},
         (-1/2, 3/2): {'sink': 2, (-1/2, 1/2): 1, (1/2, 3/2): 1},
         (1/2, -3/2): {'sink': 2, (-1/2, -3/2): 1, (1/2, -1/2): 1},
         (1/2, -1/2): {(-1/2, -1/2): 1, (1/2, -3/2): 1, (1/2, 1/2): 1, (3/2, -1/2): 1},
         (1/2, 1/2): {(-1/2, 1/2): 1, (1/2, -1/2): 1, (1/2, 3/2): 1, (3/2, 1/2): 1},
         (1/2, 3/2): {'sink': 2, (-1/2, 3/2): 1, (1/2, 1/2): 1},
         (3/2, -1/2): {'sink': 2, (1/2, -1/2): 1, (3/2, 1/2): 1},
         (3/2, 1/2): {'sink': 2, (1/2, 1/2): 1, (3/2, -1/2): 1}}
        sage: Sandpile(aztec_sandpile(2),'sink').group_order()
        4542720

    .. NOTE::

        This is the aztec diamond graph with a sink vertex added.  Boundary
        vertices have edges to the sink so that each vertex has degree 4.
    """
    aztec_sandpile = {}
    half = QQ(1)/2
    for i in xsrange(n):
        for j in xsrange(n-i):
            aztec_sandpile[(half+i,half+j)] = {}
            aztec_sandpile[(-half-i,half+j)] = {}
            aztec_sandpile[(half+i,-half-j)] = {}
            aztec_sandpile[(-half-i,-half-j)] = {}
    non_sinks = list(aztec_sandpile)
    aztec_sandpile['sink'] = {}
    for vert in non_sinks:
        weight = abs(vert[0]) + abs(vert[1])
        x = vert[0]
        y = vert[1]
        if weight < n:
            aztec_sandpile[vert] = {(x+1,y):1, (x,y+1):1, (x-1,y):1, (x,y-1):1}
        else:
            if (x+1,y) in aztec_sandpile:
                aztec_sandpile[vert][(x+1,y)] = 1
            if (x,y+1) in aztec_sandpile:
                aztec_sandpile[vert][(x,y+1)] = 1
            if (x-1,y) in aztec_sandpile:
                aztec_sandpile[vert][(x-1,y)] = 1
            if (x,y-1) in aztec_sandpile:
                aztec_sandpile[vert][(x,y-1)] = 1
            if len(aztec_sandpile[vert]) < 4:
                out_degree = 4 - len(aztec_sandpile[vert])
                aztec_sandpile[vert]['sink'] = out_degree
                aztec_sandpile['sink'][vert] = out_degree
    return aztec_sandpile

def random_DAG(num_verts, p=0.5, weight_max=1):
    r"""
    A random directed acyclic graph with ``num_verts`` vertices.
    The method starts with the sink vertex and adds vertices one at a time.
    Each vertex is connected only to only previously defined vertices, and the
    probability of each possible connection is given by the argument ``p``.
    The weight of an edge is a random integer between ``1`` and
    ``weight_max``.

    INPUT:

     - ``num_verts`` -- positive integer

     - ``p`` -- (default: 0,5) real number such that `0 < p \leq 1`

     - ``weight_max`` -- (default: 1) positive integer

    OUTPUT:

    a dictionary, encoding the edges of a directed acyclic graph with sink `0`

    EXAMPLES::

        sage: d = DiGraph(random_DAG(5, .5)); d
        Digraph on 5 vertices

    TESTS:

    Check that we can construct a random DAG with the
    default arguments (:trac:`12181`)::

        sage: g = random_DAG(5);DiGraph(g)
        Digraph on 5 vertices

    Check that bad inputs are rejected::

        sage: g = random_DAG(5,1.1)
        Traceback (most recent call last):
        ...
        ValueError: The parameter p must satisfy 0 < p <= 1.
        sage: g = random_DAG(5,0.1,-1)
        Traceback (most recent call last):
        ...
        ValueError: The parameter weight_max must be positive.
    """
    if not(0 < p and p <= 1):
        raise ValueError("The parameter p must satisfy 0 < p <= 1.")
    weight_max=ZZ(weight_max)
    if not(0 < weight_max):
        raise ValueError("The parameter weight_max must be positive.")
    g = {0:{}}
    for i in range(1,num_verts):
        out_edges = {}
        while out_edges == {}:
            for j in range(i):
                if p > random():
                    out_edges[j] = randint(1,weight_max)
        g[i] = out_edges
    return g


def glue_graphs(g, h, glue_g, glue_h):
    r"""
    Glue two graphs together.

    INPUT:

     - ``g``, ``h`` -- dictionaries for directed multigraphs

     - ``glue_h``, ``glue_g`` -- dictionaries for a vertex

    OUTPUT:

    dictionary for a directed multigraph


    EXAMPLES::

        sage: from sage.sandpiles.sandpile import glue_graphs
        sage: x = {0: {}, 1: {0: 1}, 2: {0: 1, 1: 1}, 3: {0: 1, 1: 1, 2: 1}}
        sage: y = {0: {}, 1: {0: 2}, 2: {1: 2}, 3: {0: 1, 2: 1}}
        sage: glue_x = {1: 1, 3: 2}
        sage: glue_y = {0: 1, 1: 2, 3: 1}
        sage: z = glue_graphs(x,y,glue_x,glue_y); z
        {0: {},
         'x0': {0: 1, 'x1': 1, 'x3': 2, 'y1': 2, 'y3': 1},
         'x1': {'x0': 1},
         'x2': {'x0': 1, 'x1': 1},
         'x3': {'x0': 1, 'x1': 1, 'x2': 1},
         'y1': {0: 2},
         'y2': {'y1': 2},
         'y3': {0: 1, 'y2': 1}}
        sage: S = Sandpile(z,0)
        sage: S.h_vector()
        [1, 6, 17, 31, 41, 41, 31, 17, 6, 1]
        sage: S.resolution()
        'R^1 <-- R^7 <-- R^21 <-- R^35 <-- R^35 <-- R^21 <-- R^7 <-- R^1'

    .. NOTE::

        This method makes a dictionary for a graph by combining those for
        `g` and `h`.  The sink of `g` is replaced by a vertex that
        is connected to the vertices of `g` as specified by ``glue_g``
        the vertices of `h` as specified in ``glue_h``.  The sink of the glued
        graph is `0`.

        Both ``glue_g`` and ``glue_h`` are dictionaries with entries of the form
        ``v:w`` where ``v`` is the vertex to be connected to and ``w`` is the weight
        of the connecting edge.
    """
    # first find the sinks of g and h
    for i in g:
        if g[i] == {}:
            g_sink = i
            break
    for i in h:
        if h[i] == {}:
            h_sink = i
            break
    k = {0: {}}  # the new graph dictionary, starting with the sink
    for i in g:
        if i != g_sink:
            new_edges = {}
            for j in g[i]:
                new_edges['x'+str(j)] = g[i][j]
            k['x'+str(i)] = new_edges
    for i in h:
        if i != h_sink:
            new_edges = {}
            for j in h[i]:
                if j == h_sink:
                    new_edges[0] = h[i][j]
                else:
                    new_edges['y'+str(j)] = h[i][j]
            k['y'+str(i)] = new_edges
    # now handle the glue vertex (old g sink)
    new_edges = {}
    for i in glue_g:
        new_edges['x'+str(i)] = glue_g[i]
    for i in glue_h:
        if i == h_sink:
            new_edges[0] = glue_h[i]
        else:
            new_edges['y'+str(i)] = glue_h[i]
    k['x'+str(g_sink)] = new_edges
    return k

def firing_graph(S, eff):
    r"""
    Creates a digraph with divisors as vertices and edges between two divisors
    `D` and `E` if firing a single vertex in `D` gives `E`.

    INPUT:

    ``S`` -- Sandpile

    ``eff`` -- list of divisors

    OUTPUT:

    DiGraph

    EXAMPLES::

        sage: S = sandpiles.Cycle(6)
        sage: D = SandpileDivisor(S, [1,1,1,1,2,0])
        sage: eff = D.effective_div()
        sage: firing_graph(S,eff).show3d(edge_size=.005,vertex_size=0.01) # long time
    """
    g = DiGraph()
    g.add_vertices(range(len(eff)))
    for i in g.vertices():
        for v in eff[i]:
            if eff[i][v]>=S.out_degree(v):
                new_div = deepcopy(eff[i])
                new_div[v] -= S.out_degree(v)
                for oe in S.outgoing_edges(v):
                    new_div[oe[1]]+=oe[2]
                if new_div in eff:
                    g.add_edge((i,eff.index(new_div)))
    return g

def parallel_firing_graph(S, eff):
    r"""
    Creates a digraph with divisors as vertices and edges between two divisors
    `D` and `E` if firing all unstable vertices in `D` gives `E`.

    INPUT:

    ``S`` -- Sandpile

    ``eff`` -- list of divisors

    OUTPUT:

    DiGraph

    EXAMPLES::

        sage: S = sandpiles.Cycle(6)
        sage: D = SandpileDivisor(S, [1,1,1,1,2,0])
        sage: eff = D.effective_div()
        sage: parallel_firing_graph(S,eff).show3d(edge_size=.005,vertex_size=0.01) # long time
    """
    g = DiGraph()
    g.add_vertices(range(len(eff)))
    for i in g.vertices():
        new_edge = False
        new_div = deepcopy(eff[i])
        for v in eff[i]:
            if eff[i][v]>=S.out_degree(v):
                new_edge = True
                new_div[v] -= S.out_degree(v)
                for oe in S.outgoing_edges(v):
                    new_div[oe[1]]+=oe[2]
        if new_edge and (new_div in eff):
            g.add_edge((i,eff.index(new_div)))
    return g

def admissible_partitions(S, k):
    r"""
    The partitions of the vertices of `S` into `k` parts, each of which is
    connected.

    INPUT:

    ``S`` -- Sandpile

    ``k`` -- integer

    OUTPUT:

    list of partitions

    EXAMPLES::

        sage: from sage.sandpiles.sandpile import admissible_partitions
        sage: from sage.sandpiles.sandpile import partition_sandpile
        sage: S = sandpiles.Cycle(4)
        sage: P = [set(admissible_partitions(S, i)) for i in [2,3,4]]
        sage: P
<<<<<<< HEAD
        [{{{0}, {1, 2, 3}},
          {{0, 1}, {2, 3}},
          {{0, 1, 2}, {3}},
          {{0, 1, 3}, {2}},
          {{0, 2, 3}, {1}},
          {{0, 3}, {1, 2}}},
         {{{0}, {1}, {2, 3}},
          {{0}, {1, 2}, {3}},
          {{0, 1}, {2}, {3}},
          {{0, 3}, {1}, {2}}},
         {{{0}, {1}, {2}, {3}}}]
=======
        [[{{0, 2, 3}, {1}},
          {{0, 3}, {1, 2}},
          {{0, 1, 3}, {2}},
          {{0}, {1, 2, 3}},
          {{0, 1}, {2, 3}},
          {{0, 1, 2}, {3}}],
         [{{0, 3}, {1}, {2}},
          {{0}, {1}, {2, 3}},
          {{0}, {1, 2}, {3}},
          {{0, 1}, {2}, {3}}],
         [{{0}, {1}, {2}, {3}}]]
>>>>>>> 934b744f
        sage: for p in P:
        ....:  sum([partition_sandpile(S, i).betti(verbose=False)[-1] for i in p])
        6
        8
        3
        sage: S.betti()
                   0     1     2     3
        ------------------------------
            0:     1     -     -     -
            1:     -     6     8     3
        ------------------------------
        total:     1     6     8     3
    """
    v = S.vertices()
    if S.is_directed():
        G = DiGraph(S)
    else:
        G = Graph(S)
    result = []
    for p in SetPartitions(v, k):
        if all(G.subgraph(list(x)).is_connected() for x in p):
            result.append(p)
    return result


def partition_sandpile(S, p):
    r"""
    Each set of vertices in `p` is regarded as a single vertex, with and edge
    between `A` and `B` if some element of `A` is connected by an edge to  some
    element of `B` in `S`.

    INPUT:

    ``S`` -- Sandpile

    ``p`` -- partition of the vertices of ``S``

    OUTPUT:

    Sandpile

    EXAMPLES::

        sage: from sage.sandpiles.sandpile import admissible_partitions, partition_sandpile
        sage: S = sandpiles.Cycle(4)
        sage: P = [admissible_partitions(S, i) for i in [2,3,4]]
        sage: for p in P:
        ....:  sum([partition_sandpile(S, i).betti(verbose=False)[-1] for i in p])
        6
        8
        3
        sage: S.betti()
                   0     1     2     3
        ------------------------------
            0:     1     -     -     -
            1:     -     6     8     3
        ------------------------------
        total:     1     6     8     3
    """
    from sage.combinat.combination import Combinations
    g = Graph()
    g.add_vertices([tuple(i) for i in p])
    for u,v in Combinations(g.vertices(), 2):
        for i in u:
            for j in v:
                if (i,j,1) in S.edges():
                    g.add_edge((u, v))
                    break
    for i in g.vertices():
        if S.sink() in i:
            return Sandpile(g,i)

def min_cycles(G, v):
    r"""
    Minimal length cycles in the digraph `G` starting at vertex `v`.

    INPUT:

    - ``G`` -- DiGraph

    - ``v`` -- vertex of ``G``

    OUTPUT:

    list of lists of vertices

    EXAMPLES::

        sage: from sage.sandpiles.sandpile import min_cycles, sandlib
        sage: T = sandlib('gor')
        sage: [min_cycles(T, i) for i in T.vertices()]
        [[], [[1, 3]], [[2, 3, 1], [2, 3]], [[3, 1], [3, 2]]]
    """
    pr = G.neighbors_in(v)
    sp = G.shortest_paths(v)
    return [sp[i] for i in pr if i in sp]

def wilmes_algorithm(M):
    r"""
    Computes an integer matrix `L` with the same integer row span as `M` and
    such that `L` is the reduced Laplacian of a directed multigraph.

    INPUT:

    ``M`` -- square integer matrix of full rank

    OUTPUT:

    integer matrix (``L``)

    EXAMPLES::

        sage: P = matrix([[2,3,-7,-3],[5,2,-5,5],[8,2,5,4],[-5,-9,6,6]])
        sage: wilmes_algorithm(P)
        [ 1642   -13 -1627    -1]
        [   -1  1980 -1582  -397]
        [    0    -1  1650 -1649]
        [    0     0 -1658  1658]

    REFERENCES:

    - [PPW2013]_
    """
    # find the gcd of the row-sums, and perform the corresponding row
    # operations on M
    if M.matrix_over_field().is_invertible():
        L = deepcopy(M)
        L = matrix(ZZ,L)
        U = matrix(ZZ,[sum(i) for i in L]).smith_form()[2].transpose()
        L = U*M
        for k in range(1,M.nrows()-1):
            smith = matrix(ZZ,[i[k-1] for i in L[k:]]).smith_form()[2].transpose()
            U = identity_matrix(ZZ,k).block_sum(smith)
            L = U*L
            L[k] = -L[k]
        if L[-1][-2]>0:
            L[-1] = -L[-1]
        for k in range(M.nrows()-2,-1,-1):
            for i in range(k+2,M.nrows()):
                while L[k][i-1]>0:
                    L[k] = L[k] + L[i]
            v = -L[k+1]
            for i in range(k+2,M.nrows()):
                v = abs(L[i,i-1])*v + v[i-1]*L[i]
            while L[k,k]<=0 or L[k,-1]>0:
                L[k] = L[k] + v
        return L
    else:
        raise UserWarning('matrix not of full rank')<|MERGE_RESOLUTION|>--- conflicted
+++ resolved
@@ -6517,21 +6517,8 @@
         sage: from sage.sandpiles.sandpile import admissible_partitions
         sage: from sage.sandpiles.sandpile import partition_sandpile
         sage: S = sandpiles.Cycle(4)
-        sage: P = [set(admissible_partitions(S, i)) for i in [2,3,4]]
+        sage: P = [admissible_partitions(S, i) for i in [2,3,4]]
         sage: P
-<<<<<<< HEAD
-        [{{{0}, {1, 2, 3}},
-          {{0, 1}, {2, 3}},
-          {{0, 1, 2}, {3}},
-          {{0, 1, 3}, {2}},
-          {{0, 2, 3}, {1}},
-          {{0, 3}, {1, 2}}},
-         {{{0}, {1}, {2, 3}},
-          {{0}, {1, 2}, {3}},
-          {{0, 1}, {2}, {3}},
-          {{0, 3}, {1}, {2}}},
-         {{{0}, {1}, {2}, {3}}}]
-=======
         [[{{0, 2, 3}, {1}},
           {{0, 3}, {1, 2}},
           {{0, 1, 3}, {2}},
@@ -6543,7 +6530,6 @@
           {{0}, {1, 2}, {3}},
           {{0, 1}, {2}, {3}}],
          [{{0}, {1}, {2}, {3}}]]
->>>>>>> 934b744f
         sage: for p in P:
         ....:  sum([partition_sandpile(S, i).betti(verbose=False)[-1] for i in p])
         6
