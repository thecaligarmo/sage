--- conflicted
+++ resolved
@@ -409,15 +409,12 @@
                     options.optional.update(system.name
                                             for system in package_systems())
 
-<<<<<<< HEAD
                     from sage.features.sphinx import Sphinx
                     doc_features = [feature for feature in [Sphinx()]
                                     if feature.is_present()]
                     options.optional.update(feature.name for feature in doc_features)
 
-=======
                     logger = sys.stderr if options.verbose else None
->>>>>>> 6ec717a5
                     from sage.features.sagemath import sage_features
                     options.optional.update(feature.name
                                             for feature in sage_features(logger=logger))
