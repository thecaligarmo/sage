--- conflicted
+++ resolved
@@ -51,10 +51,7 @@
 from dis import findlinestarts
 from queue import Empty
 import gc
-<<<<<<< HEAD
-=======
 import IPython.lib.pretty
->>>>>>> 69d2b2da
 
 import sage.misc.randstate as randstate
 from .util import Timer, RecordingDict, count_noun
@@ -89,14 +86,11 @@
     if isinstance(exc, type) and issubclass(exc, OSError) and
        exc is not OSError
 ]
-<<<<<<< HEAD
-=======
 
 def _sorted_dict_pprinter_factory(start, end):
     """
     Modified version of :func:`IPython.lib.pretty._dict_pprinter_factory`
     that sorts the keys of dictionaries for printing.
->>>>>>> 69d2b2da
 
     EXAMPLES::
 
@@ -2415,11 +2409,7 @@
         ['cputime', 'err', 'failures', 'optionals', 'tests', 'walltime', 'walltime_skips']
     """
 
-<<<<<<< HEAD
-    extra_globals = {'long': int}
-=======
     extra_globals = {}
->>>>>>> 69d2b2da
     """
     Extra objects to place in the global namespace in which tests are run.
     Normally this should be empty but there are special cases where it may
