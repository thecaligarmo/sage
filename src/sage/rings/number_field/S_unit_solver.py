r"""
Solve S-unit equation x + y = 1

Inspired by work of Tzanakis--de Weger, Baker--W{\"{u}}stholz and Smart, we use the LLL methods in Sage to implement an algorithm that returns all S-unit solutions to the equation x + y = 1.
This is a preliminary patch and does not have all functions to solve the equation.

REFERENCES:

- [MR2016]_

- [Sma1995]_

- [Sma1998]_

AUTHORS:

- Alejandra Alvarado, Angelos Koutsianas, Beth Malmskog, Christopher Rasmussen, Christelle Vincent, Mckenzie West (2017-01-10): original version

    
"""


#*****************************************************************************
#       Copyright (C) 2017 Alejandra Alvarado <aalvarado2 at eiu.edu>
#                          Angelos Koutsianas <koutsis.jr at gmail.com>
#                          Beth Malmskog <beth.malmskog at gmail.com>
#                          Christopher Rasmussen <crasmussen at wesleyan.edu>
#                          Christelle Vincent <christelle.vincent at uvm.edu>
#                          Mckenzie West <mckenzierwest at gmail.com>
#
# This program is free software: you can redistribute it and/or modify
# it under the terms of the GNU General Public License as published by
# the Free Software Foundation, either version 2 of the License, or
# (at your option) any later version.
#                  http://www.gnu.org/licenses/
#*****************************************************************************

from __future__ import absolute_import

from sage.rings.all import Infinity
from sage.rings.polynomial.polynomial_ring import polygen
from sage.rings.integer import Integer
from sage.rings.real_mpfr import RealField
from sage.rings.number_field.number_field import is_real_place
from sage.combinat.combination import Combinations
from sage.misc.all import prod
from sage.arith.all import factorial
from sage.matrix.constructor import Matrix
from itertools import combinations_with_replacement

from sage.rings.ring import Field
from sage.rings.number_field.number_field import NumberField
from sage.rings.number_field.unit_group import UnitGroup
from sage.rings.number_field.number_field_ideal import NumberFieldIdeal
from sage.rings.number_field.number_field_element import NumberFieldElement
from sage.rings.polynomial.polynomial_element import Polynomial
from sage.rings.number_field.number_field import NumberField_absolute
from sage.rings.finite_rings.integer_mod_ring import Integers
from sage.rings.finite_rings.integer_mod import mod
from sage.rings.integer_ring import ZZ
from sage.rings.rational_field import QQ
from sage.rings.real_mpfr import RR
from sage.rings.padics.factory import Qp
from sage.modules.free_module_element import zero_vector
from sage.misc.functional import round
from sage.arith.all import gcd, factor, lcm, CRT
from copy import copy


from sage.functions.log import log
from sage.functions.other import sqrt
from sage.matrix.constructor import matrix, identity_matrix, vector, block_matrix
from sage.rings.number_field.number_field import refine_embedding
import itertools

def column_Log(SUK, iota, U, prec=106):
    r"""
    Return the log vector of ``iota``; i.e., the logs of all the valuations

    INPUT:

    - ``SUK`` -- a group of `S`-units
    - ``iota`` -- an element of ``K``
    - ``U`` -- a list of places (finite or infinite) of ``K``
    - ``prec`` -- (default: 106) the precision of the real field

    OUTPUT:

    The log vector as a list of real numbers

    EXAMPLES::

        sage: from sage.rings.number_field.S_unit_solver import column_Log
        sage: K.<xi> = NumberField(x^3-3)
        sage: SUK = UnitGroup(K,S=tuple(K.primes_above(3)))
        sage: phi_complex = K.places()[1]
        sage: v_fin = tuple(K.primes_above(3))[0]
        sage: U = [phi_complex, v_fin]
        sage: column_Log(SUK, xi^2, U) # abs tol 1e-29
        [1.464816384890812968648768625966, -2.197224577336219382790490473845]

    REFERENCES:

    - [Sma1995]_ p. 823
    """
    R = RealField(prec)

    return [ R(SUK.number_field().abs_val(v,iota,prec)).log() for v in U]

def c3_func(SUK, prec=106):
    r"""
    Return the constant `c_3` from Smart's 1995 TCDF paper, [Sma1995]_

    INPUT:

    - ``SUK`` -- a group of `S`-units
    - ``prec`` -- (default: 106) the precision of the real field

    OUTPUT:

    The constant ``c3``, as a real number

    EXAMPLES::

        sage: from sage.rings.number_field.S_unit_solver import c3_func
        sage: K.<xi> = NumberField(x^3-3)
        sage: SUK = UnitGroup(K,S=tuple(K.primes_above(3)))

        sage: c3_func(SUK) # abs tol 1e-29
        0.4257859134798034746197327286726

    .. NOTE::

        The numerator should be as close to 1 as possible, especially as the rank of the `S`-units grows large

    REFERENCES:

    - [Sma1995]_ p. 823

    """

    R = RealField(prec)

    all_places = list(SUK.primes()) + SUK.number_field().places(prec)
    Possible_U = Combinations(all_places, SUK.rank())
    c1 = 0
    for U in Possible_U:
        # first, build the matrix C_{i,U}
        columns_of_C = []
        for unit in SUK.fundamental_units():
            columns_of_C.append( column_Log(SUK, unit, U, prec) )
        C = Matrix(SUK.rank(), SUK.rank(), columns_of_C)
        # Is it invertible?
        if abs(C.determinant()) > 10**(-10):
            poss_c1 = C.inverse().apply_map(abs).norm(Infinity)
            c1 = max(poss_c1,c1)
    return R(R(0.9999999)/(R(c1)*SUK.rank()))

def c4_func(SUK,v, A, prec=106):
    r"""
    Return the constant `c_4` from Smart's TCDF paper, [Sma1995]_

    INPUT:

    - ``SUK`` -- a group of `S`-units
    - ``v`` -- a place of ``K``, finite (a fractional ideal) or infinite (element of ``SUK.number_field().places(prec)``)
    - ``A`` -- the set of the product of the coefficients of the ``S``-unit equation with each root of unity of ``K``
    - ``prec`` -- (default: 106) the precision of the real field

    OUTPUT:

    The constant ``c4``, as a real number

    EXAMPLES::

        sage: from sage.rings.number_field.S_unit_solver import c4_func
        sage: K.<xi> = NumberField(x^3-3)
        sage: SUK = UnitGroup(K,S=tuple(K.primes_above(3)))
        sage: phi_real = K.places()[0]
        sage: phi_complex = K.places()[1]
        sage: v_fin = tuple(K.primes_above(3))[0]
        sage: A = K.roots_of_unity()

        sage: c4_func(SUK,phi_real,A)
        1.000000000000000000000000000000

        sage: c4_func(SUK,phi_complex,A)
        1.000000000000000000000000000000

        sage: c4_func(SUK,v_fin,A)
        1.000000000000000000000000000000

    REFERENCES:

    - [Sma1995]_ p. 824
    """
    R = RealField(prec)
<<<<<<< HEAD
=======

>>>>>>> c10d1018
    return R(max(SUK.number_field().abs_val(v, alpha, prec) for alpha in A))

def beta_k(betas_and_ns):
    r"""
    Return a pair `[\beta_k,|beta_k|_v]`, where `\beta_k` has the smallest nonzero valuation in absolute value of the list ``betas_and_ns``

    INPUT:

    - ``betas_and_ns`` -- a list of pairs ``[beta,val_v(beta)]`` outputted from the function where ``beta`` is an element of ``SUK.fundamental_units()``

    OUTPUT:

    The pair ``[beta_k,v(beta_k)]``, where ``beta_k`` is an element of ``K`` and ``val_v(beta_k)`` is a integer

    EXAMPLES::

        sage: from sage.rings.number_field.S_unit_solver import beta_k
        sage: K.<xi> = NumberField(x^3-3)
        sage: SUK = UnitGroup(K,S=tuple(K.primes_above(3)))
        sage: v_fin = tuple(K.primes_above(3))[0]

        sage: betas = [[beta,beta.valuation(v_fin)] for beta in SUK.fundamental_units()]
        sage: beta_k(betas)
        [xi, 1]

    REFERENCES:

    - [Sma1995]_ pp. 824-825
    """
    for pair in betas_and_ns:
        if pair[1].abs() != 0:
            good_pair = pair
            break
    for pair in betas_and_ns:
        if (pair[1].abs() != 0 and pair[1].abs() < good_pair[1].abs()):
            good_pair = pair
    return good_pair

def mus(SUK,v):
    r"""
    Return a list `[\mu]`, for `\mu` defined on pp. 824-825 of TCDF, [Sma1995]_

    INPUT:

    - ``SUK`` -- a group of `S`-units
    - ``v`` -- a finite place of ``K``

    OUTPUT:

    A list ``[mus]`` where each ``mu`` is an element of ``K``

    EXAMPLES::

        sage: from sage.rings.number_field.S_unit_solver import mus
        sage: K.<xi> = NumberField(x^3-3)
        sage: SUK = UnitGroup(K,S=tuple(K.primes_above(3)))
        sage: v_fin = tuple(K.primes_above(3))[0]

        sage: mus(SUK,v_fin)
        [xi^2 - 2]

    REFERENCES:

    - [Sma1995]_ pp. 824-825

    """
    betas = SUK.fundamental_units()
    beta_and_ns = [[beta,beta.valuation(v)] for beta in betas]
    if all(pair[1]==0 for pair in beta_and_ns):
        return betas
    else:
        good_pair = beta_k(beta_and_ns)
        temp = [(beta[0]**good_pair[1])*(good_pair[0]**(-beta[1])) for beta in beta_and_ns]
        temp.remove(1)
        return temp

def possible_mu0s(SUK, v):
    r"""
    Return a list `[\mu_0]` of all possible `\mu_0` values defined on pp. 824-825 of TCDF, [Sma1995]_

    INPUT:

    - ``SUK`` -- a group of `S`-units
    - ``v`` -- a finite place of ``K``

    OUTPUT:

    A list ``[mu0s]`` where each ``mu0`` is an element of ``K``

    EXAMPLES::

        sage: from sage.rings.number_field.S_unit_solver import possible_mu0s
        sage: K.<xi> = NumberField(x^3-3)
        sage: SUK = UnitGroup(K,S=tuple(K.primes_above(3)))
        sage: v_fin = tuple(K.primes_above(3))[0]

        sage: possible_mu0s(SUK,v_fin)
        [-1, 1]

    .. NOTE::

        `n_0` is the valuation of the coefficient `\alpha_d` of the `S`-unit equation such that `|\alpha_d \tau_d|_v = 1`
        We have set `n_0 = 0` here since the coefficients are roots of unity
        `\alpha_0` is not defined in the paper, we set it to be 1

    REFERENCES:

    - [Sma1995]_ pp. 824-825, but we modify the definition of ``sigma`` (``sigma_tilde``) to make it easier to code

    """
    beta_and_ns = [[beta,beta.valuation(v)] for beta in SUK.fundamental_units()]
    betak, nk = beta_k(beta_and_ns)
    ns = [beta[1] for beta in beta_and_ns if beta[0] != betak]
    betas = [beta[0] for beta in beta_and_ns if beta[0] != betak]
    mu0s = []
    for rs in combinations_with_replacement(range(nk.abs()),len(betas)):
        # n_0 = valuation_v of one of the coefficients of the equation = 0 for x + y = 1 p. 824
        n_rs = zip(ns,rs)
        sigma_tilde = -(sum([n_r[0]*n_r[1] for n_r in n_rs]))
        if sigma_tilde % nk == 0:
            beta_rs = zip(betas,rs)
            temp_prod = prod([beta_r[0]**beta_r[1] for beta_r in beta_rs])*betak**(sigma_tilde/nk)
            for alpha0 in SUK.roots_of_unity():
                if alpha0*temp_prod not in mu0s:
                    mu0s.append(alpha0*temp_prod)
    return mu0s

def c8_c9_func(SUK, v, A, prec=106):
    r"""
    Return the constants `c_8` and `c_9` from Smart's TCDF paper, [Sma1995]_

    INPUT:

    - ``SUK`` -- a group of `S`-units
    - ``v`` -- a finite place of ``K`` (a fractional ideal)
    - ``A`` -- the set of the product of the coefficients of the `S`-unit equation with each root of unity of ``K``
    - ``prec`` -- (default: 106) the precision of the real field

    OUTPUT:

    The constants ``c8`` and ``c9``, as real numbers

    EXAMPLES::

        sage: from sage.rings.number_field.S_unit_solver import c8_c9_func
        sage: K.<xi> = NumberField(x^3-3)
        sage: SUK = UnitGroup(K,S=tuple(K.primes_above(3)))
        sage: v_fin = K.primes_above(3)[0]
        sage: A = K.roots_of_unity()

        sage: c8_c9_func(SUK,v_fin,A) # abs tol 1e-29
        (4.524941291354698258804956696127e15, 1.621521281297160786545580368612e16)

    REFERENCES:

    - [Sma1995]_ p. 825
    - [Sma1998]_ p. 226, Theorem A.2 for the local constants

    """
    R = RealField(prec)
    num_mus = len(mus(SUK,v))+1
    p = v.smallest_integer()
    f_p = v.residue_class_degree()
    d = SUK.number_field().degree()
    if p == 2:
        local_c2 = Integer(197142)*Integer(36)**num_mus
    elif p%4 == 1:
        local_c2 = Integer(35009)*(Integer(45)/Integer(2))**num_mus
    else:
        local_c2 = Integer(30760)*Integer(25)**num_mus
    x = polygen(SUK.number_field())
    if ( p > 2 and not ((x**2+1).is_irreducible()) ) or ( p==2 and not ((x**2+3).is_irreducible()) ):
        D = d
    else:
        D = 2*d
    l_c3 = (num_mus+1)**(2*num_mus+4)*p**(D * f_p/d)*(f_p*R(p).log())**(-num_mus-1)*D**(num_mus+2)

    def modified_height(SUK,v,D,b):
        #[Sma1998]_ p. 226
        max_log_b = max([phi(b).log().abs() for phi in SUK.number_field().places(prec)])
        return R(max([b.global_height(),max_log_b/(2*R.pi()*D),f_p*R(p).log()/d]))

    mus_prod = prod([modified_height(SUK,v,D,b) for b in mus(SUK,v)])
    local_c3 = R(max([mus_prod*modified_height(SUK,v,D,mu0) for mu0 in possible_mu0s(SUK,v)]))

    l_c3 *= local_c3
    H = max([modified_height(SUK,v,D,alpha) for alpha in mus(SUK,v)+possible_mu0s(SUK,v)])
    if p == 2:
        local_c4 = R(3*2**10*(num_mus+1)**2*D**2*H).log()
    else:
        local_c4 = R(2**11*(num_mus+1)**2*D**2*H).log()
    local_c5 = 2*R(D).log()
    return R(local_c2*l_c3*local_c4), R(local_c2*l_c3*local_c4*local_c5)

def c11_func(SUK, v, A, prec=106):
    r"""
    Return the constant `c_{11}` from Smart's TCDF paper, [Sma1995]_

    INPUT:

    - ``SUK`` -- a group of `S`-units
    - ``v`` -- a place of ``K``, finite (a fractional ideal) or infinite (element of ``SUK.number_field().places(prec)``)
    - ``A`` -- the set of the product of the coefficients of the `S`-unit equation with each root of unity of ``K``
    - ``prec`` -- (default: 106) the precision of the real field

    OUTPUT:

    The constant ``c11``, a real number

    EXAMPLES::

        sage: from sage.rings.number_field.S_unit_solver import c11_func
        sage: K.<xi> = NumberField(x^3-3)
        sage: SUK = UnitGroup(K,S=tuple(K.primes_above(3)))
        sage: phi_real = K.places()[0]
        sage: phi_complex = K.places()[1]
        sage: A = K.roots_of_unity()

        sage: c11_func(SUK,phi_real,A) # abs tol 1e-29
        3.255848343572896153455615423662

        sage: c11_func(SUK,phi_complex,A) # abs tol 1e-29
        6.511696687145792306911230847323

    REFERENCES:

    - [Sma1995]_ p. 825
    """
    R = RealField(prec)
    if is_real_place(v):
        return R(R(4*c4_func(SUK, v, A, prec)).log()/(c3_func(SUK, prec)))
    else:
        return R(2*(R(4*(c4_func(SUK,v, A, prec)).sqrt()).log())/(c3_func(SUK, prec)))

def c13_func(SUK, v, prec=106):
    r"""
    Return the constant `c_{13}` from Smart's TCDF paper, [Sma1995]_

    INPUT:

    - ``SUK`` -- a group of `S`-units
    - ``v`` -- an infinite place of ``K`` (element of ``SUK.number_field().places(prec)``)
    - ``prec`` -- (default: 106) the precision of the real field

    OUTPUT:

    The constant ``c13``, as a real number

    EXAMPLES::

        sage: from sage.rings.number_field.S_unit_solver import c13_func
        sage: K.<xi> = NumberField(x^3-3)
        sage: SUK = UnitGroup(K,S=tuple(K.primes_above(3)))
        sage: phi_real = K.places()[0]
        sage: phi_complex = K.places()[1]

        sage: c13_func(SUK,phi_real) # abs tol 1e-29
        0.4257859134798034746197327286726

        sage: c13_func(SUK,phi_complex) # abs tol 1e-29
        0.2128929567399017373098663643363

    It is an error to input a finite place

    ::

        sage: phi_finite = K.primes_above(3)[0]
        sage: c13_func(SUK,phi_finite)
        Traceback (most recent call last):
        ...
        TypeError: Place must be infinite


    REFERENCES:

    - [Sma1995]_ p. 825
    """
    try:
        _ = v.codomain()
    except AttributeError:
        raise TypeError('Place must be infinite')
    if is_real_place(v):
        return c3_func(SUK,prec)
    else:
        return c3_func(SUK,prec)/2

def K0_func(SUK, A, prec=106):
    r"""
    Return the constant `K_0` from Smart's TCDF paper, [Sma1995]_

    INPUT:

    - ``SUK`` -- a group of `S`-units
    - ``A`` -- the set of the products of the coefficients of the `S`-unit equation with each root of unity of ``K``
    - ``prec`` -- (default: 106) the precision of the real field

    OUTPUT:

    The constant ``K0``, a real number

    EXAMPLES::

        sage: from sage.rings.number_field.S_unit_solver import K0_func
        sage: K.<xi> = NumberField(x^3-3)
        sage: SUK = UnitGroup(K,S=tuple(K.primes_above(3)))
        sage: A = K.roots_of_unity()

        sage: K0_func(SUK,A) # abs tol 1e-29
        9.475576673109275443280257946929e17

    REFERENCES:

    - [Sma1995]_ p. 824
    """
    R = RealField(prec)

    def c5_func(SUK, v, R):
        return R(c3_func(SUK, R.precision())/(v.residue_class_degree()*R(v.smallest_integer()).log()*v.ramification_index()))

    def c6_func(SUK, v, A, R):
        return R(R(c4_func(SUK, v, A, R.precision())).log()/(v.residue_class_degree()*R(v.smallest_integer()).log()*v.ramification_index()))

    def c7_func(SUK, v, A, R):
        return R(R(c4_func(SUK, v, A, R.precision())).log()/c3_func(SUK, R.precision()))

    def c10_func(SUK, v, A, R):
        # [Sma1995]_ p. 824
        e_h = v.ramification_index()
        c_8, c_9 = c8_c9_func(SUK, v, A, R.precision())
        return R((2/(e_h*c5_func(SUK, v, R)))*(e_h*c6_func(SUK, v, A, R) + c_9 + c_8 * R( c_8/(e_h*c5_func(SUK, v, R))).log()))

    return R(max([c10_func(SUK,v, A, R) for v in SUK.primes()] + [c7_func(SUK,v,A,R) for v in SUK.primes()]))

def K1_func(SUK, v, A, prec=106):
    r"""
    Return the constant `K_1` from Smart's TCDF paper, [Sma1995]_

    INPUT:

    - ``SUK`` -- a group of `S`-units
    - ``v`` -- an infinite place of ``K`` (element of ``SUK.number_field().places(prec)``)
    - ``A`` -- a list of all products of each potential ``a``, ``b`` in the $S$-unit equation ``ax + by + 1 = 0`` with each root of unity of ``K``
    - ``prec`` -- (default: 106) the precision of the real field

    OUTPUT:

    The constant ``K1,`` a real number

    EXAMPLES::

        sage: from sage.rings.number_field.S_unit_solver import K1_func
        sage: K.<xi> = NumberField(x^3-3)
        sage: SUK = UnitGroup(K,S=tuple(K.primes_above(3)))
        sage: phi_real = K.places()[0]
        sage: phi_complex = K.places()[1]
        sage: A = K.roots_of_unity()

        sage: K1_func(SUK,phi_real,A)
        4.396386097852707394927181864635e16

        sage: K1_func(SUK,phi_complex,A)
        2.034870098399844430207420286581e17

    REFERENCES:

    - [Sma1995]_ p. 825

    """
    R = RealField(prec)

    #[Sma1995]_ p. 825
    if is_real_place(v):
        c11 = R(R(4*c4_func(SUK, v, A, prec)).log()/(c3_func(SUK, prec)))
    else:
        c11 = R(2*(R(4*(c4_func(SUK,v, A, prec)).sqrt()).log())/(c3_func(SUK, prec)))

    #[Sma1995]_ p. 825
    if is_real_place(v):
        c12 = R(2*c4_func(SUK, v, A, prec))
    else:
        c12 = R(2*(c4_func(SUK,v, A, prec)).sqrt())

    #[Sma1998]_ p. 225, Theorem A.1
    d = SUK.number_field().degree()
    t = SUK.rank()
    Baker_C = R( 18 * factorial(t+2) * (t+1)**(t+2) * (32*d)**(t + 3) * R( 2*(t+1) * d).log() )

    def hprime(SUK, alpha, v):
        #[Sma1998]_ p. 225
        return R(max(alpha.global_height(), 1/SUK.number_field().degree(), (v(alpha)).log().abs()/SUK.number_field().degree()))

    #[Sma1995]_ p. 825 and [Sma1998]_ p. 225, Theorem A.1
    c14 = Baker_C * prod([hprime(SUK, alpha, v) for alpha in SUK.gens_values()])

    #[Sma1995]_ p. 825
    c15 = R(2*((c12).log()+c14*R((SUK.rank()+1)*c14/c13_func(SUK, v, prec)).log())/c13_func(SUK, v, prec))

    return max([c11, c15])

def minimal_vector(A,y,prec=106):
    r"""

    INPUT:

    - ``A`` : a square n by n non-singular integer matrix whose rows generate a lattice `\mathcal L`
    - ``y`` : a row (1 by n) vector with integer coordinates
    - ``prec`` : precision of real field (default 106)

    OUTPUT:

    A low bound for the square of

    .. MATH::

        \ell (\mathcal L,\vec y) =
        \begin{cases}
        \displaystyle\min_{\vec x\in\mathcal L}\Vert\vec x-\vec y\Vert &, \vec y\not\in\mathcal L. \\
        \displaystyle\min_{0\neq\vec x\in\mathcal L}\Vert\vec x\Vert &,\vec y\in\mathcal L.
        \end{cases}`

    ALGORITHM:

    The algorithm is based on V.9 and V.10 of [Sma1998]_

    EXAMPLES::

        sage: from sage.rings.number_field.S_unit_solver import minimal_vector
        sage: B = matrix(ZZ,2,[1,1,1,0])
        sage: y = vector(ZZ,[2,1])
        sage: minimal_vector(B,y)
        1/2

    ::

        sage: B = random_matrix(ZZ,3)
        sage: B #random
            [-2 -1 -1]
            [ 1  1 -2]
            [ 6  1 -1]
        sage: y = vector([1,2,100])
        sage: minimal_vector(B,y) #random
        15/28
    """
    if A.is_singular():
        raise ValueError('The matrix A is singular')

    R = RealField(prec)

    n = len(y)
    c1 = 2**(n-1)
    ALLL = A.LLL()
    ALLLinv = ALLL.inverse()
    ybrace = [(R(a-round(a))).abs() for a in y * ALLLinv if (a-round(a)) != 0]

    if len(ybrace) == 0:
        return (ALLL.rows()[0].norm())**2 / c1
    else:
        sigma = ybrace[len(ybrace)-1]
        return ((ALLL.rows()[0].norm())**2 * sigma) / c1

def reduction_step_real_case(place,B0,G,c7):
    r"""

    INPUT:

    - ``place`` -- (ring morphism) an infinite place of a number field `K`
    - ``B0`` -- the initial bound
    - ``G`` -- a set of generators of the free part of the group
    - ``c7`` -- a positive real number

    OUTPUT:

    A tuple consisting of:

    1. a new upper bound, an integer
    2. a boolean value, ``True`` if we have to increase precision, otherwise ``False``

    .. NOTE::

        The constant ``c7`` in the reference page 137

    REFERENCES:

    - [Sma1998]_

    EXAMPLES::

        sage: from sage.rings.number_field.S_unit_solver import reduction_step_real_case
        sage: K.<a> = NumberField(x^3-2)
        sage: SK = sum([K.primes_above(p) for p in [2,3,5]],[])
        sage: G = [g for g in K.S_unit_group(S = SK).gens_values() if g.multiplicative_order() == Infinity]
        sage: p1 = K.real_places(prec = 200)[0]
        sage: reduction_step_real_case(p1,10**10,G,2)
        (58, False)
    """
    prec = place.codomain().precision()
    R = RealField(prec)
    n = len(G)

    def e_s_real(a,place):
        if place(a) < 0:
            return (-1)*a
        else:
            return a
    Glog = [log(place(e_s_real(g,place))) for g in G]
    if len([1 for g in G if place(e_s_real(g,place)).is_zero()]) > 0:
        return 0,True

    #We choose the initial value of C such that the vector v not to have 0 everywhere
    C = round(max([1/abs(l) for l in Glog if l != 0])+1)

    #if the precision we have is not high enough we have to increase it and evaluate c7 again
    if place.codomain().precision() < log(C)/log(2):
        return 0,True

    S = (n-1) * (B0)**2
    T = (1 + n * B0)/2
    finish = False
    while  not finish:
        A = copy(identity_matrix(ZZ,n))
        v = vector([round(g*C) for g in Glog])

        if v[n-1] == 0: #we replace the last element of v with an other non zero
            k = [i for i,a in enumerate(v) if not a.is_zero()][0]
            v[n-1] = v[k]
            v[k] = 0
        A[n-1] = v

        #We have to work with rows because of the .LLL() function

        A = A.transpose()
        y = copy(zero_vector(ZZ,n))
        l = minimal_vector(A,y)

        #On the following lines I apply Lemma VI.1 from Smart's book page 83

        if l < T**2 + S:
            C = 2 * C
            #Again if our precision is not high enough
            if prec < log(C)/log(2):
                return 0,True
        else:
            if sqrt(l-S) - T > 0:
                return round((log(C * 2)-log(sqrt(l-S) - T))/c7),False
            else:
                return B0,False

def reduction_step_complex_case(place,B0,G,g0,c7):
    r"""

    INPUT:

    - ``place`` -- (ring morphism) an infinite place of a number field `K`
    - ``B0`` -- the initial bound
    - ``G`` -- a set of generators of the free part of the group
    - ``g0`` -- an element of the torsion part of the group
    - ``c7`` -- a positive real number

    OUTPUT:

    A tuple consisting of:

    1. a new upper bound, an integer
    2. a boolean value, ``True`` if we have to increase precision, otherwise ``False``

    .. NOTE::

        The constant ``c7`` in the reference page 138

    REFERENCES:

    See [Sma1998]_.

    EXAMPLES::

        sage: from sage.rings.number_field.S_unit_solver import reduction_step_complex_case
        sage: K.<a> = NumberField([x^3-2])
        sage: SK = sum([K.primes_above(p) for p in [2,3,5]],[])
        sage: G = [g for g in K.S_unit_group(S = SK).gens_values() if g.multiplicative_order() == Infinity]
        sage: p1 = K.places(prec = 100)[1]
        sage: reduction_step_complex_case(p1,10^5,G,-1,2)
        (17, False)
    """
    prec = place.codomain().precision()
    R = RealField(prec)
    n = len(G)
    Glog_imag = [R((log(place(g))).imag_part()) for g in G]
    Glog_real = [R((log(place(g))).real_part()) for g in G]
    Glog_imag = Glog_imag + [2 * R.pi()]
    Glog_real = Glog_real + [0]
    a0log_imag = (log(place(-g0))).imag_part()
    a0log_real = (log(place(-g0))).real_part()

    #the case when the real part is 0 for all log(a_i)

    pl = refine_embedding(place)
    if len([g for g in G if (pl(g).abs()-1).abs() > 2**(-place.codomain().precision())]) == 0:

        #we have only imaginary numbers and we are in case 2 as Smart's book says on page 84

        C = ZZ(1) #round(min((B0**n/100),max([1/l.abs() for l in Glog_imag if l != 0]+[0])))+1
        S = n * B0**2

        #if the precision we have is not high enough we have to increase it and evaluate c7 again
        # if precision < log(C)/log(2):
        #     return 0,True

        T = ((n+1) * B0 + 1)/2
        finish = False
        while not finish:
            A = copy(identity_matrix(ZZ,n+1))
            v = vector([round(g * C) for g in Glog_imag])

            if v[n] == 0:
                #we replace the last element of v with an other non zero

                k = [i for i,a in enumerate(v) if not a.is_zero()][0]
                v[n] = v[k]
                v[k] = 0
            A[n] = v

            if A.is_singular():
                C = ZZ(2 * C)
            else:
                #We have to work with rows because of the .LLL() function

                A = A.transpose()
                y = copy(zero_vector(ZZ,n+1))
                y[n] = (-1) * round(a0log_imag * C)
                l = minimal_vector(A,y)

                #On the following lines I apply Lemma VI.1 of the reference page 83

                if l < T**2 + S:
                    C = ZZ(2 * C)

                    #The same as above if for the new C the precision is low
                    if prec < log(C)/log(2):
                        return 0,True
                else:
                    Bnew = round((log(C * 2)-log(sqrt(l-S)-T))/c7)
                    finish = True
                    if mod(y[n],A[n,n]) == 0:
                        return max(Bnew,(y[n]/A[n,n]).abs()),False
                    else:
                        return Bnew,False

    else:

        #the case when the real part is not 0 for all log(a_i)
        C = 1
        S = (n-1) * B0**2
        T = ((n+1)*B0+1)/sqrt(2)
        finish = False

        #we are relabeling the Glog_real and Glog_imag s.t. the condition Real(a_n)*Im(a_(n-1))-Real(a_(n-1))*Im(a_n)!=0 to be satisfied. See page 84 of the reference.

        k = [i for i in range(len(Glog_real)) if Glog_real[i] != 0][0]
        a = Glog_real[k]
        Glog_real[k] = Glog_real[n-1]
        Glog_real[n-1] = a

        a = Glog_imag[k]
        Glog_imag[k] = Glog_imag[n-1]
        Glog_imag[n-1] = a

        while not finish:

            A = copy(identity_matrix(ZZ,n+1))
            #return [g * C for g in Glog_imag]
            A[n-1] = vector([round(g * C) for g in Glog_real])
            A[n] = vector([round(g * C) for g in Glog_imag])

            if A.is_singular():
                C *= 2
            else:
                #On the following lines I apply Lemma VI.2 of the reference page 85

                A = A.transpose()
                y = copy(zero_vector(ZZ,n+1))
                y[n] = (-1) * round(a0log_imag * C)
                y[n-1] = (-1) * round(a0log_real*C)
                l = minimal_vector(A,y)


                if l <= T**2 + S:
                    C *= 2
                    #The same as above if for the new C the precision is low
                    if prec < log(C)/log(2):
                        return 0,True
                else:
                    Bnew = round((log(C * 2)-log(sqrt(l-S)-T))/c7)

                    #we take into account the second case of the theorem VI.2 of the reference page 85

                    M = Matrix(ZZ,2,[A[n-1,n-1],A[n-1,n],A[n,n-1],A[n,n]])
                    b = vector(ZZ,2,[-y[n-1],-y[n]])
                    if M.determinant() == 1 or M.determinant() == -1:
                        x = M.inverse() * b
                        return max(Bnew,x[0].abs(),x[1].abs()),False
                    else:
                        return Bnew,False

def cx_LLL_bound(SUK,A, prec=106):
    r"""
    Return the maximum of all of the `K_1`'s as they are LLL-optimized for each infinite place `v`

    INPUT:

    - ``SUK`` -- a group of `S`-units
    - ``A`` -- a list of all products of each potential ``a``, ``b`` in the `S`-unit equation ``ax + by + 1 = 0`` with each root of unity of ``K``
    - ``prec`` -- precision of real field (default 106)

    OUTPUT:

    A bound for the exponents at the infinite place, as a real number

    EXAMPLES::

        sage: from sage.rings.number_field.S_unit_solver import cx_LLL_bound
        sage: K.<xi> = NumberField(x^3-3)
        sage: SUK = UnitGroup(K,S=tuple(K.primes_above(3)))
        sage: A = K.roots_of_unity()

        sage: cx_LLL_bound(SUK,A)
        22
    """
    R = RealField(prec)
    cx_LLL = 0
    #initialize a bound, a bad guess, as we iterate over the places of the number field, we will replace its value with the largest complex LLL bound we've found across the places
    for v in SUK.number_field().places(prec = prec):
        prec_v = prec
        #c11_LLL = c11_func(SUK,v,A)
        #c12_LLL = c12_func(SUK,v,A)
        c13_LLL = c13_func(SUK,v,prec_v)
        cx_bound = K1_func(SUK,v,A,prec_v)
        #cx_bound is the LLL bound according to this place, it will be replaced as LLL gives us smaller bounds
        if is_real_place(v):
            new_bound,inc_prec = reduction_step_real_case(v, cx_bound, SUK.fundamental_units(), c13_LLL)
            while inc_prec:
                v = refine_embedding(v)
                c13_LLL = c13_func(SUK,v,prec_v)
                cx_bound = K1_func(SUK,v,A,prec_v)
                new_bound, inc_prec = reduction_step_real_case(v, cx_bound, SUK.fundamental_units(), c13_LLL)
            counter = 0
            while abs(cx_bound - new_bound) > .01*cx_bound and counter < 15:
                #We fear a loop that is not convergent, this is the purpose of the counter
                #Repeat complex LLL until we get essentially no change from it
                cx_bound = min(cx_bound,new_bound)
                new_bound, inc_prec = reduction_step_real_case(v, cx_bound, SUK.fundamental_units(),c13_LLL)
                while inc_prec:
                    v = refine_embedding(v)
                    c13_LLL = c13_func(SUK,v,prec_v)
                    new_bound, inc_prec = reduction_step_real_case(v, cx_bound, SUK.fundamental_units(), c13_LLL)
                counter += 1
        else:
            prec_v = prec
            new_bound, inc_prec = reduction_step_complex_case(v, cx_bound, SUK.fundamental_units(), SUK.zeta(), c13_LLL)
            while inc_prec:
                v = refine_embedding(v)
                c13_LLL = c13_func(SUK,v,prec_v)
                cx_bound = K1_func(SUK,v,A,prec_v)
                new_bound, inc_prec = reduction_step_complex_case(v, cx_bound, SUK.fundamental_units(),SUK.zeta(), c13_LLL)
            counter = 0
            while abs(cx_bound - new_bound) > .01*cx_bound and counter < 15:
                #We fear a loop that is not convergent, this is the purpose of the counter
                #Repeat complex LLL until we get essentially no change from it
                cx_bound = min(cx_bound,new_bound)
                new_bound, inc_prec = reduction_step_complex_case(v, cx_bound, SUK.fundamental_units(),SUK.zeta(), c13_LLL)
                while inc_prec:
                    v = refine_embedding(v)
                    c13_LLL = c13_func(SUK,v,prec_v)
                    new_bound, inc_prec = reduction_step_complex_case(v, cx_bound, SUK.fundamental_units(),SUK.zeta(), c13_LLL)
                counter += 1

        cx_bound = min(cx_bound,new_bound)
        #for this place the complex LLL bound is cx_bound
        cx_LLL = max(cx_bound,cx_LLL)
        #compare this value with the complex LLL bounds we have found for the previous places, if it is bigger, replace that bound
    return cx_LLL


def log_p(a,prime,prec):
    r"""

    INPUT:

    - ``a`` -- an element of a number field `K`
    - ``prime`` -- a prime ideal of the number field `K`
    - ``prec`` -- a positive integer

    OUPUT:

    An element of `K` which is congruent to the ``prime``-adic logarithm of ``a`` with respect to ``prime`` modulo ``p^prec``, where ``p`` is the rational prime below ``prime``

    .. NOTE::

        Here we take into account the other primes in `K` above `p` in order to get coefficients with small values

    EXAMPLES::

        sage: from sage.rings.number_field.S_unit_solver import log_p
        sage: K.<a> = NumberField(x^2+14)
        sage: p1 = K.primes_above(3)[0]
        sage: p1
        Fractional ideal (3, a + 1)
        sage: log_p(a+2,p1,20)
        8255385638/3*a + 15567609440/3

    ::

        sage: K.<a> = NumberField(x^4+14)
        sage: p1 = K.primes_above(5)[0]
        sage: p1
        Fractional ideal (5, a + 1)
        sage: log_p(1/(a^2-4),p1,30)
        -42392683853751591352946/25*a^3 - 113099841599709611260219/25*a^2 -
        8496494127064033599196/5*a - 18774052619501226990432/25
    """
    if a == 0:
        raise ValueError('a is the zero element')

    if a.valuation(prime) != 0:
        raise ValueError('The valuation of a with respect to prime is not zero')

    K = prime.ring()
    p = prime.smallest_integer()

    #In order to get an approximation with small coefficients we have to take into account the other primes above p
    #with negative valuation.  For example, say prime2 is another (principal ideal) prime above p, and a=(unit)(prime2)^(-k) for some unit and k
    #a postive integer, and let tilde(a):=a(prime2)^k.  Then log_p(a)=log_p(tilde(a))-k(log_p(prime2)), where the series representations
    #of these two logs will have smaller coeffiecients.

    primes = [(-(a.valuation(pr)),pr) for pr in K.primes_above(p) if a.valuation(pr) < 0]
    local_terms = []

    for (val,pr) in primes:
        #for its pair in primes we find an element in K such that it is divisible only by pr and not by any other ideal above p. Then we take this element in the correct exponent

        if pr.is_principal():
            local_terms.append(pr.gens_reduced()[0]**val)
        else:
            local_terms.append(pr.gens()[1]**val)

    return log_p_series_part(a * prod(local_terms),prime,prec) - sum([log_p_series_part(b,prime,prec) for b in local_terms])

def log_p_series_part(a,prime,prec):
    r"""

    INPUT:

    - ``a`` -- an element of a number field `K`
    - ``prime`` -- a prime ideal of the number field `K`
    - ``prec`` -- a positive integer

    OUPUT:

    The ``prime``-adic logarithm of ``a`` and accuracy ``p^prec``, where ``p`` is the rational prime below ``prime``

    ALGORITHM:

    The algorithm is based on the algorithm on page 30 of [Sma1998]_

    EXAMPLES::

        sage: from sage.rings.number_field.S_unit_solver import log_p_series_part
        sage: K.<a> = NumberField(x^2-5)
        sage: p1 = K.primes_above(3)[0]
        sage: p1
        Fractional ideal (3)
        sage: log_p_series_part(a^2-a+1,p1,30)
        120042736778562*a + 263389019530092

    ::

        sage: K.<a> = NumberField(x^4+14)
        sage: p1 = K.primes_above(5)[0]
        sage: p1
        Fractional ideal (5, a + 1)
        sage: log_p_series_part(1/(a^2-4),p1,30)
        5628940883264585369224688048459896543498793204839654215019548600621221950915106576555819252366183605504671859902129729380543157757424169844382836287443485157589362653561119898762509175000557196963413830027960725069496503331353532893643983455103456070939403472988282153160667807627271637196608813155377280943180966078/1846595723557147156151786152499366687569722744011302407020455809280594038056223852568951718462474153951672335866715654153523843955513167531739386582686114545823305161128297234887329119860255600972561534713008376312342295724191173957260256352612807316114669486939448006523889489471912384033203125*a^2 + 2351432413692022254066438266577100183514828004415905040437326602004946930635942233146528817325416948515797296867947688356616798913401046136899081536181084767344346480810627200495531180794326634382675252631839139904967037478184840941275812058242995052383261849064340050686841429735092777331963400618255005895650200107/1846595723557147156151786152499366687569722744011302407020455809280594038056223852568951718462474153951672335866715654153523843955513167531739386582686114545823305161128297234887329119860255600972561534713008376312342295724191173957260256352612807316114669486939448006523889489471912384033203125
    """
    if a.valuation(prime) != 0:
        raise ValueError('The valuation of a with respect to prime is not zero')
    K = prime.ring()
    g = K.gen()
    p = prime.smallest_integer()
    f = prime.residue_class_degree()
    e = prime.absolute_ramification_index()
    q = p**f - 1

    divisor = q.divisors()
    order = min([d for d in divisor if (a**d - 1).valuation(prime) > 0])
    gamma= a**order
    t = 0
    while (gamma-1).valuation(prime) <= e:
        t += 1
        gamma = gamma**p
    prec += t
    #since later we divide by p^t, we must increase the precision by t at this point.
    m = (gamma - 1).valuation(prime)/e
    n = Integer(1)
    step = 10 **(RR(log(prec)/log(10))).floor()
    while n < (log(n)/log(p) + prec)/m:
        n += step
    #could use smaller stepsize to get actual smallest integer n, however this seems to run faster.
    w = RR((log(prec)/log(p))).floor()
    gamma = sum([ZZ(gi%(p**(prec+w)))* g**i if gi.valuation(p) >= 0 else ZZ((gi * p**(-gi.valuation(p)))%(p**(prec+w-gi.valuation(p)))) * p**(gi.valuation(p)) * g**i for i,gi in enumerate(gamma) if gi != 0])


    beta = 0
    delta = 1-gamma
    for i in range(1,n+1):
        beta -= delta/i
        delta *= (1-gamma)
        delta = sum([ZZ(di%(p**(prec+w)))* g**e if di.valuation(p) >= 0 else ZZ((di * p**(-di.valuation(p)))%(p**(prec+w-di.valuation(p)))) * p**(di.valuation(p)) * g**e for e,di in enumerate(delta) if di != 0],0)
    beta = beta/(order*p**t)

    #we try to make the coefficients small

    logp = 0
    for i,b in enumerate(beta.list()):
        val = b.valuation(p)
        if val < 0:
            t = b * p**(-val)
            t = ZZ(mod(t,p**(prec-val)))
            t = t * p**val
        else:
            t = ZZ(mod(b,p**prec))
        logp = logp + t * g**i

    return logp

def defining_polynomial_for_Kp(prime,prec=106):
    r"""

    INPUT:

    - ``prime`` -- a prime ideal of a number field `K`
    - ``prec`` -- a positive natural number (default 106)

    OUTPUT:

    A polynomial with integer coefficients that is equivalent ``mod p^prec`` to the defining polynomial of the completion of `K` associate to the defining polynomial of `K`

    .. NOTE::

        `K` has to be an absolute extension

    EXAMPLES::

        sage: from sage.rings.number_field.S_unit_solver import defining_polynomial_for_Kp
        sage: K.<a> = QuadraticField(2)
        sage: p2 = K.prime_above(7); p2
        Fractional ideal (-2*a + 1)
        sage: defining_polynomial_for_Kp(p2,10)
        x + 266983762

    ::

        sage: K.<a> = QuadraticField(-6)
        sage: p2 = K.prime_above(2); p2
        Fractional ideal (2, a)
        sage: defining_polynomial_for_Kp(p2,100)
        x^2 + 6
        sage: p5 = K.prime_above(5); p5
        Fractional ideal (5, a + 2)
        sage: defining_polynomial_for_Kp(p5,100)
        x + 3408332191958133385114942613351834100964285496304040728906961917542037
    """
    K = prime.ring()
    if not K.is_absolute():
        raise ValueError('The number field is not an absolute extension')

    theta = K.gen()
    f = K.defining_polynomial()
    p = prime.smallest_integer()
    e = prime.absolute_ramification_index()

    find = False
    N = prec
    while find == False:
        RQp = Qp(p,prec = N,type = 'capped-rel', print_mode = 'series')

        #We factor f in Integers(p**(precision)) using the factorization in Qp

        g = f.change_ring(RQp)
        factors = g.factor();

        #We are going to find which factor of f is related to the prime ideal 'prime'

        L = [factors[i][0].change_ring(ZZ) for i in range(len(factors))]
        A = [g for g in L if (g(theta)).valuation(prime) >= e*N/2];

        if len(A) == 1:
            return A[0].change_ring(Integers(p**prec)).change_ring(ZZ)
        else:
            N += 1

def embedding_to_Kp(a,prime,prec):
    r"""

    INPUT:

    - ``a`` -- an element of a number field `K`
    - ``prime`` -- a prime ideal of `K`
    - ``prec`` -- a positive natural number

    OUTPUT:

    An element of `K` that is equivalent to ``a`` modulo ``p^(prec)`` and the generator of `K` appears with exponent less than `e \cdot f`, where ``p`` is the rational prime below ``prime`` and `e,f` are the ramification index and residue degree, respectively.

    .. NOTE::

        `K` has to be an absolute extension

    EXAMPLES::

        sage: from sage.rings.number_field.S_unit_solver import embedding_to_Kp
        sage: K.<a> = QuadraticField(17)
        sage: p = K.prime_above(13); p
        Fractional ideal (-a + 2)
        sage: embedding_to_Kp(a-3,p,15)
        -20542890112375827

    ::

        sage: K.<a> = NumberField(x^4-2)
        sage: p = K.prime_above(7); p
        Fractional ideal (-a^2 + a - 1)
        sage: embedding_to_Kp(a^3-3,p,15)
        -1261985118949117459462968282807202378
    """
    K = prime.ring()
    if not K.is_absolute():
        raise ValueError('K has to be an absolute extension')

    g = defining_polynomial_for_Kp(prime,prec)
    p = prime.smallest_integer()
    gen = K.gen()
    n = g.degree()
    g = g.change_ring(QQ)
    f = K(a).lift()

    return K(sum([b*gen**j for j,b in enumerate(f.mod(g))]))

def p_adic_LLL_bound_one_prime(prime,B0,M,M_logp,m0,c3,precision=106):
    r"""

    INPUT:

    - ``prime`` -- a prime ideal of a number field `K`
    - ``B0`` -- the initial bound
    - ``M`` -- a list of elements of `K`, the `\mu_i`'s from Lemma IX.3 of [Sma1998]_
    - ``M_logp`` -- the p-adic logarithm of elements in `M`
    - ``m0`` -- an element of `K`, this is `\mu_0` from Lemma IX.3 of [Sma1998]_
    - ``c3`` -- a positive real constant
    - ``precision`` -- the precision of the calculations (default 106)

    OUTPUT:

    A pair consisting of:

    1. a new upper bound, an integer
    2. a boolean value, ``True`` if we have to increase precision, otherwise ``False``

    .. NOTE::

        The constant `c_5` is the constant `c_5` at the page 89 of [Sma1998]_ which is equal to the constant `c_{10}` at the page 139 of [Sma1995]_.
        In this function, the `c_i` constants are in line with [Sma1998]_, but generally differ from the constants in [Sma1995]_ and other parts of this code.

    EXAMPLES:

    This example indictes a case where we must increase precision

    ::

        sage: from sage.rings.number_field.S_unit_solver import p_adic_LLL_bound_one_prime
        sage: prec = 50
        sage: K.<a> = NumberField(x^3-3)
        sage: SUK = UnitGroup(K,S=tuple(K.primes_above(3)))
        sage: v = tuple(K.primes_above(3))[0]
        sage: A = SUK.roots_of_unity()
        sage: K0_old = 9.4755766731093e17
        sage: Mus = [a^2 - 2]
        sage: Log_p_Mus = [185056824593551109742400*a^2 + 1389583284398773572269676*a + 717897987691852588770249]
        sage: mu0 = K(-1)
        sage: c3_value = 0.42578591347980
        sage: m0_Kv_new, increase_precision = p_adic_LLL_bound_one_prime( v, K0_old, Mus, Log_p_Mus, mu0, c3_value, prec)
        sage: m0_Kv_new
        0
        sage: increase_precision
        True

    And now we increase the precision to make it all work

    ::

        sage: prec = 106
        sage: K.<a> = NumberField(x^3-3)
        sage: SUK = UnitGroup(K,S=tuple(K.primes_above(3)))
        sage: v = tuple(K.primes_above(3))[0]
        sage: A = SUK.roots_of_unity()
        sage: K0_old = 9.475576673109275443280257946930e17
        sage: Mus = [a^2 - 2]
        sage: Log_p_Mus = [1029563604390986737334686387890424583658678662701816*a^2 + 661450700156368458475507052066889190195530948403866*a]
        sage: mu0 = K(-1)
        sage: c3_value = 0.4257859134798034746197327286726
        sage: m0_Kv_new, increase_precision = p_adic_LLL_bound_one_prime( v, K0_old, Mus, Log_p_Mus, mu0, c3_value, prec)
        sage: m0_Kv_new
        476
        sage: increase_precision
        False
    """
    if any(g.valuation(prime) != 0 for g in M+[m0]):
        raise ValueError('There is an element with non zero valuation at prime')

    K = prime.ring()
    p = prime.smallest_integer()
    f = prime.residue_class_degree()
    e = prime.absolute_ramification_index()
    c5 = c3/(f * e * log(p))
    theta = K.gen()

    #if M is empty then it is easy to give an upper bound
    if len(M) == 0:
        if m0 != 1:
            return RR(max(log(p) * f * (m0-1).valuation(prime)/c3,0)).floor(),False
        else:
            return 0,False
    #we evaluate the p-adic logarithms of m0 and we embed it in the completion of K with respect to prime

    m0_logp = log_p(m0,prime,precision)
    m0_logp = embedding_to_Kp(m0_logp,prime,precision)
    n = len(M_logp)
    #Below we implement paragraph VI.4.2 of [Smart], pages 89-93

    #we evaluate the order of discriminant of theta

    Theta = [theta**i for i in range(K.absolute_degree())]
    ordp_Disc = (K.disc(Theta)).valuation(p)
    #Let's check the mathematics here
    #We evaluate lambda

    c8 = min([min([a.valuation(p) for a in g]) for g in M_logp])
    lam = p**c8

    #we apply lemma VI.5 of [Smart] page 90
    #c6 is 0 here because we seek to solve the equation x+y=1, so our set A
    #is contained in the roots of unity of K

    low_bound = round(1/c5)
    for a in m0_logp:
        if a != 0:
            if c8 > a.valuation(p):
                B1 = (c8 + ordp_Disc/2)/c5
                if B1 > low_bound:
                    return RR(B1).floor(),False
                else:
                    return low_bound,False

    c8 = min([a.valuation(p) for a in m0_logp]+[c8])
    B = [g/lam for g in M_logp]
    b0 = m0_logp/lam
    c9 = c8 + ordp_Disc/2

    #We evaluate 'u' and we construct the matrix A

    m = e * f
    u = 1
    while True:
        if u > (precision * log(2))/log(p):
            return 0,True

        #We construct the matrix A as a block matrix

        A11 = copy(identity_matrix(ZZ,n))
        A12 = copy(zero_matrix(ZZ,n,m))
        A21 = copy(zero_matrix(ZZ,n,m))
        A22 = p**u * copy(identity_matrix(ZZ,m))
        for i,b in enumerate(B):
            A21[i] = vector([mod(b[j],p**u) for j in range(m)])
        A = block_matrix([[A11,A12],[A21.transpose(),A22]])

        y = copy(zero_vector(ZZ,n+m))
        for i in range(m):
            y[i+n] = -mod(b0[i],p**u)
        #This refers to c10 from Smart
        c10squared = minimal_vector(A.transpose(),y)
        if c10squared > n * B0**2:
            B2 = (u + c9)/c5
            if B2 > low_bound:
                return RR(B2).floor(),False
            else:
                return low_bound,False
        else:
            u += 1

def p_adic_LLL_bound(SUK, A, prec=106):
    r"""
    Return the maximum of all of the `K_0`'s as they are LLL-optimized for each finite place `v`

    INPUT:

    - ``SUK`` -- a group of `S`-units
    - ``A`` -- a list of all products of each potential ``a``, ``b`` in the `S`-unit equation ``ax + by + 1 = 0`` with each root of unity of ``K``
    - ``prec``-- precision for p-adic LLL calculations (default 106)

    OUTPUT:

    A bound for the max of exponents in the case that extremal place is finite (see [Sma1995]_) as a real number

    EXAMPLES::

        sage: from sage.rings.number_field.S_unit_solver import p_adic_LLL_bound
        sage: K.<xi> = NumberField(x^3-3)
        sage: SUK = UnitGroup(K,S=tuple(K.primes_above(3)))
        sage: A = SUK.roots_of_unity()
        sage: prec = 100
        sage: p_adic_LLL_bound(SUK,A, prec)
        89
    """
    S = SUK.primes()
    K0_old = K0_func(SUK, A, prec)
    LLL_K0_by_finite_place = []
    for i,v in enumerate(S):
        #Kv_old = K0_by_finite_place[0]
        Mus0 = possible_mu0s(SUK, v)
        Mus = mus(SUK,v)
        Log_p_Mus = [log_p(a,v,prec) for a in Mus]
        local_prec = prec
        val = 0
        for m0 in Mus0:
            m0_Kv_old = K0_old
            m0_Kv_new, increase_precision = p_adic_LLL_bound_one_prime( v, m0_Kv_old, Mus, Log_p_Mus, m0, c3_func(SUK,local_prec), local_prec)
            while increase_precision:
                local_prec *= 2
                Log_p_Mus = [log_p(a,v,local_prec) for a in Mus]
                Log_p_Mus = [embedding_to_Kp(a,v,prec) for a in Log_p_Mus]
                m0_Kv_new, increase_precision = p_adic_LLL_bound_one_prime( v, m0_Kv_old, Mus, Log_p_Mus, m0, c3_func(SUK,local_prec), local_prec)

            while m0_Kv_new < m0_Kv_old:
                m0_Kv_old = m0_Kv_new
                m0_Kv_new , increase_precision = p_adic_LLL_bound_one_prime(v, m0_Kv_old, Mus, Log_p_Mus, m0, c3_func(SUK,local_prec), local_prec)
                while increase_precision:
                    local_prec *= 2
                    Log_p_Mus = [log_p(a,v,local_prec) for a in Mus]
                    m0_Kv_new,increase_precision = p_adic_LLL_bound_one_prime( v, m0_Kv_old, Mus, Log_p_Mus, m0, c3_func(SUK,local_prec), local_prec)

            if m0_Kv_old > val:
                val = m0_Kv_old

        LLL_K0_by_finite_place.append(val)
    return max(LLL_K0_by_finite_place)<|MERGE_RESOLUTION|>--- conflicted
+++ resolved
@@ -40,38 +40,22 @@
 from sage.rings.all import Infinity
 from sage.rings.polynomial.polynomial_ring import polygen
 from sage.rings.integer import Integer
-from sage.rings.real_mpfr import RealField
-from sage.rings.number_field.number_field import is_real_place
+from sage.rings.integer_ring import ZZ
+from sage.rings.real_mpfr import RealField, RR
+from sage.rings.rational_field import QQ
+from sage.rings.number_field.number_field import is_real_place, refine_embedding
+from sage.rings.finite_rings.integer_mod_ring import Integers
+from sage.rings.finite_rings.integer_mod import mod
+from sage.rings.padics.factory import Qp
 from sage.combinat.combination import Combinations
 from sage.misc.all import prod
 from sage.arith.all import factorial
-from sage.matrix.constructor import Matrix
+from sage.matrix.constructor import matrix, identity_matrix, vector, block_matrix, zero_matrix
+from sage.modules.free_module_element import zero_vector
 from itertools import combinations_with_replacement
-
-from sage.rings.ring import Field
-from sage.rings.number_field.number_field import NumberField
-from sage.rings.number_field.unit_group import UnitGroup
-from sage.rings.number_field.number_field_ideal import NumberFieldIdeal
-from sage.rings.number_field.number_field_element import NumberFieldElement
-from sage.rings.polynomial.polynomial_element import Polynomial
-from sage.rings.number_field.number_field import NumberField_absolute
-from sage.rings.finite_rings.integer_mod_ring import Integers
-from sage.rings.finite_rings.integer_mod import mod
-from sage.rings.integer_ring import ZZ
-from sage.rings.rational_field import QQ
-from sage.rings.real_mpfr import RR
-from sage.rings.padics.factory import Qp
-from sage.modules.free_module_element import zero_vector
-from sage.misc.functional import round
-from sage.arith.all import gcd, factor, lcm, CRT
-from copy import copy
-
-
 from sage.functions.log import log
 from sage.functions.other import sqrt
-from sage.matrix.constructor import matrix, identity_matrix, vector, block_matrix
-from sage.rings.number_field.number_field import refine_embedding
-import itertools
+from copy import copy
 
 def column_Log(SUK, iota, U, prec=106):
     r"""
@@ -149,7 +133,7 @@
         columns_of_C = []
         for unit in SUK.fundamental_units():
             columns_of_C.append( column_Log(SUK, unit, U, prec) )
-        C = Matrix(SUK.rank(), SUK.rank(), columns_of_C)
+        C = matrix(SUK.rank(), SUK.rank(), columns_of_C)
         # Is it invertible?
         if abs(C.determinant()) > 10**(-10):
             poss_c1 = C.inverse().apply_map(abs).norm(Infinity)
@@ -195,10 +179,7 @@
     - [Sma1995]_ p. 824
     """
     R = RealField(prec)
-<<<<<<< HEAD
-=======
-
->>>>>>> c10d1018
+
     return R(max(SUK.number_field().abs_val(v, alpha, prec) for alpha in A))
 
 def beta_k(betas_and_ns):
@@ -605,11 +586,11 @@
 
     - ``A`` : a square n by n non-singular integer matrix whose rows generate a lattice `\mathcal L`
     - ``y`` : a row (1 by n) vector with integer coordinates
-    - ``prec`` : precision of real field (default 106)
-
-    OUTPUT:
-
-    A low bound for the square of
+    - ``prec`` : (default: 106) precision of real field
+
+    OUTPUT:
+
+    A lower bound for the square of
 
     .. MATH::
 
@@ -635,9 +616,9 @@
 
         sage: B = random_matrix(ZZ,3)
         sage: B #random
-            [-2 -1 -1]
-            [ 1  1 -2]
-            [ 6  1 -1]
+        [-2 -1 -1]
+        [ 1  1 -2]
+        [ 6  1 -1]
         sage: y = vector([1,2,100])
         sage: minimal_vector(B,y) #random
         15/28
@@ -690,7 +671,7 @@
         sage: K.<a> = NumberField(x^3-2)
         sage: SK = sum([K.primes_above(p) for p in [2,3,5]],[])
         sage: G = [g for g in K.S_unit_group(S = SK).gens_values() if g.multiplicative_order() == Infinity]
-        sage: p1 = K.real_places(prec = 200)[0]
+        sage: p1 = K.real_places(prec = 300)[0]
         sage: reduction_step_real_case(p1,10**10,G,2)
         (58, False)
     """
@@ -708,7 +689,7 @@
         return 0,True
 
     #We choose the initial value of C such that the vector v not to have 0 everywhere
-    C = round(max([1/abs(l) for l in Glog if l != 0])+1)
+    C = ZZ(round(max([1/abs(l) for l in Glog if l != 0])+1))
 
     #if the precision we have is not high enough we have to increase it and evaluate c7 again
     if place.codomain().precision() < log(C)/log(2):
@@ -717,9 +698,11 @@
     S = (n-1) * (B0)**2
     T = (1 + n * B0)/2
     finish = False
-    while  not finish:
+    while not finish:
         A = copy(identity_matrix(ZZ,n))
-        v = vector([round(g*C) for g in Glog])
+        print(Glog)
+        print(C)
+        v = vector(ZZ,[round(g*C) for g in Glog])
 
         if v[n-1] == 0: #we replace the last element of v with an other non zero
             k = [i for i,a in enumerate(v) if not a.is_zero()][0]
@@ -742,7 +725,7 @@
                 return 0,True
         else:
             if sqrt(l-S) - T > 0:
-                return round((log(C * 2)-log(sqrt(l-S) - T))/c7),False
+                return ZZ(round((log(C * 2)-log(sqrt(l-S) - T))/c7)),False
             else:
                 return B0,False
 
@@ -810,7 +793,7 @@
         finish = False
         while not finish:
             A = copy(identity_matrix(ZZ,n+1))
-            v = vector([round(g * C) for g in Glog_imag])
+            v = vector([ZZ(round(g * C)) for g in Glog_imag])
 
             if v[n] == 0:
                 #we replace the last element of v with an other non zero
@@ -890,11 +873,11 @@
                     if prec < log(C)/log(2):
                         return 0,True
                 else:
-                    Bnew = round((log(C * 2)-log(sqrt(l-S)-T))/c7)
+                    Bnew = ZZ(round((log(C * 2)-log(sqrt(l-S)-T))/c7))
 
                     #we take into account the second case of the theorem VI.2 of the reference page 85
 
-                    M = Matrix(ZZ,2,[A[n-1,n-1],A[n-1,n],A[n,n-1],A[n,n]])
+                    M = matrix(ZZ,2,[A[n-1,n-1],A[n-1,n],A[n,n-1],A[n,n]])
                     b = vector(ZZ,2,[-y[n-1],-y[n]])
                     if M.determinant() == 1 or M.determinant() == -1:
                         x = M.inverse() * b
