--- conflicted
+++ resolved
@@ -642,12 +642,7 @@
         """
         TESTS::
 
-<<<<<<< HEAD
-            sage: I = ZZ.ideal(3)
-            sage: ZZ / I
-=======
             sage: QQ['x'] / ZZ
->>>>>>> 23a2b10d
             Traceback (most recent call last):
             ...
             TypeError: Use self.quo(I) or self.quotient(I) to construct the quotient ring.
