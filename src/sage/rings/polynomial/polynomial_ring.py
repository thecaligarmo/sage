--- conflicted
+++ resolved
@@ -1539,14 +1539,8 @@
 
 class PolynomialRing_field(PolynomialRing_integral_domain,
                            PolynomialRing_singular_repr,
-<<<<<<< HEAD
-                           principal_ideal_domain.PrincipalIdealDomain,
-                           ):
+                           ring.PrincipalIdealDomain):
     def __init__(self, base_ring, name="x", sparse=False, element_class=None, category=None):
-=======
-                           ring.PrincipalIdealDomain):
-    def __init__(self, base_ring, name="x", sparse=False, element_class=None):
->>>>>>> 50ac030e
         """
         TESTS::
 
