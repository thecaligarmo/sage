<<<<<<< HEAD
from .nf import GeneratorLimitExceeded, symmGB_F2_C, symmGB_F2_python
from .PyPolyBoRi import (Monomial, Polynomial,
                         GroebnerStrategy, OrderCode, ll_red_nf_redsb)
from .ll import eliminate, ll_encode
=======
>>>>>>> 13b40902
from copy import copy
from itertools import chain
from inspect import getfullargspec as getargspec

from .nf import GeneratorLimitExceeded, symmGB_F2_C, symmGB_F2_python
from .PyPolyBoRi import (Monomial, Polynomial,
                         GroebnerStrategy, OrderCode, ll_red_nf_redsb)
from .ll import eliminate, ll_encode
from .statistics import used_vars_set
from .heuristics import dense_system, gauss_on_linear
from .easy_polynomials import easy_linear_polynomials
from .interpolate import lex_groebner_basis_for_polynomial_via_variety
from .fglm import _fglm


def get_options_from_function(f):
    (argnames, varargs, varopts, defaults) = getargspec(f)[:4]
    return dict(zip(argnames[-len(defaults):], defaults))


def filter_oldstyle_options(**options):
    filtered = dict()
    for key in options:
        newkey = key
        for prefix in ['use_', 'opt_allow_', 'opt_']:
            newkey = newkey.replace(prefix, '')
        filtered[newkey] = options[key]
    return filtered


def filter_newstyle_options(func, **options):
    allowed = get_options_from_function(func).keys()
    filtered = dict()
    for key in options.keys():
        for prefix in ['', 'use_', 'opt_', 'opt_allow_']:
            if prefix + key in allowed:
                filtered[prefix + key] = options[key]

    return filtered


<<<<<<< HEAD
def owns_one_constant(I):
    """
    Determine whether I contains the constant one polynomial.
    """
    return any(p.is_one() for p in I)


=======
>>>>>>> 13b40902
def want_interpolation_gb(G):
    if not G or G[0].ring().get_order_code() != OrderCode.lp or len(G) != 1:
        return False
    p = Polynomial(G[0])
    return not (p.lead_deg() <= 1 or p.set().n_nodes() > 1000)


def ll_is_good(I):
    lex_lead = set()
    for p in I:
        if not p.is_zero():
            m = p.lex_lead()
            if m.deg() == 1:
                lex_lead.add(next(iter(m.variables())).index())
    if len(lex_lead) >= 0.8 * len(I):
        uv = used_vars_set(I).deg()  # don't use len here, which will yield 1
        if len(lex_lead) > 0.9 * uv:
            if uv - len(lex_lead) > 16:
                return "llfirstonthefly"
            else:
                return "llfirst"
    return False


def ll_heuristic(d):
    d = copy(d)
    I = d["I"]
    if ("llfirstonthefly" not in d) and ("llfirst" not in d):
        hint = ll_is_good(I)
        if hint:
            d[hint] = True
    return d


def change_order_heuristic(d):
    d_orig = d
    d = copy(d)
    I = d["I"]
    if not I:
        return d
    switch_table = {OrderCode.lp: OrderCode.dp_asc, OrderCode.dlex: OrderCode.
        dp_asc}
    if "other_ordering_first" not in d:
        # TODO after ll situation might look much different, so heuristic is on
        # wrong place
        code = next(iter(I)).ring().get_order_code()
        if code in switch_table:
            max_non_linear = len(I) // 2
            non_linear = 0
            if code == OrderCode.lp:
                for p in I:
                    if p.lead_deg() > 1:
                        non_linear = non_linear + 1
                        if non_linear > max_non_linear:
                            break
            if (non_linear > max_non_linear) or (code != OrderCode.lp):
                other_ordering_opts = copy(d_orig)
                other_ordering_opts["switch_to"] = switch_table[code]
                d["other_ordering_first"] = other_ordering_opts
    return d


def interpolation_gb_heuristic(d):
    d = copy(d)
    I = d["I"]
    if not d.get("other_ordering_opts", False) and want_interpolation_gb(I):
        d["interpolation_gb"] = True
        d["other_ordering_first"] = False
    return d


def linear_algebra_heuristic(d):
    d = copy(d)
    I = d["I"]

    def want_la():
        if not I:
            return False
        n_used_vars = None
        bound = None
        if next(iter(I)).ring().has_degree_order():
            new_bound = 200
            n_used_vars = used_vars_set(I, bound=new_bound).deg()
            if n_used_vars < new_bound:
                return True
            bound = new_bound
        if dense_system(I):
            new_bound = 100
            if not (bound and new_bound < bound):
                n_used_vars = used_vars_set(I, bound=new_bound).deg()
                bound = new_bound
            if n_used_vars < bound:
                return True
        return False
    if not (("faugere" in d and not d["faugere"]) or
            ("noro" in d and d["noro"])):
        if ("faugere" in d and d["faugere"]) or want_la():

            d["faugere"] = True
            if "red_tail" not in d:
                d["red_tail"] = False
            if "selection_size" not in d:
                d["selection_size"] = 10000
            if "ll" not in d:
                d["ll"] = True

    return d


def trivial_heuristic(d):
    return d


class HeuristicalFunction(object):
    def __call__(self, *args, **kwds):
        complete_dict = copy(kwds)
        heuristic = True
        try:
            heuristic = complete_dict["heuristic"]
        except KeyError:
            pass
        for (k, v) in zip(self.argnames, args):
            complete_dict[k] = v
        if heuristic:
            complete_dict = self.heuristicFunction(complete_dict)
        return self.f(**complete_dict)

    def __init__(self, f, heuristic_function):
        self.argnames, self.varargs, self.varopts, self.defaults = getargspec(f)[:4]
        if hasattr(f, "options"):
            self.options = f.options
        else:
            self.options = dict(zip(self.argnames[-len(self.defaults):], self.
                defaults))
        self.heuristicFunction = heuristic_function
        self.f = f
        self.__doc__ = f.__doc__


def with_heuristic(heuristic_function):
    def make_wrapper(f):
        wrapped = HeuristicalFunction(f, heuristic_function)
        wrapped.__name__ = f.__name__
        return wrapped
    return make_wrapper


def clean_polys_pre(I):
    wrap = (Polynomial(p) for p in I)
    return (list(set(p for p in wrap if not p.is_zero())), None)


def gb_with_pre_post_option(option, pre=None,
                            post=None, if_not_option=tuple(),
                            default=False):
    def make_wrapper(f):
        def wrapper(I, **kwds):
            prot = kwds.get("prot", False)
            for o in if_not_option:
                if (o in kwds and kwds[o]) or (o not in kwds and
                        groebner_basis.options[o]):
                    option_set = False
            if "option_set" not in locals():
                if option in kwds:

                    option_set = kwds[option]
                else:
                    option_set = default
            kwds = dict(((o, kwds[o]) for o in kwds if o != option))
            state = None

            if option_set:
                if pre:
                    pre_args = getargspec(pre)[0]
                    if prot:
                        print("preprocessing for option:", option)

                    local_symbols = copy(locals())
                    (I, state) = pre(**dict([(k, v) for (k, v) in
                        local_symbols.items() if k in pre_args]))
            I = f(I, **kwds)
            if option_set:
                if post:
                    post_args = getargspec(post)[0]
                    if prot:
                        print("postprocessing for option:", option)
                    local_symbols = copy(locals())
                    I = post(**{k: v for (k, v) in local_symbols.items()
                                if k in post_args})

            return I
        wrapper.__name__ = f.__name__
        wrapper.__doc__ = f.__doc__
        if hasattr(f, "options"):
            wrapper.options = copy(f.options)
        else:

            wrapper.options = get_options_from_function(f)

        wrapper.options[option] = default
        return wrapper
    return make_wrapper


def redsb_post(I, state):
    if not I:
        return []
    else:
        return I.minimalize_and_tail_reduce()


def minsb_post(I, state):
    if not I:
        return []
    else:
        return I.minimalize()


def invert_all(I):
    return [p.map_every_x_to_x_plus_one() for p in I]


def invert_all_pre(I):
    return (invert_all(I), None)


def invert_all_post(I, state):
    return invert_all(I)


def llfirst_pre(I, prot):
    (eliminated, llnf, I) = eliminate(I, on_the_fly=False, prot=prot)
    return (I, eliminated)


def ll_constants_pre(I):
    ll_res = []

    while len([p for p in I if p.lex_lead_deg() == 1 and
    (p + p.lex_lead()).constant()]) > 0:
        I_new = []
        ll = []
        leads = set()
        for p in I:
            if p.lex_lead_deg() == 1:
                l = p.lead()
                if not (l in leads) and p.is_singleton_or_pair():
                    tail = p + l
                    if tail.deg() <= 0:
                        ll.append(p)
                        leads.add(l)
                        continue
            I_new.append(p)
        encoded = ll_encode(ll)
        reduced = []
        for p in I_new:
            p = ll_red_nf_redsb(p, encoded)
            if not p.is_zero():
                reduced.append(p)
        I = reduced
        ll_res.extend(ll)
    return (I, ll_res)


def variety_size_from_gb(I):
    """
    TESTS::

        sage: from sage.rings.polynomial.pbori.frontend import *
        sage: from sage.rings.polynomial.pbori.gbcore import variety_size_from_gb
        sage: r=Ring(100)
        sage: x = r.variable
        sage: variety_size_from_gb([])
        1
        sage: variety_size_from_gb([Polynomial(0, r)])
        1
        sage: variety_size_from_gb([Polynomial(1, r)])
        0.0
        sage: variety_size_from_gb([x(1)])
        1.0
        sage: variety_size_from_gb([x(1), x(2)])
        1.0
        sage: variety_size_from_gb([x(1), x(2)*x(3)])
        3.0
        sage: variety_size_from_gb([x(1), x(1)*x(4), x(2)*x(3)])
        6.0
        sage: variety_size_from_gb([x(1)*x(2), x(2)*x(3)])
        5.0
        sage: mons = [Monomial([r.variable(i) for i in range(100) if i!=j])\
            for j in range(100)]
        sage: variety_size_from_gb(mons)
        1.2676506002282294e+30
    """
    I = [Polynomial(p) for p in I]
    I = [p for p in I if not p.is_zero()]
    if len(I) == 0:
        return 1
#     # TODO Here's something wrong! See the example with 5 solutions.
#     # (reverting for now)
#     number_of_used_vars = used_vars_set(I).deg()
#     leads = set([p.lead() for p in I])
#     minimal_leads = BooleSet(leads).minimal_elements()
#     number_of_used_vars_minimal_leads =\
#         minimal_leads.vars().deg()
#     standard_monomials =\
#         minimal_leads.include_divisors().diff(minimal_leads)
#     return standard_monomials.size_double()*\
#         2**(number_of_used_vars-number_of_used_vars_minimal_leads)

    sm = Monomial(used_vars_set(I)).divisors()
    for p in I:
        m = p.lead()
        sm = sm.diff(sm.multiples_of(m))
    return sm.size_double()


def other_ordering_pre(I, option_set, kwds):
    """
    TESTS::

        sage: from sage.rings.polynomial.pbori.blocks import declare_ring
        sage: r = declare_ring(['x0', 'x1', 'x2', 'x3', 'x4'], globals())
        sage: id = [x1*x3 + x1 + x2*x3 + x3 + x4, x0*x3 + x0 + x1*x2 + x2 + 1,  x1*x3 + x1*x4 + x3*x4 + x4 + 1, x0*x2 + x0*x4 + x1 + x3 + x4]
        sage: from sage.rings.polynomial.pbori.gbcore import groebner_basis
        sage: groebner_basis(id)
        [1]

    """
    if not I:
        return (I, None)

    main_kwds = kwds
    options = option_set

    old_ring = next(iter(I)).ring()
    try:
        new_ring = old_ring.clone(ordering=options["switch_to"])

        kwds = {k: options[k] for k in options
                if k not in ("other_ordering_first", "switch_to", "I")}
        kwds["redsb"] = True
        I = groebner_basis([new_ring(poly) for poly in I], **kwds)
        variety_size = variety_size_from_gb(I)

        fglm_bound = options.get("fglm_bound") or groebner_basis.options["fglm_bound"]
        if variety_size < fglm_bound:
            main_kwds["convert_with_fglm_from_ring"] = new_ring
            main_kwds["convert_with_fglm_to_ring"] = old_ring
        else:
            I = [old_ring(poly) for poly in I]
    finally:
        pass

    return (I, None)


def llfirstonthefly_pre(I, prot):
    (eliminated, llnf, I) = eliminate(I, on_the_fly=True)
    return (I, eliminated)


def gauss_on_linear_pre(I, prot):
    return (gauss_on_linear(I), None)


def easy_linear_polynomials_pre(I):
    res = []
    for p in I:
        res.append(p)
        res.extend(easy_linear_polynomials(p))

    return (list(set(res)), None)


def llfirst_post(I, state, prot, kwds):
    eliminated = state
    for p in I:
        if p.is_one():
            return [p]

    if eliminated:
        I = list(chain(I, eliminated))
        # redsb just for safety, as don't know how option is set
        kwds = copy(kwds)
        kwds.update(
            dict(llfirst=False,
            llfirstonthefly=False,
            ll_constants=False,
            deg_bound=False,
            other_ordering_first=False,
            eliminate_identical_variables=False, redsb=True))
        I = groebner_basis(I, **kwds)
    return I


def ll_constants_post(I, state):
    eliminated = state
    for p in I:
        if p.is_one():
            return [p]
    if eliminated:
        I = list(chain(I, eliminated))
        # redsb just for safety, as don't know how option is set
    return I


def result_to_list_post(I, state):
    return list(I)


def fix_deg_bound_post(I, state):
    if isinstance(I, GroebnerStrategy):
        return I.all_generators()
    else:
        return I


def incremental_pre(I, prot, kwds):
    def sort_key(p):
        p = Polynomial(p)
        return (p.navigation().value(), -p.deg())
    I = sorted(I, key=sort_key)
    inc_sys = []
    kwds = copy(kwds)
    kwds['incremental'] = False

    for p in I[:-1]:
        inc_sys.append(p)
        inc_sys = groebner_basis(inc_sys, **kwds)
        if prot:
            print("incrementally calculating GB, adding generator:", p)
    inc_sys.append(I[:-1])
    return (inc_sys, None)


def eliminate_identical_variables_pre(I, prot):
    changed = True
    ll_system = []
    treated_linears = set()
    while changed:
        changed = False
        rules = dict()
        for p in I:
            t = p + p.lead()
            if p.lead_deg() == 1:
                l = p.lead()
                if l in treated_linears:
                    continue
                else:
                    treated_linears.add(l)
                if t.deg() > 0:
                    rules.setdefault(t, [])
                    leads = rules[t]
                    leads.append(l)

        def my_sort_key(l):
            return l.navigation().value()
        for (t, leads) in rules.items():
            if len(leads) > 1:
                changed = True
                leads = sorted(leads, key=my_sort_key, reverse=True)
                chosen = leads[0]
                for v in leads[1:]:
                    ll_system.append(chosen + v)
    if len(ll_system) > 0:
        ll_encoded = ll_encode(ll_system, reduce=True)
        I = set([ll_red_nf_redsb(p, ll_encoded) for p in I])
    return (I, ll_system)


@gb_with_pre_post_option("clean_arguments", pre=clean_polys_pre, default=True)
@gb_with_pre_post_option("easy_linear_polynomials",
    pre=easy_linear_polynomials_pre, default=True)
@gb_with_pre_post_option("result_to_list", post=result_to_list_post,
    default=True)
@with_heuristic(interpolation_gb_heuristic)
@gb_with_pre_post_option("invert", pre=invert_all_pre,
    post=invert_all_post, default=False)
@gb_with_pre_post_option("gauss_on_linear", pre=gauss_on_linear_pre,
    default=True)
@gb_with_pre_post_option("ll_constants", pre=ll_constants_pre,
    post=ll_constants_post, default=True)
@gb_with_pre_post_option("eliminate_identical_variables",
    pre=eliminate_identical_variables_pre, post=llfirst_post, default=True)
@with_heuristic(ll_heuristic)
@gb_with_pre_post_option("llfirst", if_not_option=["llfirstonthefly"],
    pre=llfirst_pre, post=llfirst_post, default=False)
@gb_with_pre_post_option("llfirstonthefly", pre=llfirstonthefly_pre,
    post=llfirst_post, default=False)
@gb_with_pre_post_option("incremental", pre=incremental_pre)
@with_heuristic(change_order_heuristic)
@gb_with_pre_post_option("other_ordering_first", if_not_option=[
    "interpolation_gb"], pre=other_ordering_pre, default=False)
@with_heuristic(linear_algebra_heuristic)
@gb_with_pre_post_option("fix_deg_bound", if_not_option=["interpolation_gb"],
    post=fix_deg_bound_post, default=True)
@gb_with_pre_post_option("minsb", post=minsb_post, if_not_option=["redsb",
    "deg_bound", "interpolation_gb", "convert_with_fglm_from_ring"],
    default=True)
@gb_with_pre_post_option("redsb", post=redsb_post, if_not_option=["deg_bound",
    "interpolation_gb", "convert_with_fglm_from_ring"], default=True)
def groebner_basis(I, heuristic=True, unique_ideal_generator=False,
        interpolation_gb=False, clean_and_restart_algorithm=False,
        convert_with_fglm_from_ring=None, convert_with_fglm_to_ring=None,
        fglm_bound=40000,
        modified_linear_algebra=True, preprocessor=None, deg_bound=False,
        implementation="Python", full_prot=False, prot=False,
        draw_matrices=False, preprocess_only=False, **impl_options):
    """Computes a Groebner basis of a given ideal I, w.r.t options."""

    if not I:
        return I

    if full_prot:
        prot = True
    if prot:
        print("number of passed generators:", len(I))
    if convert_with_fglm_from_ring is not None:
        from_ring = convert_with_fglm_from_ring
        to_ring = convert_with_fglm_to_ring
        return _fglm(I, from_ring, to_ring)

    if interpolation_gb:
        first = next(iter(I))
        if len(I) != 1 or first.ring().get_order_code() != OrderCode.lp:
            raise ValueError
        return lex_groebner_basis_for_polynomial_via_variety(first)
    if deg_bound is False:
        deg_bound = 100000000
    I = [Polynomial(p) for p in I if not p.is_zero()]
    if unique_ideal_generator and I:
        prod = 1
        for p in I:
            prod = (p + 1) * prod
        I = [prod + 1]

    if implementation == "Python":
        implementation = symmGB_F2_python
    else:
        implementation = symmGB_F2_C

    # custom preprocessing
    if preprocessor:
        I = preprocessor(I)

    if preprocess_only:
        for p in I:
            print(p)
        import sys
        sys.exit(0)

    def call_algorithm(I, max_generators=None):
        return implementation(I,
            deg_bound=deg_bound,
            full_prot=full_prot,
            prot=prot,
            max_generators=max_generators, draw_matrices=draw_matrices,
            **filter_newstyle_options(implementation, **impl_options))

    if clean_and_restart_algorithm:
        for max_generators in [1000, 10000, 50000, 100000, 200000, 300000,
                400000, None]:
            try:
                return call_algorithm(I, max_generators=max_generators)
            except GeneratorLimitExceeded as e:
                I = list(e.strat.all_generators())
                del e.strat
                if prot:
                    print("generator limit exceeded:", max_generators,
                        "restarting algorithm")
    else:
        return call_algorithm(I)


def build_groebner_basis_doc_string():
    additional_options_from_buchberger = filter_oldstyle_options(**
        get_options_from_function(symmGB_F2_python))
    for k in list(additional_options_from_buchberger):
        if k in groebner_basis.options:
            del additional_options_from_buchberger[k]

    groebner_basis.__doc__ = (groebner_basis.__doc__ + "\nOptions are:\n" +
        "\n".join((k + "  :  " + repr(groebner_basis.options[k]) for k in
        groebner_basis.options)) + """

Turn off heuristic by setting heuristic=False
  Additional options come from the actual buchberger implementation.
  In case of our standard Python implementation these are the following:

""" + "\n".join((k + "  :  " + repr(additional_options_from_buchberger[k])
                 for k in additional_options_from_buchberger)))


build_groebner_basis_doc_string()


def _test():
    import doctest
    doctest.testmod()


if __name__ == "__main__":
    _test()<|MERGE_RESOLUTION|>--- conflicted
+++ resolved
@@ -1,10 +1,3 @@
-<<<<<<< HEAD
-from .nf import GeneratorLimitExceeded, symmGB_F2_C, symmGB_F2_python
-from .PyPolyBoRi import (Monomial, Polynomial,
-                         GroebnerStrategy, OrderCode, ll_red_nf_redsb)
-from .ll import eliminate, ll_encode
-=======
->>>>>>> 13b40902
 from copy import copy
 from itertools import chain
 from inspect import getfullargspec as getargspec
@@ -46,16 +39,6 @@
     return filtered
 
 
-<<<<<<< HEAD
-def owns_one_constant(I):
-    """
-    Determine whether I contains the constant one polynomial.
-    """
-    return any(p.is_one() for p in I)
-
-
-=======
->>>>>>> 13b40902
 def want_interpolation_gb(G):
     if not G or G[0].ring().get_order_code() != OrderCode.lp or len(G) != 1:
         return False
