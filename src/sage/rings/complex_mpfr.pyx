--- conflicted
+++ resolved
@@ -2306,10 +2306,6 @@
         mpfr_clear(ch)
         return z
 
-<<<<<<< HEAD
-
-=======
->>>>>>> 378ba505
     def eta(self, omit_frac=False):
         r"""
         Return the value of the Dedekind `\eta` function on ``self``,
