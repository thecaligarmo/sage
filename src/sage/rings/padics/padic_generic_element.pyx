--- conflicted
+++ resolved
@@ -46,23 +46,6 @@
 
 
 cdef class pAdicGenericElement(LocalGenericElement):
-    def __init__(self, *args, **kwds):
-        """
-        Initializes self.
-
-        EXAMPLES::
-
-            sage: R = Zp(5) #indirect doctest
-            sage: R.precision_cap()
-            20
-
-        """
-        LocalGenericElement.__init__(self, *args, **kwds)
-<<<<<<< HEAD
-        self._cache_inverse_pth_root = None
-=======
->>>>>>> a53bf90d
-
     cpdef int _cmp_(left, right) except -2:
         """
         First compare valuations, then compare normalized
@@ -3501,8 +3484,6 @@
 
         - ``all`` -- a boolean (default: ``False``): if ``True``, 
           return all ntn roots of this element, instead of just one.
-<<<<<<< HEAD
-=======
 
         EXAMPLES::
 
@@ -3556,70 +3537,11 @@
             Traceback (most recent call last):
             ...
             PrecisionError: Not enough precision to be sure that this element is a nth power
->>>>>>> a53bf90d
-
-        EXAMPLES::
-
-<<<<<<< HEAD
-            sage: A = Zp(5,10)
-            sage: x = A(61376); x
-            1 + 5^3 + 3*5^4 + 4*5^5 + 3*5^6 + O(5^10)
-            sage: y = x.nth_root(4); y
-            2 + 5 + 2*5^2 + 4*5^3 + 3*5^4 + 5^6 + O(5^10)
-            sage: y^4 == x
-            True
-
-            sage: x.nth_root(4, all=True)
-            [2 + 5 + 2*5^2 + 4*5^3 + 3*5^4 + 5^6 + O(5^10),
-             4 + 4*5 + 4*5^2 + 4*5^4 + 3*5^5 + 5^6 + 3*5^7 + 5^8 + 5^9 + O(5^10),
-             3 + 3*5 + 2*5^2 + 5^4 + 4*5^5 + 3*5^6 + 4*5^7 + 4*5^8 + 4*5^9 + O(5^10),
-             1 + 4*5^3 + 5^5 + 3*5^6 + 5^7 + 3*5^8 + 3*5^9 + O(5^10)]
-
-        When `n` is divisible by the underlying prime `p`, we
-        are losing precision (which is consistant with the fact
-        that raising to the pth power increases precision)::
-
-            sage: z = x.nth_root(5); z
-            1 + 5^2 + 3*5^3 + 2*5^4 + 5^5 + 3*5^7 + 2*5^8 + O(5^9)
-            sage: z^5
-            1 + 5^3 + 3*5^4 + 4*5^5 + 3*5^6 + O(5^10)
-
-        Everything works over extensions as well::
-
-            sage: W.<a> = Zq(5^3)
-            sage: S.<x> = W[]
-            sage: R.<pi> = W.extension(x^7 - 5)
-            sage: R(5).nth_root(7)
-            pi + O(pi^141)
-            sage: R(5).nth_root(7, all=True)
-            [pi + O(pi^141)]
-
-        An error is raised if the given element is not a nth power
-        in the ring::
-
-            sage: R(5).nth_root(11)
-            Traceback (most recent call last):
-            ...
-            ValueError: This element is not a nth power
-
-        Similarly, when precision on the input is too small, an error
-        is raised:
-
-            sage: x = R(1,6); x
-            1 + O(pi^6)
-            sage: x.nth_root(5)
-            Traceback (most recent call last):
-            ...
-            PrecisionError: Not enough precision to be sure that this element is a nth power
 
         TESTS:
 
         We check that it works over different fields::
 
-=======
-        We check that it works over different fields::
-
->>>>>>> a53bf90d
             sage: K.<a> = Qq(2^3)
             sage: S.<x> = K[]
             sage: L.<pi> = K.extension(x^2 + 2*x + 2)
@@ -3730,18 +3652,11 @@
                 root += invm * root * (1 - a*(root**m))
 
         # We now extract the (p^v)-th root
-<<<<<<< HEAD
-        zeta, s = K._primitive_qth_root_of_unity(v)
-        for i in range(v):
-            if s > 0 and i >= s:
-                root, accuracy = root._inverse_pth_root(twist=zeta)
-=======
         zeta, s, nextzeta = K._primitive_qth_root_of_unity(v)
         nextzeta = (parent(nextzeta[0]), nextzeta[1])  # nextzeta[0] may have a wrong parent (with more precision)
         for i in range(v):
             if s > 0 and i >= s:
                 root, accuracy = root._inverse_pth_root(twist=zeta, hint=nextzeta)
->>>>>>> a53bf90d
             else:
                 root, accuracy = root._inverse_pth_root()
             if accuracy is not infinity and accuracy is not None:
@@ -3768,11 +3683,7 @@
         else:
             return parent(root)
 
-<<<<<<< HEAD
-    def _inverse_pth_root(self, twist=None):
-=======
     def _inverse_pth_root(self, twist=None, hint=None):
->>>>>>> a53bf90d
         """
         In its simplest form, computes the inverse of 
         ``p``-th root of this element.
@@ -3785,12 +3696,9 @@
         - ``twist`` -- an element in the same parent or ``None``
           (default: ``None``)
 
-<<<<<<< HEAD
-=======
         - ``hint`` -- a tuple or ``None`` (default: ``None``); if not
           ``None``, it has to be the output of ``twist._inverse_pth_root()``
 
->>>>>>> a53bf90d
         OUTPUT:
 
         When ``twist`` is ``None``, the output is a couple
@@ -3834,20 +3742,6 @@
         p = ring.prime()
         e = ring.absolute_e()
         ep = e // (p-1)
-<<<<<<< HEAD
-
-        if twist is None:
-            # We use cache because this function is often called
-            # with the same primitive p^infty-th root of unity
-            if self._cache_inverse_pth_root is not None:
-                return self._cache_inverse_pth_root
-            accuracy = None
-        else:
-            invroottwist, accuracy = twist._inverse_pth_root()
-            if accuracy is None:
-                raise NotImplementedError("Try to increase the precision cap of the parent...")
-
-=======
 
         if twist is None:
             accuracy = None
@@ -3859,7 +3753,6 @@
             if accuracy is None:
                 raise NotImplementedError("Try to increase the precision cap of the parent...")
 
->>>>>>> a53bf90d
         a = self
         prec = a.precision_absolute()
 
@@ -3897,11 +3790,6 @@
                         try:
                             exponent = ZZ(exponent)
                         except TypeError:
-<<<<<<< HEAD
-                            if twist is None:
-                                self._cache_inverse_pth_root = x, curprec
-=======
->>>>>>> a53bf90d
                             return x, curprec
                         else:
                             ainv //= twist**exponent
@@ -3909,11 +3797,6 @@
                             x *= invroottwist**exponent
                             break
                     else:
-<<<<<<< HEAD
-                        if twist is None:
-                            self._cache_inverse_pth_root = x, curprec
-=======
->>>>>>> a53bf90d
                         return x, curprec
                 curprec += 1
 
@@ -3922,11 +3805,6 @@
         # that there is no pth root in the previous step.
         if prec < e + ep + 1:
             x = x.add_bigoh((prec+p-1) // p)
-<<<<<<< HEAD
-            if twist is None:
-                self._cache_inverse_pth_root = x, None
-=======
->>>>>>> a53bf90d
             return x, None
 
         # We lift one step further
@@ -3952,11 +3830,6 @@
             AS = S([ coeff, rho ] + (p-2)*[0] + [1])
             roots = AS.roots()
             if len(roots) == 0:
-<<<<<<< HEAD
-                if twist is None:
-                    self._cache_inverse_pth_root = x, curprec
-=======
->>>>>>> a53bf90d
                 return x, curprec
             x += ring(roots[0][0] * x.residue()) << ep
 
@@ -3968,11 +3841,6 @@
             x = x.lift_to_precision(min(prec,curprec))
             x += x * (1 - a*x**p) / p
 
-<<<<<<< HEAD
-        if twist is None:
-            self._cache_inverse_pth_root = x, infinity
-=======
->>>>>>> a53bf90d
         return x, infinity
 
 
