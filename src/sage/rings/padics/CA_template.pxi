"""
Capped absolute template for complete discrete valuation rings

In order to use this template you need to write a linkage file and gluing file.
For an example see mpz_linkage.pxi (linkage file) and padic_capped_absolute_element.pyx (gluing file).

The linkage file implements a common API that is then used in the class CAElement defined here.
See the documentation of mpz_linkage.pxi for the functions needed.

The gluing file does the following:

- ctypedef's celement to be the appropriate type (e.g. mpz_t)
- includes the linkage file
- includes this template
- defines a concrete class inheriting from CAElement, and implements
  any desired extra methods

AUTHORS:

- David Roe (2012-3-1) -- initial version
"""

#*****************************************************************************
#       Copyright (C) 2012 David Roe <roed.math@gmail.com>
#                          William Stein <wstein@gmail.com>
#
#  Distributed under the terms of the GNU General Public License (GPL)
#  as published by the Free Software Foundation; either version 2 of
#  the License, or (at your option) any later version.
#
#                  http://www.gnu.org/licenses/
#*****************************************************************************

# This file implements common functionality among template elements
include "padic_template_element.pxi"

from sage.structure.element cimport Element
from sage.rings.padics.common_conversion cimport comb_prec, _process_args_and_kwds
from sage.rings.integer_ring import ZZ
from sage.rings.rational_field import QQ
from sage.categories.sets_cat import Sets
from sage.categories.sets_with_partial_maps import SetsWithPartialMaps
from sage.categories.homset import Hom
from sage.misc.superseded import deprecated_function_alias, deprecation

cdef class CAElement(pAdicTemplateElement):
    cdef int _set(self, x, long val, long xprec, absprec, relprec) except -1:
        """
        Sets the value of this element from given defining data.

        This function is intended for use in conversion, and should
        not be called on an element created with :meth:`_new_c`.

        INPUT:

        - ``x`` -- data defining a `p`-adic element: int, long,
          Integer, Rational, other `p`-adic element...

        - ``val`` -- the valuation of the resulting element

        - ``xprec -- an inherent precision of ``x``

        - ``absprec`` -- an absolute precision cap for this element

        - ``relprec`` -- a relative precision cap for this element

        TESTS::

            sage: R = ZpCA(5)
            sage: a = R(17,5); a #indirect doctest
            2 + 3*5 + O(5^5)
            sage: a = R(75, absprec = 5, relprec = 4); a #indirect doctest
            3*5^2 + O(5^5)
            sage: a = R(25/9, absprec = 5); a #indirect doctest
            4*5^2 + 2*5^3 + O(5^5)
            sage: a = R(25/9, absprec = 5, relprec = 4); a #indirect doctest
            4*5^2 + 2*5^3 + O(5^5)
        """
        cconstruct(self.value, self.prime_pow)
        cdef long rprec = comb_prec(relprec, self.prime_pow.prec_cap)
        cdef long aprec = comb_prec(absprec, min(self.prime_pow.prec_cap, xprec))
        if aprec <= val:
            csetzero(self.value, self.prime_pow)
            self.absprec = aprec
        else:
            self.absprec = min(aprec, val + rprec)
            if isinstance(x,CAElement) and x.parent() is self.parent():
                cshift(self.value, (<CAElement>x).value, 0, self.absprec, self.prime_pow, True)
            else:
                cconv(self.value, x, self.absprec, 0, self.prime_pow)

    cdef CAElement _new_c(self):
        """
        Creates a new element with the same basic info.

        TESTS::

            sage: R = ZpCA(5); R(6,5) * R(7,8) #indirect doctest
            2 + 3*5 + 5^2 + O(5^5)
        """
        cdef type t = type(self)
        cdef CAElement ans = t.__new__(t)
        ans._parent = self._parent
        ans.prime_pow = self.prime_pow
        cconstruct(ans.value, ans.prime_pow)
        return ans

    cdef int check_preccap(self) except -1:
        """
        Checks that this element doesn't have precision higher than
        allowed by the precision cap.

        TESTS::

            sage: ZpCA(5)(1).lift_to_precision(30) # indirect doctest
            Traceback (most recent call last):
            ...
            PrecisionError: Precision higher than allowed by the precision cap.
        """
        if self.absprec > self.prime_pow.prec_cap:
            raise PrecisionError("Precision higher than allowed by the precision cap.")

    def __copy__(self):
        """
        Return a copy of this element.

        EXAMPLES::

            sage: a = ZpCA(5,6)(17); b = copy(a)
            sage: a == b
            True
            sage: a is b
            False
        """
        cdef CAElement ans = self._new_c()
        ans.absprec = self.absprec
        ccopy(ans.value, self.value, ans.prime_pow)
        return ans

    def __dealloc__(self):
        """
        Deallocate the underlying data structure.

        TESTS::

            sage: R = ZpCA(5)
            sage: a = R(17)
            sage: del(a)
        """
        cdestruct(self.value, self.prime_pow)

    def __reduce__(self):
        """
        Return a tuple of a function and data that can be used to unpickle this
        element.

        TESTS::

            sage: a = ZpCA(5)(-3)
            sage: type(a)
            <type 'sage.rings.padics.padic_capped_absolute_element.pAdicCappedAbsoluteElement'>
            sage: loads(dumps(a)) == a
            True
        """
        return unpickle_cae_v2, (self.__class__, self.parent(), cpickle(self.value, self.prime_pow), self.absprec)

    cpdef _neg_(self):
        """
        Return the additive inverse of this element.

        EXAMPLES::

            sage: R = Zp(5, prec=10, type='capped-abs')
            sage: a = R(1)
            sage: -a #indirect doctest
            4 + 4*5 + 4*5^2 + 4*5^3 + 4*5^4 + 4*5^5 + 4*5^6 + 4*5^7 + 4*5^8 + 4*5^9 + O(5^10)
        """
        cdef CAElement ans = self._new_c()
        ans.absprec = self.absprec
        cneg(ans.value, self.value, ans.absprec, ans.prime_pow)
        creduce_small(ans.value, ans.value, ans.absprec, ans.prime_pow)
        return ans

    cpdef _add_(self, _right):
        """
        Return the sum of this element and ``_right``.

        EXAMPLES::

            sage: R = ZpCA(13, 4)
            sage: R(2) + R(3) #indirect doctest
            5 + O(13^4)
            sage: R(12) + R(1)
            13 + O(13^4)

        Check that :trac:`20245` is resolved::

            sage: R(1,1) + R(169,3)
            1 + O(13)
        """
        cdef CAElement right = _right
        cdef CAElement ans = self._new_c()
        ans.absprec = min(self.absprec, right.absprec)
        cadd(ans.value, self.value, right.value, ans.absprec, ans.prime_pow)
        creduce(ans.value, ans.value, ans.absprec, ans.prime_pow)
        return ans

    cpdef _sub_(self, _right):
        """
        Return the difference of this element and ``_right``.

        EXAMPLES::

            sage: R = ZpCA(13, 4)
            sage: R(10) - R(10) #indirect doctest
            O(13^4)
            sage: R(10) - R(11)
            12 + 12*13 + 12*13^2 + 12*13^3 + O(13^4)
        """
        cdef CAElement right = _right
        cdef CAElement ans = self._new_c()
        ans.absprec = min(self.absprec, right.absprec)
        csub(ans.value, self.value, right.value, ans.absprec, ans.prime_pow)
        creduce(ans.value, ans.value, ans.absprec, ans.prime_pow)
        return ans

    def __invert__(self):
        """
        Return the multiplicative inverse of this element.

        .. NOTE::

            The result always lives in the fraction field, even if this element
            is a unit.

        EXAMPLES::

            sage: R = ZpCA(17)
            sage: ~R(-1) == R(-1)
            True
            sage: ~R(5) * 5
            1 + O(17^20)
            sage: ~R(5)
            7 + 3*17 + 10*17^2 + 13*17^3 + 6*17^4 + 3*17^5 + 10*17^6 + 13*17^7 + 6*17^8 + 3*17^9 + 10*17^10 + 13*17^11 + 6*17^12 + 3*17^13 + 10*17^14 + 13*17^15 + 6*17^16 + 3*17^17 + 10*17^18 + 13*17^19 + O(17^20)
            sage: ~R(-1) == R(-1) #indirect doctest
            True
        """
        return ~self.parent().fraction_field()(self)

    cpdef _mul_(self, _right):
        """
        Return the product of this element and ``_right``.

        EXAMPLES::

            sage: R = ZpCA(5)
            sage: a = R(20,5); b = R(75, 4); a * b #indirect doctest
            2*5^3 + 2*5^4 + O(5^5)
        """
        cdef CAElement right = _right
        cdef CAElement ans = self._new_c()
        cdef long vals, valr
        if self.absprec == self.prime_pow.prec_cap and right.absprec == self.prime_pow.prec_cap:
            ans.absprec = self.absprec
        else:
            vals = self.valuation_c()
            valr = right.valuation_c()
            ans.absprec = min(vals + valr + min(self.absprec - vals, right.absprec - valr), self.prime_pow.prec_cap)
        cmul(ans.value, self.value, right.value, ans.absprec, ans.prime_pow)
        creduce(ans.value, ans.value, ans.absprec, ans.prime_pow)
        return ans

    cpdef _div_(self, right):
        """
        Return the quotient of this element and ``right``.

        .. NOTE::

            The result always lives in the fraction field, even if ``right`` is
            a unit.

        EXAMPLES::

            sage: R = ZpCA(13, 4)
            sage: R(2) / R(3) # indirect doctest
            5 + 4*13 + 4*13^2 + 4*13^3 + O(13^4)
            sage: a = R(169 * 2) / R(13); a
            2*13 + O(13^3)
            sage: R(13) / R(169 * 2)
            7*13^-1 + 6 + O(13)
            sage: ~a
            7*13^-1 + 6 + O(13)
            sage: 1 / a
            7*13^-1 + 6 + O(13)
        """
        K = self.parent().fraction_field()
        return K(self) / K(right)

    def __pow__(CAElement self, _right, dummy):
        """
        Exponentiation.

        When ``right`` is divisible by `p` then one can get more
        precision than expected.  See the documentation in
        :mod:`sage.rings.padics.CR_template.pxi` for more details.

        For `p`-adic exponents, `a^b` is defined as `\exp(b \log(a))`.
        Since the `p`-adic logarithm is defined for `a` a unit, the
        same is true of exponentiation.

        INPUT:

        - ``_right`` -- currently integers and `p`-adic exponents are
          supported.

        - ``dummy`` -- not used (Python's ``__pow__`` signature
          includes it)

        EXAMPLES::

            sage: R = ZpCA(11, 5)
            sage: R(1/2)^5
            10 + 7*11 + 11^2 + 5*11^3 + 4*11^4 + O(11^5)
            sage: R(1/32)
            10 + 7*11 + 11^2 + 5*11^3 + 4*11^4 + O(11^5)
            sage: R(1/2)^5 == R(1/32)
            True
            sage: R(3)^1000
            1 + 4*11^2 + 3*11^3 + 7*11^4 + O(11^5)

        `p`-adic exponents are supported::

            sage: R = ZpCA(11, 5, print_mode='terse')
            sage: a = R(3/14, 3); b = R(8/9); c = R(11,2)
            sage: a
            1046 + O(11^3)
            sage: b
            35790 + O(11^5)
            sage: a^b
            177 + O(11^3)
            sage: a^35790
            177 + O(11^3)
            sage: a^c
            848 + O(11^3)
            sage: (a.log()*c).exp()
            848 + O(11^3)

            sage: R = ZpCA(19, 5, print_mode='series')
            sage: a = R(8/5,4); a
            13 + 7*19 + 11*19^2 + 7*19^3 + O(19^4)
            sage: a^(R(19/7))
            1 + 14*19^2 + 11*19^3 + 13*19^4 + O(19^5)
            sage: (a // R.teichmuller(13))^(R(19/7))
            1 + 14*19^2 + 11*19^3 + 13*19^4 + O(19^5)
            sage: (a.log() * 19/7).exp()
            1 + 14*19^2 + 11*19^3 + 13*19^4 + O(19^5)
        """
        cdef long relprec, val, rval
        cdef mpz_t tmp
        cdef Integer right
        cdef CAElement pright, ans
        cdef bint exact_exp
        if isinstance(_right, Integer) or isinstance(_right, (int, long)) \
                                          or isinstance(_right, Rational):
            if _right < 0:
                base = ~self
                return base.__pow__(-_right, dummy)
            exact_exp = True
        elif self.parent() is _right.parent():
            ## For extension elements, we need to switch to the
            ## fraction field sometimes in highly ramified extensions.
            exact_exp = False
            pright = _right
        else:
            self, _right = canonical_coercion(self, _right)
            return self.__pow__(_right, dummy)
        ans = self._new_c()
        if exact_exp and _right == 0:
            # return 1 to maximum precision
            ans.absprec = self.prime_pow.ram_prec_cap
            csetone(ans.value, ans.prime_pow)
        elif ciszero(self.value, self.prime_pow):
            # We may assume from above that right > 0 if exact.
            # So we return a zero of precision right * self.ordp.
            if isinstance(_right, (int, long)):
                _right = Integer(_right)
            if isinstance(_right, Integer):
                right = <Integer>_right
                if self.absprec == 0:
                    ans.absprec = 0
                else:
                    mpz_init(tmp)
                    mpz_mul_si(tmp, right.value, self.absprec)
                    if mpz_cmp_si(tmp, self.prime_pow.ram_prec_cap) >= 0:
                        ans.absprec = self.prime_pow.ram_prec_cap
                    else:
                        ans.absprec = mpz_get_si(tmp)
                    mpz_clear(tmp)
                csetzero(ans.value, ans.prime_pow)
            else:
                if not exact_exp and self.absprec > 0:
                    raise ValueError("in order to raise to a p-adic exponent, base must be a unit")
                raise PrecisionError("Need more precision")
        else:
            val = self.valuation_c()
            if exact_exp:
                # exact_pow_helper is defined in padic_template_element.pxi
                right = exact_pow_helper(&relprec, self.absprec - val, _right, self.prime_pow)
                mpz_init(tmp)
                mpz_mul_si(tmp, right.value, val)
                if mpz_cmp_si(tmp, self.prime_pow.ram_prec_cap) >= 0:
                    ans.absprec = self.prime_pow.ram_prec_cap
                    csetzero(ans.value, ans.prime_pow)
                else:
                    ans.absprec = min(mpz_get_si(tmp) + relprec, self.prime_pow.ram_prec_cap)
                    cpow(ans.value, self.value, right.value, ans.absprec, ans.prime_pow)
                mpz_clear(tmp)
            else:
                rval = pright.valuation_c()
                if rval != 0:
                    pright = pright.unit_part()
                # We may assume that val = 0 since the following will quickly raise an error otherwise.
                # padic_pow_helper is defined in padic_template_element.pxi
                ans.absprec = padic_pow_helper(ans.value, self.value, val, self.absprec,
                                               pright.value, rval, pright.absprec, self.prime_pow)
        return ans

    cdef pAdicTemplateElement _lshift_c(self, long shift):
        """
        Multiplies by `\pi^{\mbox{shift}}`.

        Negative shifts may truncate the result.

        TESTS::

            sage: R = ZpCA(5); a = R(17); a << 2
            2*5^2 + 3*5^3 + O(5^20)
            sage: a << -1
            3 + O(5^19)
            sage: a << 0 == a
            True
            sage: a << 400
            O(5^20)
            sage: a << -400
            O(5^0)
        """
        if shift < 0:
            return self._rshift_c(-shift)
        elif shift == 0:
            return self
        cdef CAElement ans = self._new_c()
        if shift >= self.prime_pow.prec_cap:
            csetzero(ans.value, ans.prime_pow)
            ans.absprec = self.prime_pow.prec_cap
        else:
            ans.absprec = min(self.absprec + shift, self.prime_pow.prec_cap)
            cshift(ans.value, self.value, shift, ans.absprec, ans.prime_pow, False)
        return ans

    cdef pAdicTemplateElement _rshift_c(self, long shift):
        """
        Divides by ``\pi^{\mbox{shift}}``.

        Positive shifts may truncate the result.

        TESTS::

            sage: R = ZpCA(5); a = R(77); a >> 1
            3*5 + O(5^19)
            sage: a >> -1
            2*5 + 3*5^3 + O(5^20)
            sage: a >> 0 == a
            True
            sage: a >> 400
            O(5^0)
            sage: a >> -400
            O(5^20)
        """
        if shift < 0:
            return self._lshift_c(-shift)
        elif shift == 0:
            return self
        cdef CAElement ans = self._new_c()
        if shift >= self.absprec:
            csetzero(ans.value, ans.prime_pow)
            ans.absprec = 0
        else:
            ans.absprec = self.absprec - shift
            cshift(ans.value, self.value, -shift, ans.absprec, ans.prime_pow, False)
        return ans

    def add_bigoh(self, absprec):
        """
        Returns a new element with absolute precision decreased to
        ``absprec``.  The precision never increases.

        INPUT:

        - ``absprec`` -- an integer or infinity

        OUTPUT:

        ``self`` with precision set to the minimum of ``self's`` precision and ``prec``

        EXAMPLES::

            sage: R = Zp(7,4,'capped-abs','series'); a = R(8); a.add_bigoh(1)
            1 + O(7)

            sage: k = ZpCA(3,5)
            sage: a = k(41); a
            2 + 3 + 3^2 + 3^3 + O(3^5)
            sage: a.add_bigoh(7)
            2 + 3 + 3^2 + 3^3 + O(3^5)
            sage: a.add_bigoh(3)
            2 + 3 + 3^2 + O(3^3)

        TESTS:

        Verify that :trac:`13591` has been resolved::

            sage: k(3).add_bigoh(-1)
            O(3^-1)

        """
        cdef long aprec, newprec
        if absprec is infinity:
            return self
        if isinstance(absprec, int):
            aprec = absprec
        else:
            if not isinstance(absprec, Integer):
                absprec = Integer(absprec)
            if mpz_fits_slong_p((<Integer>absprec).value) == 0:
                if mpz_sgn((<Integer>absprec).value) == -1:
                    raise ValueError("absprec must fit into a signed long")
                else:
                    aprec = self.prime_pow.ram_prec_cap
            else:
                aprec = mpz_get_si((<Integer>absprec).value)
        if aprec >= self.absprec:
            return self
        if aprec < 0:
            return self.parent().fraction_field()(self).add_bigoh(absprec)
        cdef CAElement ans = self._new_c()
        ans.absprec = aprec
        creduce(ans.value, self.value, ans.absprec, ans.prime_pow)
        return ans

    cpdef bint _is_exact_zero(self) except -1:
        """
        Tests whether this element is an exact zero, which is always
        False for capped absolute elements.

        This function exists for compatibility with capped relative
        elements.

        EXAMPLES::

            sage: ZpCA(5)(0)._is_exact_zero()
            False
        """
        return False

    cpdef bint _is_inexact_zero(self) except -1:
        """
        Determines whether this element is indistinguishable from
        zero.

        EXAMPLES::

            sage: R = ZpCA(7, 5)
            sage: R(7^5)._is_inexact_zero()
            True
            sage: R(0,4)._is_inexact_zero()
            True
            sage: R(0)._is_inexact_zero()
            True
        """
        return ciszero(self.value, self.prime_pow)

    def is_zero(self, absprec = None):
        r"""
        Determines whether this element is zero modulo
        `\pi^{\mbox{absprec}}`.

        If ``absprec is None``, returns ``True`` if this element is
        indistinguishable from zero.

        INPUT:

        - ``absprec`` -- an integer, infinity, or ``None``

        EXAMPLES::

            sage: R = ZpCA(17, 6)
            sage: R(0).is_zero()
            True
            sage: R(17^6).is_zero()
            True
            sage: R(17^2).is_zero(absprec=2)
            True
            sage: R(17^6).is_zero(absprec=10)
            Traceback (most recent call last):
            ...
            PrecisionError: Not enough precision to determine if element is zero
        """
        if absprec is infinity:
            raise PrecisionError("Not enough precision to determine if element is zero")
        cdef bint iszero = ciszero(self.value, self.prime_pow)
        if absprec is None:
            return iszero
        cdef long val = self.valuation_c()
        if isinstance(absprec, int):
            if iszero and absprec > self.absprec:
                raise PrecisionError("Not enough precision to determine if element is zero")
            return val >= absprec
        if not isinstance(absprec, Integer):
            absprec = Integer(absprec)
        if iszero:
            if mpz_cmp_si((<Integer>absprec).value, val) > 0:
                raise PrecisionError("Not enough precision to determine if element is zero")
            else:
                return True
        return mpz_cmp_si((<Integer>absprec).value, val) <= 0

    def __nonzero__(self):
        """
        Whether this element should be considered true in a boolean context.

        For most applications, explicitly specifying the power of p
        modulo which the element is supposed to be nonzero is
        preferable.

        EXAMPLES::

            sage: R = ZpCA(5); a = R(0); b = R(0,5); c = R(75)
            sage: bool(a), bool(b), bool(c)
            (False, False, True)
        """
        return not ciszero(self.value, self.prime_pow)

    def is_equal_to(self, _right, absprec=None):
        r"""
        Determines whether the inputs are equal modulo
        `\pi^{\mbox{absprec}}`.

        INPUT:

        - ``right`` -- a `p`-adic element with the same parent

        - ``absprec`` -- an integer, infinity, or ``None``

        EXAMPLES::

            sage: R = ZpCA(2, 6)
            sage: R(13).is_equal_to(R(13))
            True
            sage: R(13).is_equal_to(R(13+2^10))
            True
            sage: R(13).is_equal_to(R(17), 2)
            True
            sage: R(13).is_equal_to(R(17), 5)
            False
            sage: R(13).is_equal_to(R(13+2^10),absprec=10)
            Traceback (most recent call last):
            ...
            PrecisionError: Elements not known to enough precision
        """
        if absprec is infinity:
            raise PrecisionError("Elements not known to enough precision")
        cdef CAElement right
        cdef long aprec, rprec, sval, rval
        if self.parent() is _right.parent():
            right = _right
        else:
            right = self.parent()(_right)
        if absprec is None:
            aprec = min(self.absprec, right.absprec)
        else:
            if not isinstance(absprec, Integer):
                absprec = Integer(absprec)
            if mpz_fits_slong_p((<Integer>absprec).value) == 0:
                if mpz_sgn((<Integer>absprec).value) < 0:
                    return True
                else:
                    raise PrecisionError("Elements not known to enough precision")
            aprec = mpz_get_si((<Integer>absprec).value)
            if aprec > self.absprec or aprec > right.absprec:
                raise PrecisionError("Elements not known to enough precision")
        return ccmp(self.value, right.value, aprec, aprec < self.absprec, aprec < right.absprec, self.prime_pow) == 0

    cdef int _cmp_units(self, pAdicGenericElement _right) except -2:
        """
        This function is used in comparing `p`-adic elements.

        EXAMPLES::

            sage: R = ZpCA(37)
            sage: R(17) == R(17+37^6) # indirect doctest
            False
        """
        cdef CAElement right = _right
        cdef long aprec = min(self.absprec, right.absprec)
        if aprec == 0:
            return 0
        return ccmp(self.value, right.value, aprec, aprec < self.absprec, aprec < right.absprec, self.prime_pow)

    cdef pAdicTemplateElement lift_to_precision_c(self, long absprec):
        """
        Returns an arbitrary lift of this element to higher precision.

        If ``absprec`` is less than the absolute precision of this
        element this function will return the input element.

        INPUT:

        - ``absprec`` -- an integer, at most the precision cap of the
          parent.

        EXAMPLES::

            sage: R = ZpCA(19)
            sage: a = R(19, 7); a
            19 + O(19^7)
            sage: a.lift_to_precision(12) # indirect doctest
            19 + O(19^12)
            sage: a.lift_to_precision(4) is a
            True
        """
        cdef CAElement ans
        if absprec == maxordp:
            absprec = self.prime_pow.prec_cap
        if absprec <= self.absprec:
            return self
        ans = self._new_c()
        ccopy(ans.value, self.value, ans.prime_pow)
        ans.absprec = absprec
        return ans

    def _cache_key(self):
        r"""
        Return a hashable key which identifies this element for caching.

        TESTS::

            sage: R.<a> = ZqCA(9)
            sage: (9*a)._cache_key()
            (..., ((), (), (0, 1)), 20)

        .. SEEALSO::

            :meth:`sage.misc.cachefunc._cache_key`
        """
        tuple_recursive = lambda l: tuple(tuple_recursive(x) for x in l) if isinstance(l, list) else l
        return (self.parent(), tuple_recursive(self.expansion()), self.precision_absolute())

    def expansion(self, n = None, lift_mode = 'simple', start_val = None):
<<<<<<< HEAD
        r"""
        Return the coefficients of a `\pi`-adic expansion starting with the
        coefficient of `\pi^0`.
=======
        """
        Returns a list of coefficients of `p` starting with `p^0`.
>>>>>>> 883e6b5f

        For each lift mode, this function returns a list of `a_i` so
        that this element can be expressed as

        .. MATH::

            \pi^v \cdot \sum_{i=0}^\infty a_i \pi^i

        where `v` is the valuation of this element when the parent is
        a field, and `v = 0` otherwise.

        Different lift modes affect the choice of `a_i`.  When
        ``lift_mode`` is ``'simple'``, the resulting `a_i` will be
        non-negative: if the residue field is `\mathbb{F}_p` then they
        will be integers with `0 \le a_i < p`; otherwise they will be
        a list of integers in the same range giving the coefficients
        of a polynomial in the indeterminant representing the maximal
        unramified subextension.

        Choosing ``lift_mode`` as ``'smallest'`` is similar to
        ``'simple'``, but uses a balanced representation `-p/2 < a_i
        \le p/2`.

        Finally, setting ``lift_mode = 'teichmuller'`` will yield
        Teichmuller representatives for the `a_i`: `a_i^q = a_i`.  In
        this case the `a_i` will also be `p`-adic elements.

        INPUT:

        - ``n`` -- integer (default ``None``).  If given, returns the corresponding
          entry in the expansion.

        - ``lift_mode`` -- ``'simple'``, ``'smallest'`` or
          ``'teichmuller'`` (default ``'simple'``)

        - ``start_val`` -- start at this valuation rather than the
          default (`0` or the valuation of this element).  If
          ``start_val`` is larger than the valuation of this element
          a ``ValueError`` is raised.

        .. NOTE::

            Use slice operators to get a particular range.

        EXAMPLES::

            sage: R = ZpCA(7,6); a = R(12837162817); a
            3 + 4*7 + 4*7^2 + 4*7^4 + O(7^6)
            sage: L = a.expansion(); L
            [3, 4, 4, 0, 4]
            sage: sum([L[i] * 7^i for i in range(len(L))]) == a
            True
            sage: L = a.expansion(lift_mode='smallest'); L
            [3, -3, -2, 1, -3, 1]
            sage: sum([L[i] * 7^i for i in range(len(L))]) == a
            True
            sage: L = a.expansion(lift_mode='teichmuller'); L
            [3 + 4*7 + 6*7^2 + 3*7^3 + 2*7^5 + O(7^6),
            O(7^5),
            5 + 2*7 + 3*7^3 + O(7^4),
            1 + O(7^3),
            3 + 4*7 + O(7^2),
            5 + O(7)]
            sage: sum([L[i] * 7^i for i in range(len(L))])
            3 + 4*7 + 4*7^2 + 4*7^4 + O(7^6)

        If the element has positive valuation then the list will start
        with some zeros::

            sage: a = R(7^3 * 17)
            sage: a.expansion()
            [0, 0, 0, 3, 2]

        You can ask for a specific entry in the expansion::

            sage: a = R(7^2 * 11)
            sage: a.expansion(2)
            4
            sage: a.expansion(2, lift_mode='smallest')
            -3
            sage: a.expansion(2, lift_mode='teichmuller')
            4 + 2*7 + 3*7^3 + O(7^4)
        """
        if lift_mode == 'teichmuller':
            zero = self.parent()(0)
        else:
<<<<<<< HEAD
            # _list_zero is defined in the linkage file.
=======
            # needs to be defined in the linkage file.
>>>>>>> 883e6b5f
            zero = _list_zero
        if n in ('simple', 'smallest', 'teichmuller'):
            deprecation(14825, "Interface to expansion has changed; first argument now n")
            if not isinstance(lift_mode, basestring):
                start_val = lift_mode
            lift_mode = n
            n = None
        elif isinstance(n, slice):
            return self.slice(n.start, n.stop, n.step)
        elif n is not None:
            if n >= self.absprec:
                raise PrecisionError
            elif ciszero(self.value, self.prime_pow) or n < 0:
                return _list_zero
        if ciszero(self.value, self.prime_pow):
            return []
        if lift_mode == 'teichmuller':
            if n is None:
                vlist = self.teichmuller_expansion()
            else:
                return self.teichmuller_expansion(n - self.valuation_c())
        elif lift_mode == 'simple':
            vlist = clist(self.value, self.absprec, True, self.prime_pow)
        elif lift_mode == 'smallest':
            vlist = clist(self.value, self.absprec, False, self.prime_pow)
        else:
            raise ValueError("unknown lift_mode")
        if n is not None:
            try:
                return vlist[n]
            except IndexError:
                return zero
        if start_val is not None:
            if start_val > 0:
                if start_val > self.valuation_c():
                    raise ValueError("starting valuation must be smaller than the element's valuation.  See slice()")
                vlist = vlist[start_val:]
            elif start_val < 0:
                vlist = [zero] * (-start_val) + vlist
        return vlist

    list = deprecated_function_alias(14825, expansion)

    def teichmuller_expansion(self, n = None):
        r"""
        Returns a list `[a_0, a_1,\ldots, a_n]` such that

        - `a_i^q = a_i`, where `q` is the cardinality of the residue field,

        - ``self.unit_part()`` equals `\sum_{i = 0}^n a_i \pi^i`, and

        - if `a_i \ne 0`, the absolute precision of `a_i` is
          ``self.precision_relative() - i``

        INPUT:

        - ``n`` -- integer (default ``None``).  If given, returns the
          coefficient of `\pi^n` in the expansion (of the unit part).

        EXAMPLES::

            sage: R = ZpCA(5,6); R(70).expansion(lift_mode='teichmuller') #indirect doctest
            [4 + 4*5 + 4*5^2 + 4*5^3 + 4*5^4 + O(5^5),
            3 + 3*5 + 2*5^2 + 3*5^3 + O(5^4),
            2 + 5 + 2*5^2 + O(5^3),
            1 + O(5^2),
            4 + O(5)]
            sage: R(70).teichmuller_expansion(1)
            3 + 3*5 + 2*5^2 + 3*5^3 + O(5^4)
        """
        cdef CAElement list_elt
        cdef long ordp
        if n is None:
            ans = PyList_New(0)
            if ciszero(self.value, self.prime_pow):
                return ans
            self = self.unit_part()
        elif n < 0:
            list_elt = self._new_c()
            csetzero(list_elt.value, self.prime_pow)
            list_elt.abspec = self.prime_pow.prec_cap
            return list_elt
        elif ciszero(self.value, self.prime_pow):
            raise PrecisionError
        else:
            self = self.unit_part()
            if n >= self.absprec:
                raise PrecisionError
            # We only need one list_elt
            list_elt = self._new_c()
        cdef long curpower = self.absprec
        cdef long goal
        if n is not None: goal = self.absprec - n
        cdef CAElement tmp = self._new_c()
        ccopy(tmp.value, self.value, self.prime_pow)
        while not ciszero(tmp.value, tmp.prime_pow) and curpower > 0:
            if n is None: list_elt = self._new_c()
            cteichmuller(list_elt.value, tmp.value, curpower, self.prime_pow)
            if ciszero(list_elt.value, self.prime_pow):
                cshift_notrunc(tmp.value, tmp.value, -1, curpower-1, self.prime_pow)
            else:
                csub(tmp.value, tmp.value, list_elt.value, curpower, self.prime_pow)
                cshift_notrunc(tmp.value, tmp.value, -1, curpower-1, self.prime_pow)
                creduce(tmp.value, tmp.value, curpower-1, self.prime_pow)
            list_elt.absprec = curpower
            if n is None:
                PyList_Append(ans, list_elt)
            elif curpower == goal:
                return list_elt
            curpower -= 1
        return ans

    teichmuller_list = deprecated_function_alias(14825, teichmuller_expansion)

    def _teichmuller_set_unsafe(self):
        """
        Sets this element to the Teichmuller representative with the
        same residue.

        .. WARNING::

            This function modifies the element, which is not safe.
            Elements are supposed to be immutable.

        EXAMPLES::

            sage: R = ZpCA(17,5); a = R(11)
            sage: a
            11 + O(17^5)
            sage: a._teichmuller_set_unsafe(); a
            11 + 14*17 + 2*17^2 + 12*17^3 + 15*17^4 + O(17^5)
            sage: a.expansion(lift_mode='teichmuller')
            [11 + 14*17 + 2*17^2 + 12*17^3 + 15*17^4 + O(17^5)]

        Note that if you set an element which is congruent to 0 you
        get 0 to maximum precision::

            sage: b = R(17*5); b
            5*17 + O(17^5)
            sage: b._teichmuller_set_unsafe(); b
            O(17^5)
        """
        if self.valuation_c() > 0:
            csetzero(self.value, self.prime_pow)
            self.absprec = self.prime_pow.prec_cap
        elif self.absprec == 0:
            raise ValueError("not enough precision")
        else:
            cteichmuller(self.value, self.value, self.absprec, self.prime_pow)

    def polynomial(self, var='x'):
        """
        Returns a polynomial over the base ring that yields this element
        when evaluated at the generator of the parent.

        INPUT:

        - ``var`` -- string, the variable name for the polynomial

        EXAMPLES::

            sage: R.<a> = ZqCA(5^3)
            sage: a.polynomial()
            (1 + O(5^20))*x + (O(5^20))
            sage: a.polynomial(var='y')
            (1 + O(5^20))*y + (O(5^20))
            sage: (5*a^2 + R(25, 4)).polynomial()
            (5 + O(5^4))*x^2 + (O(5^4))*x + (5^2 + O(5^4))
        """
        R = self.base_ring()
        S = R[var]
        prec = self.precision_absolute()
        e = self.parent().e()
        L = ccoefficients(self.value, 0, self.absprec, self.prime_pow)
        if e == 1:
            L = [R(c, prec) for c in L]
        else:
            L = [R(c, (prec - i - 1) // e + 1) for i, c in enumerate(L)]
        return S(L)

    def precision_absolute(self):
        """
        The absolute precision of this element.

        This is the power of the maximal ideal modulo which this
        element is defined.

        EXAMPLES::

            sage: R = Zp(7,4,'capped-abs'); a = R(7); a.precision_absolute()
            4
        """
        cdef Integer ans = Integer.__new__(Integer)
        mpz_set_si(ans.value, self.absprec)
        return ans

    def precision_relative(self):
        """
        The relative precision of this element.

        This is the power of the maximal ideal modulo which the unit
        part of this element is defined.

        EXAMPLES::

            sage: R = Zp(7,4,'capped-abs'); a = R(7); a.precision_relative()
            3
        """
        cdef Integer ans = Integer.__new__(Integer)
        mpz_set_si(ans.value, self.absprec - self.valuation_c())
        return ans

    cpdef pAdicTemplateElement unit_part(CAElement self):
        r"""
        Returns the unit part of this element.

        EXAMPLES::

            sage: R = Zp(17,4,'capped-abs', 'val-unit')
            sage: a = R(18*17)
            sage: a.unit_part()
            18 + O(17^3)
            sage: type(a)
            <type 'sage.rings.padics.padic_capped_absolute_element.pAdicCappedAbsoluteElement'>
            sage: R(0).unit_part()
            O(17^0)
        """
        cdef CAElement ans = (<CAElement>self)._new_c()
        cdef long val = cremove(ans.value, (<CAElement>self).value, (<CAElement>self).absprec, (<CAElement>self).prime_pow)
        ans.absprec = (<CAElement>self).absprec - val
        return ans

    cdef long valuation_c(self):
        """
        Returns the valuation of this element.

        TESTS::

            sage: R = ZpCA(5)
            sage: R(5^5*1827).valuation()
            5
            sage: R(1).valuation()
            0
            sage: R(2).valuation()
            0
            sage: R(5).valuation()
            1
            sage: R(10).valuation()
            1
            sage: R(25).valuation()
            2
            sage: R(50).valuation()
            2
            sage: R(0).valuation()
            20
            sage: R(0,6).valuation()
            6
        """
        return cvaluation(self.value, self.absprec, self.prime_pow)

    cpdef val_unit(self):
        """
        Returns a 2-tuple, the first element set to the valuation of this
        element, and the second to the unit part of this element.

        For a zero element, the unit part is ``O(p^0)``.

        EXAMPLES::

            sage: R = ZpCA(5)
            sage: a = R(75, 6); b = a - a
            sage: a.val_unit()
            (2, 3 + O(5^4))
            sage: b.val_unit()
            (6, O(5^0))
        """
        cdef CAElement unit = self._new_c()
        cdef Integer valuation = Integer.__new__(Integer)
        cdef long val = cremove(unit.value, self.value, self.absprec, self.prime_pow)
        mpz_set_si(valuation.value, val)
        unit.absprec = self.absprec - val
        return valuation, unit

    def __hash__(self):
        """
        Hashing.

        .. WARNING::

            Hashing of `p`-adic elements will likely be deprecated soon.  See :trac:`11895`.

        EXAMPLES::

            sage: R = ZpCA(11, 5)
            sage: hash(R(3)) == hash(3)
            True
        """
        return chash(self.value, 0, self.absprec, self.prime_pow)

cdef class pAdicCoercion_ZZ_CA(RingHomomorphism):
    """
    The canonical inclusion from the ring of integers to a capped absolute
    ring.

    EXAMPLES::

        sage: f = ZpCA(5).coerce_map_from(ZZ); f
        Ring morphism:
          From: Integer Ring
          To:   5-adic Ring with capped absolute precision 20

    TESTS::

        sage: TestSuite(f).run()

    """
    def __init__(self, R):
        """
        Initialization.

        EXAMPLES::

            sage: f = ZpCA(5).coerce_map_from(ZZ); type(f)
            <type 'sage.rings.padics.padic_capped_absolute_element.pAdicCoercion_ZZ_CA'>
        """
        RingHomomorphism.__init__(self, ZZ.Hom(R))
        self._zero = R._element_constructor(R, 0)
        self._section = pAdicConvert_CA_ZZ(R)

    cdef dict _extra_slots(self, dict _slots):
        """
        Helper for copying and pickling.

        EXAMPLES::

            sage: f = ZpCA(5).coerce_map_from(ZZ)
            sage: g = copy(f) # indirect doctest
            sage: g == f
            True
            sage: g(6)
            1 + 5 + O(5^20)
            sage: f(6) == g(6)
            True
        """
        _slots['_zero'] = self._zero
        _slots['_section'] = self.section() # use method since it copies coercion-internal sections.
        return RingHomomorphism._extra_slots(self, _slots)

    cdef _update_slots(self, dict _slots):
        """
        Helper for copying and pickling.

        EXAMPLES::

            sage: f = ZpCA(5).coerce_map_from(ZZ)
            sage: g = copy(f) # indirect doctest
            sage: g == f
            True
            sage: g(6)
            1 + 5 + O(5^20)
            sage: f(6) == g(6)
            True
        """
        self._zero = _slots['_zero']
        self._section = _slots['_section']
        RingHomomorphism._update_slots(self, _slots)

    cpdef Element _call_(self, x):
        """
        Evaluation.

        EXAMPLES::

            sage: f = ZpCA(5).coerce_map_from(ZZ)
            sage: f(0).parent()
            5-adic Ring with capped absolute precision 20
            sage: f(5)
            5 + O(5^20)
        """
        if mpz_sgn((<Integer>x).value) == 0:
            return self._zero
        cdef CAElement ans = self._zero._new_c()
        ans.absprec = ans.prime_pow.prec_cap
        cconv_mpz_t(ans.value, (<Integer>x).value, ans.absprec, True, ans.prime_pow)
        return ans

    cpdef Element _call_with_args(self, x, args=(), kwds={}):
        """
        This function is used when some precision cap is passed in
        (relative or absolute or both).

        See the documentation for
        :meth:`pAdicCappedAbsoluteElement.__init__` for more details.

        EXAMPLES::

            sage: R = ZpCA(5,4)
            sage: type(R(10,2))
            <type 'sage.rings.padics.padic_capped_absolute_element.pAdicCappedAbsoluteElement'>
            sage: R(10,2)
            2*5 + O(5^2)
            sage: R(10,3,1)
            2*5 + O(5^2)
            sage: R(10,absprec=2)
            2*5 + O(5^2)
            sage: R(10,relprec=2)
            2*5 + O(5^3)
            sage: R(10,absprec=1)
            O(5)
            sage: R(10,empty=True)
            O(5^0)
        """
        cdef long val, aprec, rprec
        cdef CAElement ans
        _process_args_and_kwds(&aprec, &rprec, args, kwds, True, self._zero.prime_pow)
        if mpz_sgn((<Integer>x).value) == 0:
            if aprec >= self._zero.prime_pow.prec_cap:
                return self._zero
            ans = self._zero._new_c()
            csetzero(ans.value, ans.prime_pow)
            ans.absprec = aprec
        else:
            val = get_ordp(x, self._zero.prime_pow)
            ans = self._zero._new_c()
            if aprec <= val:
                csetzero(ans.value, ans.prime_pow)
                ans.absprec = aprec
            else:
                ans.absprec = min(aprec, val + rprec)
                cconv_mpz_t(ans.value, (<Integer>x).value, ans.absprec, True, self._zero.prime_pow)
        return ans

    def section(self):
        """
        Returns a map back to the ring of integers that approximates an element
        by an integer.

        EXAMPLES::

            sage: f = ZpCA(5).coerce_map_from(ZZ).section()
            sage: f(ZpCA(5)(-1)) - 5^20
            -1
        """
        from sage.misc.constant_function import ConstantFunction
        if not isinstance(self._section.domain, ConstantFunction):
            import copy
            self._section = copy.copy(self._section)
        return self._section

cdef class pAdicConvert_CA_ZZ(RingMap):
    """
    The map from a capped absolute ring back to the ring of integers that
    returns the smallest non-negative integer approximation to its input
    which is accurate up to the precision.

    Raises a ``ValueError`` if the input is not in the closure of the image of
    the ring of integers.

    EXAMPLES::

        sage: f = ZpCA(5).coerce_map_from(ZZ).section(); f
        Set-theoretic ring morphism:
          From: 5-adic Ring with capped absolute precision 20
          To:   Integer Ring
    """
    def __init__(self, R):
        """
        Initialization.

        EXAMPLES::

            sage: f = ZpCA(5).coerce_map_from(ZZ).section(); type(f)
            <type 'sage.rings.padics.padic_capped_absolute_element.pAdicConvert_CA_ZZ'>
            sage: f.category()
            Category of homsets of sets
        """
        if R.degree() > 1 or R.characteristic() != 0 or R.residue_characteristic() == 0:
            RingMap.__init__(self, Hom(R, ZZ, SetsWithPartialMaps()))
        else:
            RingMap.__init__(self, Hom(R, ZZ, Sets()))

    cpdef Element _call_(self, _x):
        """
        Evaluation.

        EXAMPLES::

            sage: f = ZpCA(5).coerce_map_from(ZZ).section()
            sage: f(ZpCA(5)(-1)) - 5^20
            -1
            sage: f(ZpCA(5)(0))
            0
        """
        cdef Integer ans = Integer.__new__(Integer)
        cdef CAElement x = _x
        cconv_mpz_t_out(ans.value, x.value, 0, x.absprec, x.prime_pow)
        return ans

cdef class pAdicConvert_QQ_CA(Morphism):
    """
    The inclusion map from the rationals to a capped absolute ring that is
    defined on all elements with non-negative `p`-adic valuation.

    EXAMPLES::

        sage: f = ZpCA(5).convert_map_from(QQ); f
        Generic morphism:
          From: Rational Field
          To:   5-adic Ring with capped absolute precision 20
    """
    def __init__(self, R):
        """
        Initialization.

        EXAMPLES::

            sage: f = ZpCA(5).convert_map_from(QQ); type(f)
            <type 'sage.rings.padics.padic_capped_absolute_element.pAdicConvert_QQ_CA'>
        """
        Morphism.__init__(self, Hom(QQ, R, SetsWithPartialMaps()))
        self._zero = R._element_constructor(R, 0)

    cdef dict _extra_slots(self, dict _slots):
        """
        Helper for copying and pickling.

        EXAMPLES::

            sage: f = ZpCA(5).convert_map_from(QQ)
            sage: g = copy(f) # indirect doctest
            sage: g == f # todo: comparison not implemented
            True
            sage: g(1/6)
            1 + 4*5 + 4*5^3 + 4*5^5 + 4*5^7 + 4*5^9 + 4*5^11 + 4*5^13 + 4*5^15 + 4*5^17 + 4*5^19 + O(5^20)
            sage: g(1/6) == f(1/6)
            True
        """
        _slots['_zero'] = self._zero
        return Morphism._extra_slots(self, _slots)

    cdef _update_slots(self, dict _slots):
        """
        Helper for copying and pickling.

        EXAMPLES::

            sage: f = ZpCA(5).convert_map_from(QQ)
            sage: g = copy(f) # indirect doctest
            sage: g == f # todo: comparison not implemented
            True
            sage: g(1/6)
            1 + 4*5 + 4*5^3 + 4*5^5 + 4*5^7 + 4*5^9 + 4*5^11 + 4*5^13 + 4*5^15 + 4*5^17 + 4*5^19 + O(5^20)
            sage: g(1/6) == f(1/6)
            True
        """
        self._zero = _slots['_zero']
        Morphism._update_slots(self, _slots)

    cpdef Element _call_(self, x):
        """
        Evaluation.

        EXAMPLES::

            sage: f = ZpCA(5,4).convert_map_from(QQ)
            sage: f(1/7)
            3 + 3*5 + 2*5^3 + O(5^4)
            sage: f(0)
            O(5^4)
        """
        if mpq_sgn((<Rational>x).value) == 0:
            return self._zero
        cdef CAElement ans = self._zero._new_c()
        cconv_mpq_t(ans.value, (<Rational>x).value, ans.prime_pow.prec_cap, True, ans.prime_pow)
        ans.absprec = ans.prime_pow.prec_cap
        return ans

    cpdef Element _call_with_args(self, x, args=(), kwds={}):
        """
        This function is used when some precision cap is passed in (relative or absolute or both).

        See the documentation for :meth:`pAdicCappedAbsoluteElement.__init__` for more details.

        EXAMPLES::

            sage: R = ZpCA(5,4)
            sage: type(R(10/3,2))
            <type 'sage.rings.padics.padic_capped_absolute_element.pAdicCappedAbsoluteElement'>
            sage: R(10/3,2)
            4*5 + O(5^2)
            sage: R(10/3,3,1)
            4*5 + O(5^2)
            sage: R(10/3,absprec=2)
            4*5 + O(5^2)
            sage: R(10/3,relprec=2)
            4*5 + 5^2 + O(5^3)
            sage: R(10/3,absprec=1)
            O(5)
            sage: R(10/3,empty=True)
            O(5^0)
            sage: R(3/100,relprec=3)
            Traceback (most recent call last):
            ...
            ValueError: p divides denominator
        """
        cdef long val, aprec, rprec
        cdef CAElement ans
        _process_args_and_kwds(&aprec, &rprec, args, kwds, True, self._zero.prime_pow)
        if mpq_sgn((<Rational>x).value) == 0:
            if aprec >= self._zero.prime_pow.prec_cap:
                return self._zero
            ans = self._zero._new_c()
            csetzero(ans.value, ans.prime_pow)
            ans.absprec = aprec
        else:
            val = get_ordp(x, self._zero.prime_pow)
            ans = self._zero._new_c()
            if aprec <= val:
                csetzero(ans.value, ans.prime_pow)
                ans.absprec = aprec
            else:
                ans.absprec = min(aprec, val + rprec)
                cconv_mpq_t(ans.value, (<Rational>x).value, ans.absprec, True, self._zero.prime_pow)
        return ans

cdef class pAdicCoercion_CA_frac_field(RingHomomorphism):
    """
    The canonical inclusion of Zq into its fraction field.

    EXAMPLES::

        sage: R.<a> = ZqCA(27, implementation='FLINT')
        sage: K = R.fraction_field()
        sage: f = K.coerce_map_from(R); f
        Ring morphism:
          From: Unramified Extension in a defined by x^3 + 2*x + 1 with capped absolute precision 20 over 3-adic Ring
          To:   Unramified Extension in a defined by x^3 + 2*x + 1 with capped relative precision 20 over 3-adic Field

    TESTS::

        sage: TestSuite(f).run()
    """
    def __init__(self, R, K):
        """
        Initialization.

        EXAMPLES::

            sage: R.<a> = ZqCA(27, implementation='FLINT')
            sage: K = R.fraction_field()
            sage: f = K.coerce_map_from(R); type(f)
            <type 'sage.rings.padics.qadic_flint_CA.pAdicCoercion_CA_frac_field'>
        """
        RingHomomorphism.__init__(self, R.Hom(K))
        self._zero = K(0)
        self._section = pAdicConvert_CA_frac_field(K, R)

    cpdef Element _call_(self, _x):
        """
        Evaluation.

        EXAMPLES::

            sage: R.<a> = ZqCA(27, implementation='FLINT')
            sage: K = R.fraction_field()
            sage: f = K.coerce_map_from(R)
            sage: f(a)
            a + O(3^20)
        """
        cdef CAElement x = _x
        cdef CRElement ans = self._zero._new_c()
        ans.ordp = cremove(ans.unit, x.value, x.absprec, x.prime_pow)
        ans.relprec = x.absprec - ans.ordp
        return ans

    cpdef Element _call_with_args(self, _x, args=(), kwds={}):
        """
        This function is used when some precision cap is passed in
        (relative or absolute or both).

        See the documentation for
        :meth:`pAdicCappedAbsoluteElement.__init__` for more details.

        EXAMPLES::

            sage: R.<a> = ZqCA(27, implementation='FLINT')
            sage: K = R.fraction_field()
            sage: f = K.coerce_map_from(R)
            sage: f(a, 3)
            a + O(3^3)
            sage: b = 9*a
            sage: f(b, 3)
            a*3^2 + O(3^3)
            sage: f(b, 4, 1)
            a*3^2 + O(3^3)
            sage: f(b, 4, 3)
            a*3^2 + O(3^4)
            sage: f(b, absprec=4)
            a*3^2 + O(3^4)
            sage: f(b, relprec=3)
            a*3^2 + O(3^5)
            sage: f(b, absprec=1)
            O(3)
            sage: f(R(0))
            O(3^20)
        """
        cdef long aprec, rprec
        cdef CAElement x = _x
        cdef CRElement ans = self._zero._new_c()
        cdef bint reduce = False
        _process_args_and_kwds(&aprec, &rprec, args, kwds, False, ans.prime_pow)
        if x.absprec < aprec:
            aprec = x.absprec
            reduce = True
        ans.ordp = cremove(ans.unit, x.value, aprec, x.prime_pow)
        ans.relprec = aprec - ans.ordp
        if rprec < ans.relprec:
            ans.relprec = rprec
            reduce = True
        if ans.relprec < 0:
            ans.relprec = 0
            ans.ordp = aprec
            csetzero(ans.unit, x.prime_pow)
        elif reduce:
            creduce(ans.unit, ans.unit, ans.relprec, x.prime_pow)
        return ans

    def section(self):
        """
        Returns a map back to the ring that converts elements of
        non-negative valuation.

        EXAMPLES::

            sage: R.<a> = ZqCA(27, implementation='FLINT')
            sage: K = R.fraction_field()
            sage: f = K.coerce_map_from(R)
            sage: f(K.gen())
            a + O(3^20)
        """
        from sage.misc.constant_function import ConstantFunction
        if not isinstance(self._section.domain, ConstantFunction):
            import copy
            self._section = copy.copy(self._section)
        return self._section

    cdef dict _extra_slots(self, dict _slots):
        """
        Helper for copying and pickling.

        TESTS::

            sage: R.<a> = ZqCA(27, implementation='FLINT')
            sage: K = R.fraction_field()
            sage: f = K.coerce_map_from(R)
            sage: g = copy(f)   # indirect doctest
            sage: g
            Ring morphism:
              From: Unramified Extension in a defined by x^3 + 2*x + 1 with capped absolute precision 20 over 3-adic Ring
              To:   Unramified Extension in a defined by x^3 + 2*x + 1 with capped relative precision 20 over 3-adic Field
            sage: g == f
            True
            sage: g is f
            False
            sage: g(a)
            a + O(3^20)
            sage: g(a) == f(a)
            True

        """
        _slots['_zero'] = self._zero
        _slots['_section'] = self.section() # use method since it copies coercion-internal sections.
        return RingHomomorphism._extra_slots(self, _slots)

    cdef _update_slots(self, dict _slots):
        """
        Helper for copying and pickling.

        TESTS::

            sage: R.<a> = ZqCA(9, implementation='FLINT')
            sage: K = R.fraction_field()
            sage: f = K.coerce_map_from(R)
            sage: g = copy(f)   # indirect doctest
            sage: g
            Ring morphism:
              From: Unramified Extension in a defined by x^2 + 2*x + 2 with capped absolute precision 20 over 3-adic Ring
              To:   Unramified Extension in a defined by x^2 + 2*x + 2 with capped relative precision 20 over 3-adic Field
            sage: g == f
            True
            sage: g is f
            False
            sage: g(a)
            a + O(3^20)
            sage: g(a) == f(a)
            True

        """
        self._zero = _slots['_zero']
        self._section = _slots['_section']
        RingHomomorphism._update_slots(self, _slots)

    def is_injective(self):
        r"""
        Return whether this map is injective.

        EXAMPLES::

            sage: R.<a> = ZqCA(9, implementation='FLINT')
            sage: K = R.fraction_field()
            sage: f = K.coerce_map_from(R)
            sage: f.is_injective()
            True

        """
        return True

    def is_surjective(self):
        r"""
        Return whether this map is surjective.

        EXAMPLES::

            sage: R.<a> = ZqCA(9, implementation='FLINT')
            sage: K = R.fraction_field()
            sage: f = K.coerce_map_from(R)
            sage: f.is_surjective()
            False

        """
        return False


cdef class pAdicConvert_CA_frac_field(Morphism):
    """
    The section of the inclusion from `\ZZ_q`` to its fraction field.

    EXAMPLES::

        sage: R.<a> = ZqCA(27, implementation='FLINT')
        sage: K = R.fraction_field()
        sage: f = R.convert_map_from(K); f
        Generic morphism:
          From: Unramified Extension in a defined by x^3 + 2*x + 1 with capped relative precision 20 over 3-adic Field
          To:   Unramified Extension in a defined by x^3 + 2*x + 1 with capped absolute precision 20 over 3-adic Ring
    """
    def __init__(self, K, R):
        """
        Initialization.

        EXAMPLES::

            sage: R.<a> = ZqCA(27, implementation='FLINT')
            sage: K = R.fraction_field()
            sage: f = R.convert_map_from(K); type(f)
            <type 'sage.rings.padics.qadic_flint_CA.pAdicConvert_CA_frac_field'>
        """
        Morphism.__init__(self, Hom(K, R, SetsWithPartialMaps()))
        self._zero = R(0)

    cpdef Element _call_(self, _x):
        """
        Evaluation.

        EXAMPLES::

            sage: R.<a> = ZqCA(27, implementation='FLINT')
            sage: K = R.fraction_field()
            sage: f = R.convert_map_from(K)
            sage: f(K.gen())
            a + O(3^20)
        """
        cdef CRElement x = _x
        if x.ordp < 0: raise ValueError("negative valuation")
        cdef CAElement ans = self._zero._new_c()
        cdef bint reduce = False
        ans.absprec = x.relprec + x.ordp
        if ans.absprec > ans.prime_pow.ram_prec_cap:
            ans.absprec = ans.prime_pow.ram_prec_cap
            reduce = True
        if x.ordp >= ans.absprec:
            csetzero(ans.value, ans.prime_pow)
        else:
            cshift(ans.value, x.unit, x.ordp, ans.absprec, ans.prime_pow, reduce)
        return ans

    cpdef Element _call_with_args(self, _x, args=(), kwds={}):
        """
        This function is used when some precision cap is passed in
        (relative or absolute or both).

        See the documentation for
        :meth:`pAdicCappedAbsoluteElement.__init__` for more details.

        EXAMPLES::

            sage: R.<a> = ZqCA(27, implementation='FLINT')
            sage: K = R.fraction_field()
            sage: f = R.convert_map_from(K); a = K(a)
            sage: f(a, 3)
            a + O(3^3)
            sage: b = 9*a
            sage: f(b, 3)
            a*3^2 + O(3^3)
            sage: f(b, 4, 1)
            a*3^2 + O(3^3)
            sage: f(b, 4, 3)
            a*3^2 + O(3^4)
            sage: f(b, absprec=4)
            a*3^2 + O(3^4)
            sage: f(b, relprec=3)
            a*3^2 + O(3^5)
            sage: f(b, absprec=1)
            O(3)
            sage: f(K(0))
            O(3^20)
        """
        cdef long aprec, rprec
        cdef CRElement x = _x
        if x.ordp < 0: raise ValueError("negative valuation")
        cdef CAElement ans = self._zero._new_c()
        cdef bint reduce = False
        _process_args_and_kwds(&aprec, &rprec, args, kwds, True, ans.prime_pow)
        if x.relprec < rprec:
            rprec = x.relprec
            reduce = True
        ans.absprec = rprec + x.ordp
        if aprec < ans.absprec:
            ans.absprec = aprec
            reduce = True
        if x.ordp >= ans.absprec:
            csetzero(ans.value, ans.prime_pow)
        else:
            sig_on()
            cshift(ans.value, x.unit, x.ordp, ans.absprec, ans.prime_pow, reduce)
            sig_off()
        return ans

    cdef dict _extra_slots(self, dict _slots):
        """
        Helper for copying and pickling.

        TESTS::

            sage: R.<a> = ZqCA(27, implementation='FLINT')
            sage: K = R.fraction_field()
            sage: f = R.convert_map_from(K)
            sage: a = K(a)
            sage: g = copy(f)   # indirect doctest
            sage: g
            Generic morphism:
              From: Unramified Extension in a defined by x^3 + 2*x + 1 with capped relative precision 20 over 3-adic Field
              To:   Unramified Extension in a defined by x^3 + 2*x + 1 with capped absolute precision 20 over 3-adic Ring
            sage: g == f
            True
            sage: g is f
            False
            sage: g(a)
            a + O(3^20)
            sage: g(a) == f(a)
            True

        """
        _slots['_zero'] = self._zero
        return Morphism._extra_slots(self, _slots)

    cdef _update_slots(self, dict _slots):
        """
        Helper for copying and pickling.

        TESTS::

            sage: R.<a> = ZqCA(9, implementation='FLINT')
            sage: K = R.fraction_field()
            sage: f = R.convert_map_from(K)
            sage: a = f(a)
            sage: g = copy(f)   # indirect doctest
            sage: g
            Generic morphism:
              From: Unramified Extension in a defined by x^2 + 2*x + 2 with capped relative precision 20 over 3-adic Field
              To:   Unramified Extension in a defined by x^2 + 2*x + 2 with capped absolute precision 20 over 3-adic Ring
            sage: g == f
            True
            sage: g is f
            False
            sage: g(a)
            a + O(3^20)
            sage: g(a) == f(a)
            True

        """
        self._zero = _slots['_zero']
        Morphism._update_slots(self, _slots)

def unpickle_cae_v2(cls, parent, value, absprec):
    """
    Unpickle capped absolute elements.

    INPUT:

    - ``cls`` -- the class of the capped absolute element.

    - ``parent`` -- the parent, a `p`-adic ring

    - ``value`` -- a Python object wrapping a celement, of the kind
      accepted by the cunpickle function.

    - ``absprec`` -- a Python int or Sage integer.

    EXAMPLES::

        sage: from sage.rings.padics.padic_capped_absolute_element import unpickle_cae_v2, pAdicCappedAbsoluteElement
        sage: R = ZpCA(5,8)
        sage: a = unpickle_cae_v2(pAdicCappedAbsoluteElement, R, 42, int(6)); a
        2 + 3*5 + 5^2 + O(5^6)
        sage: a.parent() is R
        True
    """
    cdef CAElement ans = cls.__new__(cls)
    ans._parent = parent
    ans.prime_pow = <PowComputer_?>parent.prime_pow
    cconstruct(ans.value, ans.prime_pow)
    cunpickle(ans.value, value, ans.prime_pow)
    ans.absprec = absprec
    return ans<|MERGE_RESOLUTION|>--- conflicted
+++ resolved
@@ -756,14 +756,9 @@
         return (self.parent(), tuple_recursive(self.expansion()), self.precision_absolute())
 
     def expansion(self, n = None, lift_mode = 'simple', start_val = None):
-<<<<<<< HEAD
         r"""
         Return the coefficients of a `\pi`-adic expansion starting with the
         coefficient of `\pi^0`.
-=======
-        """
-        Returns a list of coefficients of `p` starting with `p^0`.
->>>>>>> 883e6b5f
 
         For each lift mode, this function returns a list of `a_i` so
         that this element can be expressed as
@@ -850,11 +845,7 @@
         if lift_mode == 'teichmuller':
             zero = self.parent()(0)
         else:
-<<<<<<< HEAD
             # _list_zero is defined in the linkage file.
-=======
-            # needs to be defined in the linkage file.
->>>>>>> 883e6b5f
             zero = _list_zero
         if n in ('simple', 'smallest', 'teichmuller'):
             deprecation(14825, "Interface to expansion has changed; first argument now n")
@@ -1496,6 +1487,7 @@
     TESTS::
 
         sage: TestSuite(f).run()
+
     """
     def __init__(self, R, K):
         """
