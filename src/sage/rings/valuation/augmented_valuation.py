# -*- coding: utf-8 -*-
r"""
Augmented valuations on polynomial rings

Implements augmentations of (inductive) valuations.

AUTHORS:

- Julian Rüth (2013-04-15): initial version

EXAMPLES:

Starting from a :mod:`Gauss valuation <sage.rings.valuation.gauss_valuation>`, we can create augmented valuations on
polynomial rings::

    sage: R.<x> = QQ[]
    sage: v = GaussValuation(R, QQ.valuation(2))
    sage: w = v.augmentation(x, 1); w
    [ Gauss valuation induced by 2-adic valuation, v(x) = 1 ]
    sage: w(x)
    1

This also works for polynomial rings over base rings which are not fields.
However, much of the functionality is only available over fields::

    sage: R.<x> = ZZ[]
    sage: v = GaussValuation(R, ZZ.valuation(2))
    sage: w = v.augmentation(x, 1); w
    [ Gauss valuation induced by 2-adic valuation, v(x) = 1 ]
    sage: w(x)
    1

TESTS::

    sage: R.<x> = QQ[]
    sage: v = GaussValuation(R, QQ.valuation(2))
    sage: w = v.augmentation(x, 1)
    sage: TestSuite(w).run() # long time

    sage: w = v.augmentation(x, 2)
    sage: TestSuite(w).run() # long time

Run the test suite for a valuation with a residual extension::

    sage: R.<x> = QQ[]
    sage: v = GaussValuation(R, QQ.valuation(2))
    sage: w = v.augmentation(x^2 + x + 1, 1)
    sage: TestSuite(w).run() # long time

Run the test suite for an iterated residual extension starting from a
non-prime residue field::

    sage: R.<u> = Qq(4, 40)
    sage: S.<x> = R[]
    sage: v = GaussValuation(S)
    sage: w = v.augmentation(x^2 + x + u, 1/2)
    sage: TestSuite(w).run() # long time

    sage: ww = w.augmentation(x^8 + 4*x^7 + 2*x^6 + 2*x^5 + x^4 + 2*x^3 + 4*(u + 1)*x^2 + 6*(u + 1)*x + 4 + 3*u, 10)
    sage: TestSuite(ww).run() # long time

Run the test suite for an augmentation of a ramified augmentation::

    sage: R.<u> = Qq(4, 5)
    sage: S.<x> = R[]
    sage: v = GaussValuation(S)
    sage: w = v.augmentation(x, 3/4)
    sage: TestSuite(w).run() # long time

    sage: ww = w.augmentation(x^4 + 8, 5)
    sage: TestSuite(ww).run() # long time

Run the test suite for a ramified augmentation of an unramified augmentation::

    sage: R.<x> = QQ[]
    sage: v = GaussValuation(R, QQ.valuation(2))
    sage: w = v.augmentation(x^2 + x + 1, 1)
    sage: TestSuite(w).run() # long time

    sage: ww = w.augmentation(x^4 + 2*x^3 + 5*x^2 + 8*x + 3, 16/3)
    sage: TestSuite(ww).run() # long time

Run the test suite for a ramified augmentation of a ramified augmentation::

    sage: R.<u> = Qq(4, 20)
    sage: S.<x> = R[]
    sage: v = GaussValuation(S)
    sage: w = v.augmentation(x^2 + x + u, 1/2)
    sage: TestSuite(w).run() # long time

    sage: ww = w.augmentation((x^2 + x + u)^2 + 2, 5/3)
    sage: TestSuite(ww).run() # long time

Run the test suite for another augmentation with iterated residue field extensions::

    sage: R.<u> = Qq(4, 10)
    sage: S.<x> = R[]
    sage: v = GaussValuation(S)
    sage: w = v.augmentation(x^2 + x + u, 1)
    sage: TestSuite(w).run() # long time

    sage: ww = w.augmentation((x^2 + x + u)^2 + 2*x*(x^2 + x + u) + 4*x, 3)
    sage: TestSuite(ww).run() # long time

Run the test suite for a rather trivial pseudo-valuation::

    sage: R.<u> = Qq(4, 5)
    sage: S.<x> = R[]
    sage: v = GaussValuation(S)
    sage: w = v.augmentation(x, infinity)
    sage: TestSuite(w).run() # long time

Run the test suite for an infinite valuation which extends the residue field::

    sage: R.<u> = Qq(4, 5)
    sage: S.<x> = R[]
    sage: v = GaussValuation(S)
    sage: w = v.augmentation(x^2 + x + u, infinity)
    sage: TestSuite(w).run() # long time

Run the test suite for an infinite valuation which extends a valuation which
extends the residue field::

    sage: R.<u> = Qq(4, 5)
    sage: S.<x> = R[]
    sage: v = GaussValuation(S)
    sage: w = v.augmentation(x^2 + x + u, 1/2)
    sage: TestSuite(w).run() # long time

    sage: ww = w.augmentation((x^2 + x + u)^2 + 2, infinity)
    sage: TestSuite(ww).run() # long time

Run the test suite if the polynomial ring is not over a field::

    sage: R.<x> = ZZ[]
    sage: v = GaussValuation(R, ZZ.valuation(2))
    sage: w = v.augmentation(x, 1)
    sage: TestSuite(w).run() # long time

REFERENCES:

Augmentations are described originally in [Mac1936I]_ and [Mac1936II]_. An
overview can also be found in Chapter 4 of [Rüt2014]_.

"""
# ****************************************************************************
#       Copyright (C) 2013-2017 Julian Rüth <julian.rueth@fsfe.org>
#
#  Distributed under the terms of the GNU General Public License (GPL)
#  as published by the Free Software Foundation; either version 2 of
#  the License, or (at your option) any later version.
<<<<<<< HEAD
#                  http://www.gnu.org/licenses/
#*****************************************************************************
=======
#                  https://www.gnu.org/licenses/
# ****************************************************************************
from itertools import islice
>>>>>>> 9d686f22

from .inductive_valuation import _lift_to_maximal_precision
from .inductive_valuation import FinalInductiveValuation, NonFinalInductiveValuation, FiniteInductiveValuation, InfiniteInductiveValuation, InductiveValuation

from sage.misc.cachefunc import cached_method
from sage.rings.all import infinity, QQ
from sage.structure.factory import UniqueFactory


class AugmentedValuationFactory(UniqueFactory):
    r"""
    Factory for augmented valuations.

    EXAMPLES:

    This factory is not meant to be called directly. Instead,
    :meth:`~sage.rings.valuation.inductive_valuation.NonFinalInductiveValuation.augmentation`
    of a valuation should be called::

        sage: R.<x> = QQ[]
        sage: v = GaussValuation(R, QQ.valuation(2))
        sage: w = v.augmentation(x, 1) # indirect doctest

    Note that trivial parts of the augmented valuation might be dropped, so you
    should not rely on ``_base_valuation`` to be the valuation you started
    with::

        sage: ww = w.augmentation(x, 2)
        sage: ww._base_valuation is v
        True

    """
    def create_key(self, base_valuation, phi, mu, check=True):
        r"""
        Create a key which uniquely identifies the valuation over
        ``base_valuation`` which sends ``phi`` to ``mu``.

        .. NOTE::

            The uniqueness that this factory provides is not why we chose to
            use a factory.  However, it makes pickling and equality checks much
            easier. At the same time, going through a factory makes it easier
            to enforce that all instances correctly inherit methods from the
            parent Hom space.

        TESTS::

            sage: R.<x> = QQ[]
            sage: v = GaussValuation(R, QQ.valuation(2))
            sage: w = v.augmentation(x, 1) # indirect doctest
            sage: ww = v.augmentation(x, 1)
            sage: w is ww
            True

        """
        if check:
            is_key, reason = base_valuation.is_key(phi, explain=True)
            if not is_key:
                raise ValueError(reason)
            if mu <= base_valuation(phi):
                raise ValueError("the value of the key polynomial must strictly increase but `%s` does not exceed `%s`."%(mu, base_valuation(phi)))
            if not isinstance(base_valuation, InductiveValuation):
                raise TypeError("base_valuation must be inductive")

        phi = base_valuation.domain().coerce(phi)
        if mu is not infinity:
            mu = QQ(mu)

        if isinstance(base_valuation, AugmentedValuation_base):
            if phi.degree() == base_valuation.phi().degree():
                # drop base_valuation and extend base_valuation._base_valuation instead
                return self.create_key(base_valuation._base_valuation, phi, mu, check=check)

        return base_valuation, phi, mu

    def create_object(self, version, key):
        r"""
        Create the augmented valuation represented by ``key``.

        TESTS::

            sage: R.<x> = QQ[]
            sage: v = GaussValuation(R, QQ.valuation(2))
            sage: w = v.augmentation(x^2 + x + 1, 1) # indirect doctest

        """
        base_valuation, phi, mu = key

        from .valuation_space import DiscretePseudoValuationSpace
        parent = DiscretePseudoValuationSpace(base_valuation.domain())
        if mu is not infinity:
            if base_valuation.is_trivial():
                return parent.__make_element_class__(FinalFiniteAugmentedValuation)(parent, base_valuation, phi, mu)
            else:
                return parent.__make_element_class__(NonFinalFiniteAugmentedValuation)(parent, base_valuation, phi, mu)
        else:
            return parent.__make_element_class__(InfiniteAugmentedValuation)(parent, base_valuation, phi, mu)

        
AugmentedValuation = AugmentedValuationFactory("sage.rings.valuation.augmented_valuation.AugmentedValuation")


class AugmentedValuation_base(InductiveValuation):
    r"""
    An augmented valuation is a discrete valuation on a polynomial ring. It
    extends another discrete valuation `v` by setting the valuation of a
    polynomial `f` to the minimum of `v(f_i)i\mu` when writing `f=\sum_i
    f_i\phi^i`.

    INPUT:

    - ``v`` -- a :class:`~sage.rings.valuation.inductive_valuation.InductiveValuation` on a polynomial ring

    - ``phi`` -- a :meth:`key polynomial <sage.rings.valuation.inductive_valuation.NonFinalInductiveValuation.is_key>` over ``v``

    - ``mu`` -- a rational number such that ``mu > v(phi)`` or ``infinity``

    EXAMPLES::

        sage: K.<u> = CyclotomicField(5)
        sage: R.<x> = K[]
        sage: v = GaussValuation(R, K.valuation(2))
        sage: w = v.augmentation(x, 1/2); w # indirect doctest
        [ Gauss valuation induced by 2-adic valuation, v(x) = 1/2 ]
        sage: ww = w.augmentation(x^4 + 2*x^2 + 4*u, 3); ww
        [ Gauss valuation induced by 2-adic valuation, v(x) = 1/2, v(x^4 + 2*x^2 + 4*u) = 3 ]

    TESTS::

        sage: TestSuite(w).run() # long time
        sage: TestSuite(ww).run() # long time

    """
    def __init__(self, parent, v, phi, mu):
        r"""
        TESTS::

            sage: K.<u> = Qq(4, 5)
            sage: R.<x> = K[]
            sage: v = GaussValuation(R)
            sage: from sage.rings.valuation.augmented_valuation import AugmentedValuation
            sage: w = AugmentedValuation(v, x, 1/2)
            sage: from sage.rings.valuation.augmented_valuation import AugmentedValuation_base
            sage: isinstance(w, AugmentedValuation_base)
            True

            sage: TestSuite(w).run() # long time

        """
        InductiveValuation.__init__(self, parent, phi)

        self._base_valuation = v
        self._mu = mu

    @cached_method
    def equivalence_unit(self, s, reciprocal=False):
        r"""
        Return an equivalence unit of minimal degree and valuation ``s``.

        INPUT:

        - ``s`` -- a rational number

        - ``reciprocal`` -- a boolean (default: ``False``); whether or not to
          return the equivalence unit as the :meth:`~sage.rings.valuation.inductive_valuation.InductiveValuation.equivalence_reciprocal`
          of the equivalence unit of valuation ``-s``.

        OUTPUT:

        A polynomial in the domain of this valuation which
        :meth:`~sage.rings.valuation.inductive_valuation.InductiveValuation.is_equivalence_unit` for this valuation.

        EXAMPLES::

            sage: R.<u> = Qq(4, 5)
            sage: S.<x> = R[]
            sage: v = GaussValuation(S)
            sage: w = v.augmentation(x^2 + x + u, 1)

            sage: w.equivalence_unit(0)
            1 + O(2^5)
            sage: w.equivalence_unit(-4)
            2^-4 + O(2)

        Since an equivalence unit is of effective degree zero, `\phi` must not
        divide it. Therefore, its valuation is in the value group of the base
        valuation::

            sage: w = v.augmentation(x, 1/2)

            sage: w.equivalence_unit(3/2)
            Traceback (most recent call last):
            ...
            ValueError: 3/2 is not in the value semigroup of 2-adic valuation
            sage: w.equivalence_unit(1)
            2 + O(2^6)

        An equivalence unit might not be integral, even if ``s >= 0``::

            sage: w = v.augmentation(x, 3/4)
            sage: ww = w.augmentation(x^4 + 8, 5)

            sage: ww.equivalence_unit(1/2)
            (2^-1 + O(2^4))*x^2

        """
        if reciprocal:
            ret = self._base_valuation.element_with_valuation(s)
            residue = self.reduce(ret*self._base_valuation.element_with_valuation(-s), check=False)
            assert residue.is_constant()
            ret *= self.lift(~(residue[0]))
        else:
            ret = self._base_valuation.element_with_valuation(s)

        assert self.is_equivalence_unit(ret)
        assert self(ret) == s
        return ret

    @cached_method
    def element_with_valuation(self, s):
        r"""
        Create an element of minimal degree and of valuation ``s``.

        INPUT:

        - ``s`` -- a rational number in the value group of this valuation

        OUTPUT:

        An element in the domain of this valuation

        EXAMPLES::

            sage: R.<u> = Qq(4, 5)
            sage: S.<x> = R[]
            sage: v = GaussValuation(S)
            sage: w = v.augmentation(x^2 + x + u, 1/2)
            sage: w.element_with_valuation(0)
            1 + O(2^5)
            sage: w.element_with_valuation(1/2)
            (1 + O(2^5))*x^2 + (1 + O(2^5))*x + u + O(2^5)
            sage: w.element_with_valuation(1)
            2 + O(2^6)
            sage: c = w.element_with_valuation(-1/2); c
            (2^-1 + O(2^4))*x^2 + (2^-1 + O(2^4))*x + u*2^-1 + O(2^4)
            sage: w(c)
            -1/2
            sage: w.element_with_valuation(1/3)
            Traceback (most recent call last):
            ...
            ValueError: s must be in the value group of the valuation but 1/3 is not in Additive Abelian Group generated by 1/2.

        """
        if s not in self.value_group():
            raise ValueError("s must be in the value group of the valuation but %r is not in %r."%(s, self.value_group()))
        error = s

        ret = self.domain().one()
        while s not in self._base_valuation.value_group():
            ret *= self._phi
            s -= self._mu
        ret = ret * self._base_valuation.element_with_valuation(s)
        return self.simplify(ret, error=error)

    def _repr_(self):
        r"""
        Return a printable representation of this valuation.

        EXAMPLES::

            sage: R.<u> = Qq(4, 5)
            sage: S.<x> = R[]
            sage: v = GaussValuation(S)
            sage: w = v.augmentation(x^2 + x + u, 1/2)
            sage: w # indirect doctest
            [ Gauss valuation induced by 2-adic valuation, v((1 + O(2^5))*x^2 + (1 + O(2^5))*x + u + O(2^5)) = 1/2 ]

        """
        vals = self.augmentation_chain()
        vals.reverse()
        vals = [ "v(%s) = %s"%(v._phi, v._mu) if isinstance(v, AugmentedValuation_base) else str(v) for v in vals ]
        return "[ %s ]"%", ".join(vals)

    def augmentation_chain(self):
        r"""
        Return a list with the chain of augmentations down to the underlying :mod:`Gauss valuation <sage.rings.valuation.gauss_valuation>`.

        EXAMPLES::

            sage: R.<x> = QQ[]
            sage: v = GaussValuation(R, QQ.valuation(2))
            sage: w = v.augmentation(x, 1)
            sage: w.augmentation_chain()
            [[ Gauss valuation induced by 2-adic valuation, v(x) = 1 ],
                 Gauss valuation induced by 2-adic valuation]

        For performance reasons, (and to simplify the underlying
        implementation,) trivial augmentations might get dropped. You should
        not rely on :meth:`augmentation_chain` to contain all the steps that
        you specified to create the current valuation::

            sage: ww = w.augmentation(x, 2)
            sage: ww.augmentation_chain()
            [[ Gauss valuation induced by 2-adic valuation, v(x) = 2 ],
                 Gauss valuation induced by 2-adic valuation]

        """
        return [self] + self._base_valuation.augmentation_chain()

    @cached_method
    def psi(self):
        r"""
        Return the minimal polynomial of the residue field extension of this valuation.

        OUTPUT:

        A polynomial in the residue ring of the base valuation

        EXAMPLES::

            sage: R.<u> = Qq(4, 5)
            sage: S.<x> = R[]
            sage: v = GaussValuation(S)

            sage: w = v.augmentation(x^2 + x + u, 1/2)
            sage: w.psi()
            x^2 + x + u0

            sage: ww = w.augmentation((x^2 + x + u)^2 + 2, 5/3)
            sage: ww.psi()
            x + 1

        """
        R = self._base_valuation.equivalence_unit(-self._base_valuation(self._phi))
        F = self._base_valuation.reduce(self._phi*R, check=False).monic()
        assert F.is_irreducible()
        return F

    @cached_method
    def E(self):
        r"""
        Return the ramification index of this valuation over its underlying
        Gauss valuation.

        EXAMPLES::

            sage: R.<u> = Qq(4, 5)
            sage: S.<x> = R[]
            sage: v = GaussValuation(S)

            sage: w = v.augmentation(x^2 + x + u, 1)
            sage: w.E()
            1

            sage: w = v.augmentation(x, 1/2)
            sage: w.E()
            2

        """
        if self.augmentation_chain()[-1]._base_valuation.is_trivial():
            raise NotImplementedError("ramification index is not defined over a trivial Gauss valuation")
        return self.value_group().index(self._base_valuation.value_group()) * self._base_valuation.E()

    @cached_method
    def F(self):
        r"""
        Return the degree of the residue field extension of this valuation
        over the underlying Gauss valuation.

        EXAMPLES::

            sage: R.<u> = Qq(4, 5)
            sage: S.<x> = R[]
            sage: v = GaussValuation(S)

            sage: w = v.augmentation(x^2 + x + u, 1)
            sage: w.F()
            2

            sage: w = v.augmentation(x, 1/2)
            sage: w.F()
            1

        """
        return self.phi().degree() // self._base_valuation.E()

    def extensions(self, ring):
        r"""
        Return the extensions of this valuation to ``ring``.

        EXAMPLES::

            sage: R.<x> = QQ[]
            sage: v = GaussValuation(R, QQ.valuation(2))
            sage: w = v.augmentation(x^2 + x + 1, 1)

            sage: w.extensions(GaussianIntegers().fraction_field()['x'])
            [[ Gauss valuation induced by 2-adic valuation, v(x^2 + x + 1) = 1 ]]

        """
        if ring is self.domain():
            return [self]

        from sage.rings.polynomial.polynomial_ring import is_PolynomialRing
        if is_PolynomialRing(ring): # univariate
            base_valuations = self._base_valuation.extensions(ring)
            phi = self.phi().change_ring(ring.base_ring())

            ret = []
            for v in base_valuations:
                if v.is_key(phi):
                    ret.append(AugmentedValuation(v, phi, self._mu))
                else:
                    F = v.equivalence_decomposition(phi)
                    for f, e in F:
                        # We construct a valuation with [v, w(phi) = mu] which should be such that
                        # self(phi) = self._mu, i.e., w(phi) = w(unit) + sum e_i * w(f_i) where
                        # the sum runs over all the factors in the equivalence decomposition of phi
                        # Solving for mu gives
                        mu = (self._mu - v(F.unit()) - sum([ee*v(ff) for ff,ee in F if ff != f])) / e
                        ret.append(AugmentedValuation(v, f, mu))
            return ret

        return super(AugmentedValuation_base, self).extensions(ring)

    def restriction(self, ring):
        r"""
        Return the restriction of this valuation to ``ring``.

        EXAMPLES::

            sage: K = GaussianIntegers().fraction_field()
            sage: R.<x> = K[]
            sage: v = GaussValuation(R, K.valuation(2))
            sage: w = v.augmentation(x^2 + x + 1, 1)

            sage: w.restriction(QQ['x'])
            [ Gauss valuation induced by 2-adic valuation, v(x^2 + x + 1) = 1 ]

        """
        if ring.is_subring(self.domain()):
            base = self._base_valuation.restriction(ring)
            if ring.is_subring(self.domain().base_ring()):
                return base
            from sage.rings.polynomial.polynomial_ring import is_PolynomialRing
            if is_PolynomialRing(ring): # univariate
                return base.augmentation(self.phi().change_ring(ring.base_ring()), self._mu)
        return super(AugmentedValuation_base, self).restriction(ring)

    def uniformizer(self):
        r"""
        Return a uniformizing element for this valuation.

        EXAMPLES::

            sage: R.<x> = QQ[]
            sage: v = GaussValuation(R, QQ.valuation(2))
            sage: w = v.augmentation(x^2 + x + 1, 1)

            sage: w.uniformizer()
            2

        """
        return self.element_with_valuation(self.value_group()._generator)

    def is_gauss_valuation(self):
        r"""
        Return whether this valuation is a Gauss valuation.

        EXAMPLES::

            sage: R.<x> = QQ[]
            sage: v = GaussValuation(R, QQ.valuation(2))
            sage: w = v.augmentation(x^2 + x + 1, 1)

            sage: w.is_gauss_valuation()
            False

        """
        assert(self._mu > 0)
        return False

    def monic_integral_model(self, G):
        r"""
        Return a monic integral irreducible polynomial which defines the same
        extension of the base ring of the domain as the irreducible polynomial
        ``G`` together with maps between the old and the new polynomial.

        EXAMPLES::

            sage: R.<x> = QQ[]
            sage: v = GaussValuation(R, QQ.valuation(2))
            sage: w = v.augmentation(x^2 + x + 1, 1)

            sage: w.monic_integral_model(5*x^2 + 1/2*x + 1/4)
            (Ring endomorphism of Univariate Polynomial Ring in x over Rational Field
               Defn: x |--> 1/2*x,
             Ring endomorphism of Univariate Polynomial Ring in x over Rational Field
               Defn: x |--> 2*x,
            x^2 + 1/5*x + 1/5)

        """
        return self._base_valuation.monic_integral_model(G)

    def _ge_(self, other):
        r"""
        Return whether this valuation is greater or equal than ``other``
        everywhere.

        EXAMPLES::

            sage: R.<x> = QQ[]
            sage: v = GaussValuation(R, QQ.valuation(2))
            sage: w = v.augmentation(x^2 + x + 1, 1)
            sage: w >= v
            True
            sage: ww = v.augmentation(x^2 + x + 1, 2)
            sage: ww >= w
            True
            sage: www = w.augmentation(x^4 + 2*x^3 + 5*x^2 + 8*x + 3, 16/3)
            sage: www >= w
            True
            sage: www >= ww
            False

        """
        from .gauss_valuation import GaussValuation_generic
        if other.is_trivial():
            return other.is_discrete_valuation()
        if isinstance(other, GaussValuation_generic):
            return self._base_valuation >= other
        if isinstance(other, AugmentedValuation_base):
            if self(other._phi) >= other._mu:
                return self >= other._base_valuation
            else:
                return False

        return super(AugmentedValuation_base, self)._ge_(other)

    def is_trivial(self):
        r"""
        Return whether this valuation is trivial, i.e., zero outside of zero.

        EXAMPLES::

            sage: R.<x> = QQ[]
            sage: v = GaussValuation(R, QQ.valuation(2))
            sage: w = v.augmentation(x^2 + x + 1, 1)
            sage: w.is_trivial()
            False

        """
        # We need to override the default implementation from valuation_space
        # because that one uses uniformizer() which might not be implemented if
        # the base ring is not a field.
        return False

    def scale(self, scalar):
        r"""
        Return this valuation scaled by ``scalar``.

        EXAMPLES::

            sage: R.<x> = QQ[]
            sage: v = GaussValuation(R, QQ.valuation(2))
            sage: w = v.augmentation(x^2 + x + 1, 1)
            sage: 3*w # indirect doctest
            [ Gauss valuation induced by 3 * 2-adic valuation, v(x^2 + x + 1) = 3 ]

        """
        if scalar in QQ and scalar > 0 and scalar != 1:
            return self._base_valuation.scale(scalar).augmentation(self.phi(), scalar*self._mu)
        return super(AugmentedValuation_base, self).scale(scalar)

    def _residue_ring_generator_name(self):
        r"""
        Return a name for a generator of the residue ring.

        This method is used by :meth:`residue_ring` to work around name clashes
        with names in subrings of the residue ring.

        EXAMPLES::

            sage: R.<x> = QQ[]
            sage: v = GaussValuation(R, QQ.valuation(2))
            sage: w = v.augmentation(x^2 + x + 1, 1)
            sage: w._residue_ring_generator_name()
            'u1'

        """
        base = self._base_valuation.residue_ring().base()
        # we need a name for a generator that is not present already in base
        generator = 'u' + str(len(self.augmentation_chain()) - 1)
        while True:
            try:
                base(generator)
                generator = 'u' + generator
            except NameError:
                # use this name, it has no meaning in base
                return generator
            except TypeError:
                # use this name, base can not handle strings, so hopefully,
                # there are no variable names (such as in QQ or GF(p))
                return generator

    def _relative_size(self, f):
        r"""
        Return an estimate on the coefficient size of ``f``.

        The number returned is an estimate on the factor between the number of
        bits used by ``f`` and the minimal number of bits used by an element
        congruent to ``f``.

        This is used by :meth:`simplify` to decide whether simplification of
        coefficients is going to lead to a significant shrinking of the
        coefficients of ``f``.

        EXAMPLES::

            sage: R.<u> = QQ[]
            sage: K.<u> = QQ.extension(u^2 + u+ 1)
            sage: S.<x> = K[]
            sage: v = GaussValuation(S, K.valuation(2))
            sage: w = v.augmentation(x^2 + x + u, 1/2)
            sage: w._relative_size(x^2 + x + 1)
            1
            sage: w._relative_size(1048576*x^2 + 1048576*x + 1048576)
            11

        """
        return self._base_valuation._relative_size(f)

    def is_negative_pseudo_valuation(self):
        r"""
        Return whether this valuation attains `-\infty`.

        EXAMPLES:

        No element in the domain of an augmented valuation can have valuation
        `-\infty`, so this method always returns ``False``::

            sage: R.<x> = QQ[]
            sage: v = GaussValuation(R, valuations.TrivialValuation(QQ))
            sage: w = v.augmentation(x, infinity)
            sage: w.is_negative_pseudo_valuation()
            False

        """
        return False

    def change_domain(self, ring):
        r"""
        Return this valuation over ``ring``.

        EXAMPLES:

        We can change the domain of an augmented valuation even if there is no coercion between rings::

            sage: R.<x> = GaussianIntegers()[]
            sage: v = GaussValuation(R, GaussianIntegers().valuation(2))
            sage: v = v.augmentation(x, 1)
            sage: v.change_domain(QQ['x'])
            [ Gauss valuation induced by 2-adic valuation, v(x) = 1 ]

        """
        from sage.rings.polynomial.polynomial_ring import is_PolynomialRing
        if is_PolynomialRing(ring) and ring.variable_name() == self.domain().variable_name():
            return self._base_valuation.change_domain(ring).augmentation(self.phi().change_ring(ring.base_ring()), self._mu, check=False)
        return super(AugmentedValuation_base, self).change_domain(ring)


class FinalAugmentedValuation(AugmentedValuation_base, FinalInductiveValuation):
    r"""
    An augmented valuation which can not be augmented anymore, either because
    it augments a trivial valuation or because it is infinite.

    EXAMPLES::

        sage: R.<x> = QQ[]
        sage: v = GaussValuation(R, valuations.TrivialValuation(QQ))
        sage: w = v.augmentation(x, 1)

    """
    def __init__(self, parent, v, phi, mu):
        r"""
        TESTS::

            sage: R.<x> = QQ[]
            sage: v = GaussValuation(R, valuations.TrivialValuation(QQ))
            sage: w = v.augmentation(x, 1)
            sage: from sage.rings.valuation.augmented_valuation import FinalAugmentedValuation
            sage: isinstance(w, FinalAugmentedValuation)
            True

        """
        AugmentedValuation_base.__init__(self, parent, v, phi, mu)
        FinalInductiveValuation.__init__(self, parent, phi)

    @cached_method
    def residue_ring(self):
        r"""
        Return the residue ring of this valuation, i.e., the elements of
        non-negative valuation modulo the elements of positive valuation.

        EXAMPLES::

            sage: R.<x> = QQ[]
            sage: v = GaussValuation(R, valuations.TrivialValuation(QQ))

            sage: w = v.augmentation(x, 1)
            sage: w.residue_ring()
            Rational Field

            sage: w = v.augmentation(x^2 + x + 1, infinity)
            sage: w.residue_ring()
            Number Field in u1 with defining polynomial x^2 + x + 1

        An example with a non-trivial base valuation::

            sage: v = GaussValuation(R, QQ.valuation(2))
            sage: w = v.augmentation(x^2 + x + 1, infinity)
            sage: w.residue_ring()
            Finite Field in u1 of size 2^2

        Since trivial extensions of finite fields are not implemented, the
        resulting ring might be identical to the residue ring of the underlying
        valuation::

            sage: w = v.augmentation(x, infinity)
            sage: w.residue_ring()
            Finite Field of size 2

        TESTS:

        We avoid clashes in generator names::

            sage: K.<x> = FunctionField(QQ)
            sage: v = K.valuation(x^2 + 2)
            sage: R.<y> = K[]
            sage: L.<y> = K.extension(y^2 + x^2)
            sage: w = v.extension(L)
            sage: w.residue_field()
            Number Field in uu1 with defining polynomial y^2 - 2 over its base field
            sage: w.residue_field().base_field()
            Number Field in u1 with defining polynomial x^2 + 2

        """
        # the following is correct, even if the polynomial ring is not over a field

        base = self._base_valuation.residue_ring().base()
        if self.psi().degree() > 1:
            generator = self._residue_ring_generator_name()
            return base.extension(self.psi(), names=generator)
        else:
            # Do not call extension() if self.psi().degree() == 1:
            # In that case the resulting field appears to be the same as the original field,
            # however, it is not == to the original field (for finite fields at
            # least) but a distinct copy (this is a bug in finite field's
            # extension() implementation.)
            return base

    def reduce(self, f, check=True, degree_bound=None, coefficients=None, valuations=None):
        r"""
        Reduce ``f`` module this valuation.

        INPUT:

        - ``f`` -- an element in the domain of this valuation

        - ``check`` -- whether or not to check whether ``f`` has non-negative
          valuation (default: ``True``)

        - ``degree_bound`` -- an a-priori known bound on the degree of the
          result which can speed up the computation (default: not set)

        - ``coefficients`` -- the coefficients of ``f`` as produced by
          :meth:`~sage.rings.valuation.developing_valuation.DevelopingValuation.coefficients`
          or ``None`` (default: ``None``); this can be used to speed up the
          computation when the expansion of ``f`` is already known from a
          previous computation.

        - ``valuations`` -- the valuations of ``coefficients`` or ``None``
          (default: ``None``); ignored

        OUTPUT:

        an element of the :meth:`residue_ring` of this valuation, the reduction
        modulo the ideal of elements of positive valuation

        EXAMPLES::

            sage: R.<x> = QQ[]
            sage: v = GaussValuation(R, valuations.TrivialValuation(QQ))

            sage: w = v.augmentation(x, 1)
            sage: w.reduce(x^2 + x + 1)
            1

            sage: w = v.augmentation(x^2 + x + 1, infinity)
            sage: w.reduce(x)
            u1

        TESTS:

        Cases with non-trivial base valuation::

            sage: R.<u> = Qq(4, 10)
            sage: S.<x> = R[]
            sage: v = GaussValuation(S)
            sage: v.reduce(x)
            x
            sage: v.reduce(S(u))
            u0

            sage: w = v.augmentation(x^2 + x + u, 1/2)
            sage: w.reduce(S.one())
            1
            sage: w.reduce(S(2))
            0
            sage: w.reduce(S(u))
            u0
            sage: w.reduce(x) # this gives the generator of the residue field extension of w over v
            u1
            sage: f = (x^2 + x + u)^2 / 2
            sage: w.reduce(f)
            x
            sage: w.reduce(f + x + 1)
            x + u1 + 1

            sage: ww = w.augmentation((x^2 + x + u)^2 + 2, 5/3)
            sage: g = ((x^2 + x + u)^2 + 2)^3 / 2^5
            sage: ww.reduce(g)
            x
            sage: ww.reduce(f)
            1
            sage: ww.is_equivalent(f, 1)
            True
            sage: ww.reduce(f * g)
            x
            sage: ww.reduce(f + g)
            x + 1

        """
        f = self.domain().coerce(f)

        if check:
            v = self(f)
            if v < 0:
                raise ValueError("f must have non-negative valuation")
            elif v > 0:
                return self.residue_ring().zero()

        if coefficients is None:
            constant_term = next(self.coefficients(f))
        else:
            constant_term = coefficients[0]
        constant_term_reduced = self._base_valuation.reduce(constant_term)
        return constant_term_reduced(self._residue_field_generator())

    @cached_method
    def _residue_field_generator(self):
        r"""
        Return a root of :meth:`psi` in :meth:`residue_ring`.

        EXAMPLES::

            sage: R.<x> = QQ[]
            sage: v = GaussValuation(R, valuations.TrivialValuation(QQ))

            sage: w = v.augmentation(x, 1)
            sage: w._residue_field_generator()
            0

            sage: w = v.augmentation(x^2 + x + 1, infinity)
            sage: w._residue_field_generator()
            u1

        A case with non-trivial base valuation::

            sage: R.<u> = Qq(4, 10)
            sage: S.<x> = R[]
            sage: v = GaussValuation(S)
            sage: w = v.augmentation(x^2 + x + u, infinity)
            sage: w._residue_field_generator()
            u1

        """
        if self.psi().degree() == 1:
            ret = self.residue_ring()(-self.psi()[0])
        else:
            ret = self.residue_ring().gen()

        assert self.psi()(ret).is_zero()
        return ret

    def lift(self, F):
        r"""
        Return a polynomial which reduces to ``F``.

        INPUT:

        - ``F`` -- an element of the :meth:`residue_ring`

        ALGORITHM:

        We simply undo the steps performed in :meth:`reduce`.

        OUTPUT:

        A polynomial in the domain of the valuation with reduction ``F``

        EXAMPLES::

            sage: R.<x> = QQ[]
            sage: v = GaussValuation(R, valuations.TrivialValuation(QQ))

            sage: w = v.augmentation(x, 1)
            sage: w.lift(1/2)
            1/2

            sage: w = v.augmentation(x^2 + x + 1, infinity)
            sage: w.lift(w.residue_ring().gen())
            x

        A case with non-trivial base valuation::

            sage: R.<u> = Qq(4, 10)
            sage: S.<x> = R[]
            sage: v = GaussValuation(S)
            sage: w = v.augmentation(x^2 + x + u, infinity)
            sage: w.lift(w.residue_ring().gen())
            (1 + O(2^10))*x

        TESTS:

        Verify that :trac:`30305` has been resolved::

            sage: R.<T> = QQ[]
            sage: K.<zeta> = NumberField(T^2 + T + 1)
            sage: R.<x> = K[]
            sage: v0 = GaussValuation(R, valuations.TrivialValuation(K))
            sage: v = v0.augmentation(x^2 + x + 2, 1)
            sage: v.lift(v.reduce(x)) == x
            True

        """
        F = self.residue_ring().coerce(F)

        if F.is_zero():
            return self.domain().zero()
        if F.is_one():
            return self.domain().one()

        # Write F as a polynomial in self._residue_field_generator()
        # We only have to do that if psi is non-trivial
        if self.psi().degree() > 1:
            from sage.rings.polynomial.polynomial_quotient_ring_element import PolynomialQuotientRingElement
            from sage.rings.function_field.element import FunctionFieldElement_polymod
            from sage.rings.number_field.number_field_element import NumberFieldElement_relative
            from sage.all import PolynomialRing
            if isinstance(F, PolynomialQuotientRingElement):
                G = F.lift()
            elif isinstance(F, FunctionFieldElement_polymod):
                G = F.element()
            elif isinstance(F, NumberFieldElement_relative):
                G = PolynomialRing(F.base_ring(), 'x')(list(F))
            else:
                G = F.polynomial()
            assert(G(self._residue_field_generator()) == F)
            F = G.change_variable_name(self._base_valuation.residue_ring().variable_name())

        H = self._base_valuation.lift(F)
        return self.domain()(H)


class NonFinalAugmentedValuation(AugmentedValuation_base, NonFinalInductiveValuation):
    r"""
    An augmented valuation which can be augmented further.

    EXAMPLES::

        sage: R.<x> = QQ[]
        sage: v = GaussValuation(R, QQ.valuation(2))
        sage: w = v.augmentation(x^2 + x + 1, 1)

    """
    def __init__(self, parent, v, phi, mu):
        r"""
        TESTS::

            sage: R.<x> = QQ[]
            sage: v = GaussValuation(R, QQ.valuation(2))
            sage: w = v.augmentation(x^2 + x + 1, 1)
            sage: from sage.rings.valuation.augmented_valuation import NonFinalAugmentedValuation
            sage: isinstance(w, NonFinalAugmentedValuation)
            True

        """
        AugmentedValuation_base.__init__(self, parent, v, phi, mu)
        NonFinalInductiveValuation.__init__(self, parent, phi)

    @cached_method
    def residue_ring(self):
        r"""
        Return the residue ring of this valuation, i.e., the elements of
        non-negative valuation modulo the elements of positive valuation.

        EXAMPLES::

            sage: R.<x> = QQ[]
            sage: v = GaussValuation(R, QQ.valuation(2))

            sage: w = v.augmentation(x^2 + x + 1, 1)
            sage: w.residue_ring()
            Univariate Polynomial Ring in x over Finite Field in u1 of size 2^2

        Since trivial valuations of finite fields are not implemented, the
        resulting ring might be identical to the residue ring of the underlying
        valuation::

            sage: w = v.augmentation(x, 1)
            sage: w.residue_ring()
            Univariate Polynomial Ring in x over Finite Field of size 2 (using ...)

        """
        from sage.categories.fields import Fields
        if self.domain().base() not in Fields():
            raise NotImplementedError("only implemented for polynomial rings over fields")

        base = self._base_valuation.residue_ring().base()
        if self.psi().degree() > 1:
            generator = self._residue_ring_generator_name()
            base = base.extension(self.psi(), names=generator)
        else:
            # Do not call extension() if self.psi().degree() == 1:
            # In that case the resulting field appears to be the same as the original field,
            # however, it is not == to the original field (for finite fields at
            # least) but a distinct copy (this is a bug in finite field's
            # extension() implementation.)
            pass
        return base[self.domain().variable_name()]

    def reduce(self, f, check=True, degree_bound=None, coefficients=None, valuations=None):
        r"""
        Reduce ``f`` module this valuation.

        INPUT:

        - ``f`` -- an element in the domain of this valuation

        - ``check`` -- whether or not to check whether ``f`` has non-negative
          valuation (default: ``True``)

        - ``degree_bound`` -- an a-priori known bound on the degree of the
          result which can speed up the computation (default: not set)

        - ``coefficients`` -- the coefficients of ``f`` as produced by
          :meth:`~sage.rings.valuation.developing_valuation.DevelopingValuation.coefficients`
          or ``None`` (default: ``None``); this can be used to speed up the
          computation when the expansion of ``f`` is already known from a
          previous computation.

        - ``valuations`` -- the valuations of ``coefficients`` or ``None``
          (default: ``None``)

        OUTPUT:

        an element of the :meth:`residue_ring` of this valuation, the reduction
        modulo the ideal of elements of positive valuation

        ALGORITHM:

        We follow the algorithm given in the proof of Theorem 12.1 of [Mac1936I]_:
        If ``f`` has positive valuation, the reduction is simply zero.
        Otherwise, let `f=\sum f_i\phi^i` be the expansion of `f`, as computed
        by
        :meth:`~sage.rings.valuation.developing_valuation.DevelopingValuation.coefficients`.
        Since the valuation is zero, the exponents `i` must all be multiples of
        `\tau`, the index the value group of the base valuation in the value
        group of this valuation.  Hence, there is an
        :meth:`~sage.rings.valuation.inductive_valuation.InductiveValuation.equivalence_unit`
        `Q` with the same valuation as `\phi^\tau`. Let `Q'` be its
        :meth:`~sage.rings.valuation.inductive_valuation.InductiveValuation.equivalence_reciprocal`.
        Now, rewrite each term `f_i\phi^{i\tau}=(f_iQ^i)(\phi^\tau Q^{-1})^i`;
        it turns out that the second factor in this expression is a lift of the
        generator of the :meth:`~sage.rings.valuation.valuation_space.DiscretePseudoValuationSpace.ElementMethods.residue_field`.
        The reduction of the first factor can be computed recursively.

        EXAMPLES::

            sage: R.<u> = Qq(4, 10)
            sage: S.<x> = R[]
            sage: v = GaussValuation(S)
            sage: v.reduce(x)
            x
            sage: v.reduce(S(u))
            u0

            sage: w = v.augmentation(x^2 + x + u, 1/2)
            sage: w.reduce(S.one())
            1
            sage: w.reduce(S(2))
            0
            sage: w.reduce(S(u))
            u0
            sage: w.reduce(x) # this gives the generator of the residue field extension of w over v
            u1
            sage: f = (x^2 + x + u)^2 / 2
            sage: w.reduce(f)
            x
            sage: w.reduce(f + x + 1)
            x + u1 + 1

            sage: ww = w.augmentation((x^2 + x + u)^2 + 2, 5/3)
            sage: g = ((x^2 + x + u)^2 + 2)^3 / 2^5
            sage: ww.reduce(g)
            x
            sage: ww.reduce(f)
            1
            sage: ww.is_equivalent(f, 1)
            True
            sage: ww.reduce(f * g)
            x
            sage: ww.reduce(f + g)
            x + 1

        """
        f = self.domain().coerce(f)

        if self.lower_bound(f) > 0:
            return self.residue_ring().zero()

        tau = self.value_group().index(self._base_valuation.value_group())

        if coefficients is None:
            coefficients = self.coefficients(f)
            if degree_bound is not None:
                coefficients = islice(coefficients, 0, tau*degree_bound + 1, 1)
        coefficients = list(coefficients)

        if valuations is None:
            valuations = []
        valuations = valuations[::tau]

        # rewrite as sum of f_i phi^{i tau}, i.e., drop the coefficients that
        # can have no influence on the reduction
        for i,c in enumerate(coefficients):
            if i % tau != 0:
                if check:
                    v = self._base_valuation(c) + i*self._mu
                    assert v != 0 # this can not happen for an augmented valuation
                    if v < 0:
                        raise ValueError("f must not have negative valuation")
            else:
                # the validity of the coefficients with i % tau == 0 is checked by
                # the recursive call to reduce below
                # replace f_i by f_i Q^{i tau}
                if i//tau >= len(valuations):
                    # we do not know the correct valuation of the coefficient, but
                    # the computation is faster if we know that the coefficient
                    # has positive valuation
                    valuations.append(self._base_valuation.lower_bound(c) + i*self._mu)
                v = valuations[i//tau]
                if v is infinity or v > 0:
                    coefficients[i] = self.domain().zero()
                    valuations[i//tau] = infinity
                else:
                    coefficients[i] = c * self._Q(i//tau)
                    valuations[i//tau] -= i*self._mu

        coefficients = coefficients[::tau]

        # recursively reduce the f_i Q^{i tau}
        C = [self._base_valuation.reduce(c, check=False)(self._residue_field_generator())
             if valuations[i] is not infinity
             else self._base_valuation.residue_ring().zero()
             for i,c in enumerate(coefficients)]

        # reduce the Q'^i phi^i
        return self.residue_ring()(C)

    @cached_method
    def _residue_field_generator(self):
        r"""
        Return a root of :meth:`psi` in :meth:`residue_ring`.

        EXAMPLES::

            sage: R.<u> = Qq(4, 10)
            sage: S.<x> = R[]
            sage: v = GaussValuation(S)
            sage: w = v.augmentation(x^2 + x + u, 1/2)
            sage: w._residue_field_generator()
            u1

        """
        if self.residue_ring() == self._base_valuation.residue_ring():
            assert self.psi().degree() == 1
            ret = self.residue_ring().base()(-self.psi()[0])
        else:
            ret = self.residue_ring().base().gen()

        assert ret.parent() is self.residue_ring().base()
        assert self.psi()(ret).is_zero()
        return ret

    def lift(self, F, report_coefficients=False):
        r"""
        Return a polynomial which reduces to ``F``.

        INPUT:

        - ``F`` -- an element of the :meth:`residue_ring`

        - ``report_coefficients`` -- whether to return the coefficients of the
          :meth:`~sage.rings.valuation.developing_valuation.DevelopingValuation.phi`-adic
          expansion or the actual polynomial (default: ``False``, i.e., return
          the polynomial)

        OUTPUT:

        A polynomial in the domain of the valuation with reduction ``F``, monic
        if ``F`` is monic.

        ALGORITHM:

        Since this is the inverse of :meth:`reduce`, we only have to go backwards
        through the algorithm described there.

        EXAMPLES::

            sage: R.<u> = Qq(4, 10)
            sage: S.<x> = R[]
            sage: v = GaussValuation(S)

            sage: w = v.augmentation(x^2 + x + u, 1/2)
            sage: y = w.residue_ring().gen()
            sage: u1 = w.residue_ring().base().gen()

            sage: w.lift(1)
            1 + O(2^10)
            sage: w.lift(0)
            0
            sage: w.lift(u1)
            (1 + O(2^10))*x
            sage: w.reduce(w.lift(y)) == y
            True
            sage: w.reduce(w.lift(y + u1 + 1)) == y + u1 + 1
            True

            sage: ww = w.augmentation((x^2 + x + u)^2 + 2, 5/3)
            sage: y = ww.residue_ring().gen()
            sage: u2 = ww.residue_ring().base().gen()

            sage: ww.reduce(ww.lift(y)) == y
            True
            sage: ww.reduce(ww.lift(1)) == 1
            True
            sage: ww.reduce(ww.lift(y + 1)) == y +  1
            True

        A more complicated example::

            sage: v = GaussValuation(S)
            sage: w = v.augmentation(x^2 + x + u, 1)
            sage: ww = w.augmentation((x^2 + x + u)^2 + 2*x*(x^2 + x + u) + 4*x, 3)
            sage: u = ww.residue_ring().base().gen()

            sage: F = ww.residue_ring()(u); F
            u2
            sage: f = ww.lift(F); f
            (2^-1 + O(2^9))*x^2 + (2^-1 + O(2^9))*x + u*2^-1 + O(2^9)
            sage: F == ww.reduce(f)
            True

        """
        F = self.residue_ring().coerce(F)

        from sage.categories.fields import Fields
        if not self.domain().base_ring() in Fields():
            raise NotImplementedError("only implemented for polynomial rings over fields")

        if F.is_constant():
            if F.is_zero():
                return self.domain().zero()
            if F.is_one():
                return self.domain().one()

        R0 = self._base_valuation.residue_ring()

        # in the last step of reduce, the f_iQ^i are reduced, and evaluated at
        # the generator of the residue field
        # here, we undo this:
        coeffs = [ R0(c if self.psi().degree()==1 else list(c._vector_() if hasattr(c, '_vector_') else c.list()))
                   for c in F.coefficients(sparse=False) ]
        coeffs = [ self._base_valuation.lift(c) for c in coeffs ]
        # now the coefficients correspond to the expansion with (f_iQ^i)(Q^{-1} phi)^i

        # now we undo the factors of Q^i (the if else is necessary to handle the case when mu is infinity, i.e., when _Q_reciprocal() is undefined)
        coeffs = [ (c if i == 0 else c*self._Q_reciprocal(i)).map_coefficients(_lift_to_maximal_precision)
                   for i,c in enumerate(coeffs) ]
        # reduce the coefficients mod phi; the part that exceeds phi has no effect on the reduction of the coefficient
        coeffs = [ next(self.coefficients(c)) for c in coeffs ]

        if report_coefficients:
            return coeffs

        RR = self.domain().change_ring(self.domain())

        tau = self.value_group().index(self._base_valuation.value_group())
        ret = RR(coeffs)(self.phi()**tau)
        ret = ret.map_coefficients(_lift_to_maximal_precision)
        return ret

    def lift_to_key(self, F, check=True):
        r"""
        Lift the irreducible polynomial ``F`` to a key polynomial.

        INPUT:

        - ``F`` -- an irreducible non-constant polynomial in the
          :meth:`residue_ring` of this valuation

        - ``check`` -- whether or not to check correctness of ``F`` (default:
          ``True``)

        OUTPUT:

        A polynomial `f` in the domain of this valuation which is a key
        polynomial for this valuation and which, for a suitable equivalence
        unit `R`, satisfies that the reduction of `Rf` is ``F``

        ALGORITHM:

        We follow the algorithm described in Theorem 13.1 [Mac1936I]_ which, after
        a :meth:`lift` of ``F``, essentially shifts the valuations of all terms
        in the `\phi`-adic expansion up and then kills the leading coefficient.

        EXAMPLES::

            sage: R.<u> = Qq(4, 10)
            sage: S.<x> = R[]
            sage: v = GaussValuation(S)

            sage: w = v.augmentation(x^2 + x + u, 1/2)
            sage: y = w.residue_ring().gen()
            sage: f = w.lift_to_key(y + 1); f
            (1 + O(2^10))*x^4 + (2 + O(2^11))*x^3 + (1 + u*2 + O(2^10))*x^2 + (u*2 + O(2^11))*x + (u + 1) + u*2 + O(2^10)
            sage: w.is_key(f)
            True

        A more complicated example::

            sage: v = GaussValuation(S)
            sage: w = v.augmentation(x^2 + x + u, 1)
            sage: ww = w.augmentation((x^2 + x + u)^2 + 2*x*(x^2 + x + u) + 4*x, 3)

            sage: u = ww.residue_ring().base().gen()
            sage: y = ww.residue_ring().gen()
            sage: f = ww.lift_to_key(y^3+y+u)
            sage: f.degree()
            12
            sage: ww.is_key(f)
            True

        """
        F = self.residue_ring().coerce(F)

        from sage.categories.fields import Fields
        if not self.domain().base_ring() in Fields():
            raise NotImplementedError("only implemented for polynomial rings over fields")

        if check:
            if self._base_valuation.is_gauss_valuation() and self._mu is infinity:
                raise TypeError("there are no keys over this valuation")
            if F.is_constant():
                raise ValueError("F must not be constant")
            if not F.is_monic():
                raise ValueError("F must be monic")
            if not F.is_irreducible():
                raise ValueError("F must be irreducible")

        if F == F.parent().gen():
            return self.phi()

        coefficients = self.lift(F, report_coefficients=True)[:-1]
        coefficients = [c*self._Q(F.degree()) for i,c in enumerate(coefficients)] + [self.domain().one()]
        if len(coefficients) >= 2:
            # In the phi-adic development, the second-highest coefficient could
            # spill over into the highest coefficient (which is a constant one)
            # so we need to mod it away.
            # This can not happen for other coefficients because self._Q() has
            # degree at most the degree of phi.
            coefficients[-2] %= self.phi()
        tau = self.value_group().index(self._base_valuation.value_group())
        vf = self._mu * tau * F.degree()
        ret = self.domain().change_ring(self.domain())([c for c in coefficients])(self.phi()**tau)
        ret = self.simplify(ret, error=vf, force=True)
        ret = ret.map_coefficients(_lift_to_maximal_precision)
        assert (ret == self.phi()) == (F == F.parent().gen())
        assert self.is_key(ret)
        return ret

    @cached_method
    def _Q(self, e):
        r"""
        Return the polynomial `Q^e` used in the construction to :meth:`reduce` an
        element to the :meth:`residue_ring`.

        EXAMPLES::

            sage: R.<x> = QQ[]
            sage: v = GaussValuation(R, QQ.valuation(2))
            sage: w = v.augmentation(x^2 + x + 1, 1)

            sage: w._Q(1)
            2

        """
        tau = self.value_group().index(self._base_valuation.value_group())
        v = self._mu * tau
        return self._pow(self.equivalence_unit(v), e, error=v*e, effective_degree=0)

    @cached_method
    def _Q_reciprocal(self, e=1):
        r"""
        Return the :meth:`equivalence_reciprocal` of the ``e``-th power of
        :meth:`_Q`.

        EXAMPLES::

            sage: R.<x> = QQ[]
            sage: v = GaussValuation(R, QQ.valuation(2))
            sage: w = v.augmentation(x^2 + x + 1, 1)

            sage: w._Q_reciprocal()
            1/2

        """
        if e == 1:
            return self.equivalence_reciprocal(self._Q(1), check=False)

        tau = self.value_group().index(self._base_valuation.value_group())
        v = -self._mu * tau
        ret = self._pow(self._Q_reciprocal(1), e, error=v*e, effective_degree=0)

        assert self.is_equivalence_unit(ret)
        # essentially this checks that the reduction of Q'*phi^tau is the
        # generator of the residue field
        assert self._base_valuation.reduce(self._Q(e)*ret)(self._residue_field_generator()).is_one()

        return ret


class FiniteAugmentedValuation(AugmentedValuation_base, FiniteInductiveValuation):
    r"""
    A finite augmented valuation, i.e., an augmented valuation which is
    discrete, or equivalently an augmented valuation which assigns to its last
    key polynomial a finite valuation.

    EXAMPLES::

        sage: R.<u> = Qq(4, 5)
        sage: S.<x> = R[]
        sage: v = GaussValuation(S)
        sage: w = v.augmentation(x^2 + x + u, 1/2)

    """
    def __init__(self, parent, v, phi, mu):
        r"""
        EXAMPLES::

            sage: R.<u> = Qq(4, 5)
            sage: S.<x> = R[]
            sage: v = GaussValuation(S)
            sage: w = v.augmentation(x^2 + x + u, 1/2)
            sage: from sage.rings.valuation.augmented_valuation import FiniteAugmentedValuation
            sage: isinstance(w, FiniteAugmentedValuation)
            True

        """
        AugmentedValuation_base.__init__(self, parent, v, phi, mu)
        FiniteInductiveValuation.__init__(self, parent, phi)

    @cached_method
    def value_group(self):
        r"""
        Return the value group of this valuation.

        EXAMPLES::

            sage: R.<u> = Qq(4, 5)
            sage: S.<x> = R[]
            sage: v = GaussValuation(S)

            sage: w = v.augmentation(x^2 + x + u, 1/2)
            sage: w.value_group()
            Additive Abelian Group generated by 1/2

            sage: ww = w.augmentation((x^2 + x + u)^2 + 2, 5/3)
            sage: ww.value_group()
            Additive Abelian Group generated by 1/6

        """
        return self._base_valuation.value_group() + self._mu

    def value_semigroup(self):
        r"""
        Return the value semigroup of this valuation.

        EXAMPLES::

            sage: R.<u> = Zq(4, 5)
            sage: S.<x> = R[]
            sage: v = GaussValuation(S)

            sage: w = v.augmentation(x^2 + x + u, 1/2)
            sage: w.value_semigroup()
            Additive Abelian Semigroup generated by 1/2

            sage: ww = w.augmentation((x^2 + x + u)^2 + 2, 5/3)
            sage: ww.value_semigroup()
            Additive Abelian Semigroup generated by 1/2, 5/3

        """
        return self._base_valuation.value_semigroup() + self._mu

    def valuations(self, f, coefficients=None, call_error=False):
        r"""
        Return the valuations of the `f_i\phi^i` in the expansion `f=\sum_i
        f_i\phi^i`.

        INPUT:

        - ``f`` -- a polynomial in the domain of this valuation

        - ``coefficients`` -- the coefficients of ``f`` as produced by
          :meth:`~sage.rings.valuation.developing_valuation.DevelopingValuation.coefficients`
          or ``None`` (default: ``None``); this can be used to speed up the
          computation when the expansion of ``f`` is already known from a
          previous computation.

        - ``call_error`` -- whether or not to speed up the computation by
          assuming that the result is only used to compute the valuation of
          ``f`` (default: ``False``)

        OUTPUT:

        An iterator over rational numbers (or infinity) `[v(f_0), v(f_1\phi), \dots]`

        EXAMPLES::

            sage: R.<u> = Qq(4, 5)
            sage: S.<x> = R[]
            sage: v = GaussValuation(S)

            sage: w = v.augmentation(x^2 + x + u, 1/2)
            sage: list(w.valuations( x^2 + 1 ))
            [0, 1/2]

            sage: ww = w.augmentation((x^2 + x + u)^2 + 2, 5/3)
            sage: list(ww.valuations( ((x^2 + x + u)^2 + 2)^3 ))
            [+Infinity, +Infinity, +Infinity, 5]

        """
        f = self.domain().coerce(f)

        if call_error:
            lowest_valuation = infinity
        for i,c in enumerate(coefficients or self.coefficients(f)):
            if call_error:
                if lowest_valuation is not infinity:
                    v = self._base_valuation.lower_bound(c)
                    if v is infinity or v >= lowest_valuation:
                        yield infinity
                        continue
            v = self._base_valuation(c)
            if v is infinity:
                yield v
            else:
                ret = v + i*self._mu
                if call_error:
                    if lowest_valuation is infinity or ret < lowest_valuation:
                        lowest_valuation = ret
                yield ret

    def simplify(self, f, error=None, force=False, effective_degree=None, size_heuristic_bound=32, phiadic=False):
        r"""
        Return a simplified version of ``f``.

        Produce an element which differs from ``f`` by an element of valuation
        strictly greater than the valuation of ``f`` (or strictly greater than
        ``error`` if set.)

        INPUT:

        - ``f`` -- an element in the domain of this valuation

        - ``error`` -- a rational, infinity, or ``None`` (default: ``None``),
          the error allowed to introduce through the simplification

        - ``force`` -- whether or not to simplify ``f`` even if there is
          heuristically no change in the coefficient size of ``f`` expected
          (default: ``False``)

        - ``effective_degree`` -- when set, assume that coefficients beyond
          ``effective_degree`` in the :meth:`~sage.rings.valuation.developing_valuation.DevelopingValuation.phi`-adic development can be
          safely dropped (default: ``None``)

        - ``size_heuristic_bound`` -- when ``force`` is not set, the expected
          factor by which the coefficients need to shrink to perform an actual
          simplification (default: 32)

        - ``phiadic`` -- whether to simplify the coefficients in the
          `\phi`-adic expansion recursively. This often times leads to huge
          coefficients in the `x`-adic expansion (default: ``False``, i.e., use
          an `x`-adic expansion.)

        EXAMPLES::

            sage: R.<u> = Qq(4, 5)
            sage: S.<x> = R[]
            sage: v = GaussValuation(S)
            sage: w = v.augmentation(x^2 + x + u, 1/2)
            sage: w.simplify(x^10/2 + 1, force=True)
            (u + 1)*2^-1 + O(2^4)

        Check that :trac:`25607` has been resolved, i.e., the coefficients
        in the following example are small::`

            sage: R.<x> = QQ[]
            sage: K.<a> = NumberField(x^3 + 6)
            sage: R.<x> = K[]
            sage: v = GaussValuation(R, K.valuation(2))
            sage: v = v.augmentation(x, 3/2)
            sage: v = v.augmentation(x^2 + 8, 13/4)
            sage: v = v.augmentation(x^4 + 16*x^2 + 32*x + 64, 20/3)
            sage: F.<x> = FunctionField(K)
            sage: S.<y> = F[]
            sage: v = F.valuation(v)
            sage: G = y^2 - 2*x^5 + 8*x^3 + 80*x^2 + 128*x + 192
            sage: v.mac_lane_approximants(G)
            [[ Gauss valuation induced by Valuation on rational function field induced by [ Gauss valuation induced by 2-adic valuation, v(x) = 3/2, v(x^2 + 8) = 13/4, v(x^4 + 16*x^2 + 32*x + 64) = 20/3 ], v(y + 4*x + 8) = 31/8 ]]

        """
        f = self.domain().coerce(f)

        if effective_degree is not None:
            if (QQ(f.degree()) / self.phi().degree()).ceil() > effective_degree:
                f = self.domain().change_ring(self.domain())(list(islice(self.coefficients(f), 0, int(effective_degree) + 1, 1)))(self.phi())

        if f.degree() < self.phi().degree():
            return self._base_valuation.simplify(f, error=error, force=force, size_heuristic_bound=size_heuristic_bound, phiadic=phiadic)

        if not force and self._relative_size(f) < size_heuristic_bound:
            return f

        if error is None:
            # if the caller was sure that we should simplify, then we should try to do the best simplification possible
            error = self(f) if force else self.upper_bound(f)

        if phiadic is None:
            phiadic = False
        # We ignore the user's choice when x == phi, as the non-phi-adic
        # algorithm is the same but slower then.
        if phiadic or self.phi() == self.phi().parent().gen():
            coefficients = list(self.coefficients(f))
            valuations = list(self.valuations(f, coefficients=coefficients))
            return self.domain().change_ring(self.domain())([
                    0 if valuations[i] > error
                    else self._base_valuation.simplify(c, error=error-i*self._mu, force=force, phiadic=True)
                    for (i,c) in enumerate(coefficients)])(self.phi())
        else:
            # We iterate through the coefficients of the polynomial (in the
            # usual x-adic way) starting from the leading coefficient and try
            # to replace the coefficient with a simpler one recursively.
            # This is a quite expensive operation but small coefficients can
            # speed up the surrounding calls drastically.
            for i in range(f.degree(), -1, -1):
                j = i // self.phi().degree()

                coefficients = list(islice(f.list(), int(j * self.phi().degree()),
                                           int(i) + 1))
                g = self.domain()(coefficients)
                ng = self._base_valuation.simplify(g, error=error-j*self._mu, force=force, phiadic=False)
                if g != ng:
                    f -= (g - ng)*self.phi()**j
            return f

    def lower_bound(self, f):
        r"""
        Return a lower bound of this valuation at ``f``.

        Use this method to get an approximation of the valuation of ``f``
        when speed is more important than accuracy.

        ALGORITHM:

        The main cost of evaluation is the computation of the
        :meth:`~sage.rings.valuation.developing_valuation.DevelopingValuation.coefficients`
        of the :meth:`~sage.rings.valuation.developing_valuation.DevelopingValuation.phi`-adic
        expansion of ``f`` (which often leads to coefficient bloat.) So unless
        :meth:`~sage.rings.valuation.developing_valuation.DevelopingValuation.phi`
        is trivial, we fall back to valuation which this valuation augments
        since it is guaranteed to be smaller everywhere.

        EXAMPLES::

            sage: R.<u> = Qq(4, 5)
            sage: S.<x> = R[]
            sage: v = GaussValuation(S)
            sage: w = v.augmentation(x^2 + x + u, 1/2)
            sage: w.lower_bound(x^2 + x + u)
            0

        """
        f = self.domain().coerce(f)

        if self.phi() == self.domain().gen():
            constant_valuation = self.restriction(f.base_ring())
            ret = infinity
            for i,c in enumerate(f.coefficients(sparse=False)):
                v = constant_valuation.lower_bound(c)
                if v is infinity:
                    continue
                v += i*self._mu
                if ret is infinity or v < ret:
                    ret = v
            return ret
        else:
            return self._base_valuation.lower_bound(f)

    def upper_bound(self, f):
        r"""
        Return an upper bound of this valuation at ``f``.

        Use this method to get an approximation of the valuation of ``f``
        when speed is more important than accuracy.

        ALGORITHM:

        Any entry of :meth:`valuations` serves as an upper bound. However,
        computation of the :meth:`~sage.rings.valuation.developing_valuation.DevelopingValuation.phi`-adic
        expansion of ``f`` is quite costly.
        Therefore, we produce an upper bound on the last entry of
        :meth:`valuations`, namely the valuation of the leading coefficient of
        ``f`` plus the valuation of the appropriate power of :meth:`~sage.rings.valuation.developing_valuation.DevelopingValuation.phi`.

        EXAMPLES::

            sage: R.<u> = Qq(4, 5)
            sage: S.<x> = R[]
            sage: v = GaussValuation(S)
            sage: w = v.augmentation(x^2 + x + u, 1/2)
            sage: w.upper_bound(x^2 + x + u)
            1/2

        """
        f = self.domain().coerce(f)

        len_coefficients_bound = (QQ(f.degree()) / self.phi().degree()).ceil()
        return self.restriction(f.base_ring())(f.leading_coefficient()) + len_coefficients_bound * self._mu


class FinalFiniteAugmentedValuation(FiniteAugmentedValuation, FinalAugmentedValuation):
    r"""
    An augmented valuation which is discrete, i.e., which assigns a finite
    valuation to its last key polynomial, but which can not be further
    augmented.

    EXAMPLES::

        sage: R.<x> = QQ[]
        sage: v = GaussValuation(R, valuations.TrivialValuation(QQ))
        sage: w = v.augmentation(x, 1)

    """
    def __init__(self, parent, v, phi, mu):
        r"""
        TESTS::

            sage: R.<x> = QQ[]
            sage: v = GaussValuation(R, valuations.TrivialValuation(QQ))
            sage: w = v.augmentation(x, 1)
            sage: from sage.rings.valuation.augmented_valuation import FinalFiniteAugmentedValuation
            sage: isinstance(w, FinalFiniteAugmentedValuation)
            True

        """
        FiniteAugmentedValuation.__init__(self, parent, v, phi, mu)
        FinalAugmentedValuation.__init__(self, parent, v, phi, mu)


class NonFinalFiniteAugmentedValuation(FiniteAugmentedValuation, NonFinalAugmentedValuation):
    r"""
    An augmented valuation which is discrete, i.e., which assigns a finite
    valuation to its last key polynomial, and which can be augmented further.

    EXAMPLES::

        sage: R.<x> = QQ[]
        sage: v = GaussValuation(R, QQ.valuation(2))
        sage: w = v.augmentation(x, 1)
    """
    def __init__(self, parent, v, phi, mu):
        r"""
        TESTS::

            sage: R.<x> = QQ[]
            sage: v = GaussValuation(R, QQ.valuation(2))
            sage: w = v.augmentation(x, 1)
            sage: from sage.rings.valuation.augmented_valuation import NonFinalFiniteAugmentedValuation
            sage: isinstance(w, NonFinalFiniteAugmentedValuation)
            True

        """
        FiniteAugmentedValuation.__init__(self, parent, v, phi, mu)
        NonFinalAugmentedValuation.__init__(self, parent, v, phi, mu)


class InfiniteAugmentedValuation(FinalAugmentedValuation, InfiniteInductiveValuation):
    r"""
    An augmented valuation which is infinite, i.e., which assigns valuation
    infinity to its last key polynomial (and which can therefore not be
    augmented further.)

    EXAMPLES::

        sage: R.<x> = QQ[]
        sage: v = GaussValuation(R, QQ.valuation(2))
        sage: w = v.augmentation(x, infinity)

    """
    def __init__(self, parent, v, phi, mu):
        r"""
        TESTS::

            sage: R.<x> = QQ[]
            sage: v = GaussValuation(R, QQ.valuation(2))
            sage: w = v.augmentation(x, infinity)
            sage: from sage.rings.valuation.augmented_valuation import InfiniteAugmentedValuation
            sage: isinstance(w, InfiniteAugmentedValuation)
            True

        """
        FinalAugmentedValuation.__init__(self, parent, v, phi, mu)
        InfiniteInductiveValuation.__init__(self, parent, phi)

    @cached_method
    def value_group(self):
        r"""
        Return the value group of this valuation.

        EXAMPLES::

            sage: R.<u> = Qq(4, 5)
            sage: S.<x> = R[]
            sage: v = GaussValuation(S)
            sage: w = v.augmentation(x, infinity)
            sage: w.value_group()
            Additive Abelian Group generated by 1

        """
        return self._base_valuation.value_group()

    @cached_method
    def value_semigroup(self):
        r"""
        Return the value semigroup of this valuation.

        EXAMPLES::

            sage: R.<u> = Zq(4, 5)
            sage: S.<x> = R[]
            sage: v = GaussValuation(S)
            sage: w = v.augmentation(x, infinity)
            sage: w.value_semigroup()
            Additive Abelian Semigroup generated by 1

        """
        return self._base_valuation.value_semigroup()

    def valuations(self, f, coefficients=None, call_error=False):
        r"""
        Return the valuations of the `f_i\phi^i` in the expansion `f=\sum_i
        f_i\phi^i`.

        INPUT:

        - ``f`` -- a polynomial in the domain of this valuation

        - ``coefficients`` -- the coefficients of ``f`` as produced by
          :meth:`~sage.rings.valuation.developing_valuation.DevelopingValuation.coefficients`
          or ``None`` (default: ``None``); this can be used to speed up the
          computation when the expansion of ``f`` is already known from a
          previous computation.

        - ``call_error`` -- whether or not to speed up the computation by
          assuming that the result is only used to compute the valuation of
          ``f`` (default: ``False``)

        OUTPUT:

        An iterator over rational numbers (or infinity) `[v(f_0), v(f_1\phi), \dots]`

        EXAMPLES::

            sage: R.<u> = Qq(4, 5)
            sage: S.<x> = R[]
            sage: v = GaussValuation(S)
            sage: w = v.augmentation(x, infinity)
            sage: list(w.valuations(x^2 + 1))
            [0, +Infinity, +Infinity]

        """
        f = self.domain().coerce(f)

        num_infty_coefficients = f.degree() // self.phi().degree()
        if coefficients is not None:
            constant_coefficient = coefficients[0]
        else:
            constant_coefficient = next(self.coefficients(f))
        yield self._base_valuation(constant_coefficient)
        for i in range(num_infty_coefficients):
            yield infinity

    def simplify(self, f, error=None, force=False, effective_degree=None):
        r"""
        Return a simplified version of ``f``.

        Produce an element which differs from ``f`` by an element of valuation
        strictly greater than the valuation of ``f`` (or strictly greater than
        ``error`` if set.)

        INPUT:

        - ``f`` -- an element in the domain of this valuation

        - ``error`` -- a rational, infinity, or ``None`` (default: ``None``),
          the error allowed to introduce through the simplification

        - ``force`` -- whether or not to simplify ``f`` even if there is
          heuristically no change in the coefficient size of ``f`` expected
          (default: ``False``)

        - ``effective_degree`` -- ignored; for compatibility with other
          ``simplify`` methods

        EXAMPLES::

            sage: R.<u> = Qq(4, 5)
            sage: S.<x> = R[]
            sage: v = GaussValuation(S)
            sage: w = v.augmentation(x^2 + x + u, infinity)
            sage: w.simplify(x^10/2 + 1, force=True)
            (u + 1)*2^-1 + O(2^4)

        """
        f = self.domain().coerce(f)

        if error is None:
            error = self(f) if force else self.upper_bound(f)

        if error is infinity:
            return f

        return self.domain()(self._base_valuation.simplify(next(self.coefficients(f)), error=error, force=force))

    def lower_bound(self, f):
        r"""
        Return a lower bound of this valuation at ``f``.

        Use this method to get an approximation of the valuation of ``f``
        when speed is more important than accuracy.

        EXAMPLES::

            sage: R.<u> = Qq(4, 5)
            sage: S.<x> = R[]
            sage: v = GaussValuation(S)
            sage: w = v.augmentation(x^2 + x + u, infinity)
            sage: w.lower_bound(x^2 + x + u)
            +Infinity

        """
        return self._base_valuation.lower_bound(next(self.coefficients(f)))

    def upper_bound(self, f):
        r"""
        Return an upper bound of this valuation at ``f``.

        Use this method to get an approximation of the valuation of ``f``
        when speed is more important than accuracy.

        EXAMPLES::

            sage: R.<u> = Qq(4, 5)
            sage: S.<x> = R[]
            sage: v = GaussValuation(S)
            sage: w = v.augmentation(x^2 + x + u, infinity)
            sage: w.upper_bound(x^2 + x + u)
            +Infinity

        """
        return self._base_valuation.upper_bound(next(self.coefficients(f)))<|MERGE_RESOLUTION|>--- conflicted
+++ resolved
@@ -149,14 +149,9 @@
 #  Distributed under the terms of the GNU General Public License (GPL)
 #  as published by the Free Software Foundation; either version 2 of
 #  the License, or (at your option) any later version.
-<<<<<<< HEAD
-#                  http://www.gnu.org/licenses/
-#*****************************************************************************
-=======
 #                  https://www.gnu.org/licenses/
 # ****************************************************************************
 from itertools import islice
->>>>>>> 9d686f22
 
 from .inductive_valuation import _lift_to_maximal_precision
 from .inductive_valuation import FinalInductiveValuation, NonFinalInductiveValuation, FiniteInductiveValuation, InfiniteInductiveValuation, InductiveValuation
