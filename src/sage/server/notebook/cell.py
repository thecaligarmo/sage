r"""nodoctest
A Cell.

A cell is a single input/output block.  Worksheets are built out of a
list of cells.
"""

###########################################################################
#       Copyright (C) 2006 William Stein <wstein@gmail.com>
#
#  Distributed under the terms of the GNU General Public License (GPL)
#                  http://www.gnu.org/licenses/
###########################################################################

# Maximum number of characters allowed in output.  This is
# needed avoid overloading web browser.  For example, it
# should be possible to gracefully survive:
#    while True:
#       print "hello world"
# On the other hand, we don't want to loose the output of big matrices
# and numbers, so don't make this too small.

MAX_OUTPUT = 65536

TRACEBACK = 'Traceback (most recent call last):'


import os, shutil

from   sage.misc.misc import word_wrap

import notebook

import worksheet

class Cell_generic:
    pass

class TextCell(Cell_generic):
    def __init__(self, id, text, worksheet):
        self.__id = int(id)
        self.__text = text
        self.__worksheet = worksheet

    def set_worksheet(self, worksheet, id=None):
        self.__worksheet = worksheet
        self.__dir = '%s/cells/%s'%(worksheet.directory(), self.relative_id())
        if not id is None:
            self.__id = id

    def relative_id(self):
        return self.__id - self.__worksheet.id()*notebook.MAX_WORKSHEETS

    def html(self, ncols, do_print=False, do_math_parse=True):
        """
            do_math_parse -- bool (default: True)
                If True, call math_parse (defined in cell.py)
                on the html.
        """
        t = self.__text
        if do_math_parse:
            # Do dollar sign math parsing
            t = math_parse(t)
        s = '<font size=+1>%s</font>'%t
        return s

    def plain_text(self, prompts=False):
        return self.__text

    def edit_text(self, prompts=False):
        return self.__text

    def id(self):
        return self.__id

    def is_auto_cell(self):
        return False

    def __cmp__(self, right):
        return cmp(self.id(), right.id())

    def set_cell_output_type(self, typ='wrap'):
        pass # ignored


class Cell(Cell_generic):
    def __init__(self, id, input, out, worksheet):
        self.__id    = int(id)
        self.__in    = str(input).replace('\r','')
        self.__out   = str(out).replace('\r','')
        self.__worksheet = worksheet
        self.__interrupted = False
        self.__completions = False
        self.has_new_output = False
        self.__dir   = '%s/cells/%s'%(worksheet.directory(), self.relative_id())
        self.__version = 0

    def set_cell_output_type(self, typ='wrap'):
        self.__type = typ

    def cell_output_type(self):
        try:
            return self.__type
        except AttributeError:
            self.__type = 'wrap'
            return 'wrap'

    def set_worksheet(self, worksheet, id=None):
        self.__worksheet = worksheet
        self.__dir = '%s/cells/%s'%(worksheet.directory(), self.relative_id())
        if not id is None:
            self.set_id(id)
        self.__out_html = self.files_html()

    def id(self):
        return self.__id

    def relative_id(self):
        return self.__id - self.__worksheet.id()*notebook.MAX_WORKSHEETS

    def set_id(self, id):
        self.__id = int(id)

    def worksheet(self):
        return self.__worksheet

    def notebook(self):
        return self.__worksheet.notebook()

    def directory(self):
        if not os.path.exists(self.__dir):
            os.makedirs(self.__dir)
        return self.__dir

    def __cmp__(self, right):
        return cmp(self.id(), right.id())

    def __del__(self):
        if os.path.exists(self.__dir):
            shutil.rmtree(self.__dir, ignore_errors=True)

    def __repr__(self):
        return 'Cell %s; in=%s, out=%s'%(self.__id, self.__in, self.__out)

    def plain_text(self, ncols=0, prompts=True, max_out=None, wiki_out=False):
        if ncols == 0:
            ncols = self.notebook().defaults()['word_wrap_cols']
        s = ''

        input_lines = self.__in
        #if input_lines[:1] == '%':
        #    pr = '%s> '%(input_lines.split()[0])[1:]
        #else:
        pr = 'sage: '

        if prompts:
            input_lines = input_lines.splitlines()
            has_prompt = False
            if pr == 'sage: ':
                for v in input_lines:
                    w = v.lstrip()
                    if w[:5] == 'sage:' or w[:3] == '>>>' or w[:3] == '...':
                        has_prompt = True
                        break
            else:
                # discard first line since it sets the prompt
                input_lines = input_lines[1:]

            if has_prompt:
                s += '\n'.join(input_lines) + '\n'
            else:
                in_loop = False
                for v in input_lines:
                    if len(v) == 0:
                        pass
                    #    s += '<BLANKLINE>\n'
                    elif len(v.lstrip()) != len(v):  # starts with white space
                        in_loop = True
                        s += '...' + v + '\n'
                    elif v[:5] == 'else:':
                        in_loop = True
                        s += '... ' + v + '\n'
                    else:
                        if in_loop:
                            s += '...\n'
                            in_loop = False
                        s += pr + v + '\n'
        else:
            s += self.__in

        if prompts:
            msg = 'Traceback (most recent call last):'
            if self.__out.strip()[:len(msg)] == msg:
                v = self.__out.strip().splitlines()
                w = [msg, '...']
                for i in range(1,len(v)):
                    if not (len(v[i]) > 0 and v[i][0] == ' '):
                        w = w + v[i:]
                        break
                out = '\n'.join(w)
            else:
                out = self.output_text(ncols, html=False)
        else:
            out = self.output_text(ncols, html=False)
            if wiki_out and len(out) > 0:
                out = '///\n' + out

        if not max_out is None and len(out) > max_out:
            out = out[:max_out] + '...'

        # Get rid of spurious carriage returns
        s = s.strip('\n')
        out = out.strip('\n').strip('\r').strip('\r\n')
        s = s + '\n' + out

        if not prompts:
            s = s.rstrip('\n')
        return s

    def edit_text(self, ncols=0, prompts=False, max_out=None):
        s = self.plain_text(ncols,prompts,max_out,wiki_out=True)
        return '{{{\n%s\n}}}'%s

    def is_last(self):
        return self.__worksheet.cell_list()[-1] == self

    def next_id(self):
        L = self.__worksheet.cell_list()
        try:
            k = L.index(self)
        except ValueError:
            print "Warning -- cell %s no longer exists"%self.id()
            return L[0].id()
        try:
            return L[k+1].id()
        except IndexError:
            return L[0].id()

    def interrupt(self):
        self.__interrupted = True

    def interrupted(self):
        return self.__interrupted

    def computing(self):
        return self in self.__worksheet.queue()

    def set_input_text(self, input):
        self.__version = 1+self.version()
        self.__in = input

    def input_text(self):
        return self.__in

    def is_auto_cell(self):
        return '#auto' in self.__in

    def changed_input_text(self):
        try:
            t = self.__changed_input
            del self.__changed_input
            return t
        except AttributeError:
            return ''

    def set_changed_input_text(self, new_text):
        self.__changed_input = new_text
        self.__in = new_text

    def set_output_text(self, output, html, sage=None):
        output = output.replace('\r','')
        i = output.find(worksheet.SAGE_VARS)
        if i != -1:
            output = output[:i]
        if len(output) > MAX_OUTPUT:
            if not self.computing():
                file = "%s/full_output.txt"%self.directory()
                open(file,"w").write(output)
                html+="<br><a href='/%s' target='_new' class='file_link'>full_output.txt</a>"%file
            if output.lstrip()[:len(TRACEBACK)] != TRACEBACK:
                output = 'WARNING: Output truncated!\n' + output[:MAX_OUTPUT/2] + '...\n\n...' + output[-MAX_OUTPUT/2:]
            else:
                output = output[:MAX_OUTPUT/2] + '...\n\n...' + output[-MAX_OUTPUT/2:]
        self.__out = output
        self.__out_html = html
        self.__sage = sage

    def sage(self):
        try:
            return self.__sage
        except AttributeError:
            return None

    def set_introspect_html(self, html, completing=False):
        if completing:
            self.__introspect_html = html
        else:
            html = html.replace('<','&lt;').strip()
            self.__introspect_html = '<pre class="introspection">'+html+'</pre>'

    def output_html(self):
        try:
            return self.__out_html
        except AttributeError:
            self.__out_html = ''
            return ''

    def introspect_html(self):
        if not self.introspect():
            return ''
        try:
            return self.__introspect_html
        except AttributeError:
            self.__introspect_html = ''
            return ''

    def output_text(self, ncols=0, html=True, raw=False):
        s = self.__out

        if raw:
            return s

        if html:
            def format(x):
                return word_wrap(x.replace('<','&lt;'), ncols=ncols)

            # if there is an error in the output,
            # specially format it.
            s = format_exception(s, ncols)

            # Everything not wrapped in <html> ... </html>
            # should have the <'s replaced by &lt;'s
            # and be word wrapped.
            t = ''
            while len(s) > 0:
                i = s.find('<html>')
                if i == -1:
                    t += format(s)
                    break
                j = s.find('</html>')
                if j == -1:
                    t += format(s)
                    break
                t += format(s[:i]) + s[i+6:j]
                s = s[j+7:]
            s = t
            if not self.is_html() and len(s.strip()) > 0:
                s = '<pre class="shrunk">' + s.strip('\n') + '</pre>'


        return s.strip('\n')

    def has_output(self):
        return len(self.__out.strip()) > 0

    def is_html(self):
        try:
            return self.__is_html
        except AttributeError:
            return False

    def set_is_html(self, v):
        self.__is_html = v

    def introspect(self):
        try:
            return self.__introspect
        except AttributeError:
            return False

    def unset_introspect(self):
        self.__introspect = False

    def set_introspect(self, before_prompt, after_prompt):
        self.__introspect = [before_prompt, after_prompt]

    def evaluate(self, introspect=False, time=False):
        """
        INPUT:
            time -- if True return time computation takes
            introspect -- either False or a pair [before_curse, after_cursor] of strings.
        """
        self.__interrupted = False
        self.__time = time
        self.__introspect = introspect
        self.__worksheet.enqueue(self)
        self.__type = 'wrap'
        dir = self.directory()
        for D in os.listdir(dir):
            os.unlink(dir + '/' + D)

    def version(self):
        try:
            return self.__version
        except AttributeError:
            self.__version = 0
            return self.__version

    def time(self):
        try:
            return self.__time
        except AttributeError:
            return "?"

    def do_time(self):
        self.__time = True

    #def doc_html(self, wrap=None, div_wrap=True, do_print=False):
     #   self.evaluate()
        #s = self.output_text()
      #  s = '\n\n<div class="doc_html" id="doc_html_%s">\n%s\n</div>\n'%(self.id(),self.output_text())
       # return s

    def doc_html(self, wrap=None, div_wrap=True, do_print=False):
        """Modified version of self.html for the doc browser. This is a hack and needs to be improved.
        The problem is how to get the documentation html to display nicely between the example cells.
        The type setting (jsMath formating) needs attention too.
        """
        self.evaluate()
        if wrap is None:
            wrap = self.notebook().defaults()['word_wrap_cols']
        evaluated = (self.worksheet().sage() is self.sage()) and not self.interrupted()
        if evaluated:
            cls = 'cell_evaluated'
        else:
            cls = 'cell_not_evaluated'

        html_in  = self.html_in(do_print=do_print)
        introspect = "<div id='introspect_div_%s' class='introspection'></div>"%self.id()
        #html_out = self.html_out(wrap, do_print=do_print)
        html_out = self.html()
        s = html_out
        if div_wrap:
            s = '\n\n<div id="cell_outer_%s" class="cell_visible"><div id="cell_%s" class="%s">'%(self.id(), self.id(), cls) + s + '</div></div>'
        return s

    def html(self, wrap=None, div_wrap=True, do_print=False):
        if self.__in.lstrip()[:8] == '%hideall':
            return ''

        if wrap is None:
            wrap = self.notebook().defaults()['word_wrap_cols']
        if self.worksheet().compute_process_has_been_started():
            evaluated = (self.worksheet().sage() is self.sage()) and not self.interrupted()
        else:
            evaluated = False
        if evaluated:
            cls = 'cell_evaluated'
        else:
            cls = 'cell_not_evaluated'

        html_in  = self.html_in(do_print=do_print)
        introspect = "<div id='introspect_div_%s' class='introspection'></div>"%self.id()
        html_out = self.html_out(wrap, do_print=do_print)
        s = html_in  + introspect + html_out
        if div_wrap:
            s = '\n\n<div id="cell_outer_%s" class="cell_visible"><div id="cell_%s" class="%s">'%(self.id(), self.id(), cls) + s + '</div></div>'
        return s

    def html_in(self, do_print=False):
        id = self.__id
        t = self.__in.rstrip()

        if t.lstrip()[:5] == '%hide':
            cls = "cell_input_hide"
        else:
            cls = "cell_input"

        if do_print:
            if 'hide' in cls:
                return ''
            else:
                s = '<pre class="shrunk">%s</pre>'%(self.__in.replace('<','&lt;'))
                return s

        s = """<div class="insert_new_cell" id="insert_new_cell_%s"
                   onmousedown="insert_new_cell_before(%s);">
                 </div>
              """%(id, id)

        r = len(t.splitlines())

        s += """
           <textarea class="%s" rows=%s cols=100000 columns=100000
              id         = 'cell_input_%s'
              onKeyPress = 'return input_keypress(%s,event);'
              onInput   = 'cell_input_resize(this); return true;'
              onBlur  = 'cell_blur(%s); return true;'
           >%s</textarea>
        """%('hidden', r, id, id, id, t)

        if r == 0:
<<<<<<< HEAD
            t = ' '
            t_colorize = t
        else:
            t_colorize = colorize(t)
=======
            t += ' '

>>>>>>> 4d5e565c
        s += """
           <pre class="%s"
              id         = 'cell_display_%s'
              onClick  = 'cell_focus(%s, false); return true;'
           >%s</pre>
        """%(cls, id, id, t)
        return s

    def files_html(self):
        dir = self.directory()
        D = os.listdir(dir)
        D.sort()
        if len(D) == 0:
            return ''
        images = []
        files  = []
        # The question mark trick here is so that images will be reloaded when
        # the async request requests the output text for a computation.
        # This is inspired by http://www.irt.org/script/416.htm/.
        for F in D:
            if F[-4:] in ['.png', '.bmp']:
                images.append('<img src="%s/%s?%d">'%(dir,F,self.version()))
            elif F[-4:] == '.svg':
                images.append('<embed src="%s/%s" type="image/svg+xml" name="emap">'%(dir,F))
            else:
                files.append('<a target="_new" href="%s/%s" class="file_link">%s</a>'%(dir, F, F))
        if len(images) == 0:
            images = ''
        else:
            images = "%s"%'<br>'.join(images)
        if len(files)  == 0:
            files  = ''
        else:
            files  = ('&nbsp'*3).join(files)
        return images + files

    def html_out(self, ncols=0, do_print=False):
        out_nowrap = self.output_text(0, html=True)
        out_html = self.output_html()

        if self.introspect():
            out_wrap = out_nowrap
        else:
            out_wrap = self.output_text(ncols, html=True)

        typ = self.cell_output_type()

        if self.computing():
            cls = "cell_output_running"
        else:
            cls = 'cell_output_' + typ

        top = '<div class="%s" id="cell_div_output_%s">'%(
                         cls, self.__id)

        out = """<span class="cell_output_%s" id="cell_output_%s">%s</span>
                 <span class="cell_output_nowrap_%s" id="cell_output_nowrap_%s">%s</span>
                 <span class="cell_output_html_%s" id="cell_output_html_%s">%s </span>
                 """%(typ, self.__id, out_wrap,
                      typ, self.__id, out_nowrap,
                      typ, self.__id, out_html)

        s = top + out + '</div>'

        #r = '[%s]'%self.relative_id()
        #r = '>'
        r = ''
        r += '&nbsp;'*(7-len(r))
##         if do_print:
##             btn = ""
##         else:
##             btn = """
##                 <span class="hidden" id="evaluate_button_%s"><img
##                     src="/evaluate.png"
##                     onMouseOver="this.src='/evaluate_over.png'"
##                     onMouseOut="this.src='/evaluate.png'"
##                     onClick="evaluate_cell(%s,0);"></span>
##                   """%(self.__id,self.__id)
##        tbl = btn + """
        tbl = """
               <table class="cell_output_box"><tr>
               <td class="cell_number" id="cell_number_%s" onClick="cycle_cell_output_type(%s);">
                 %s
               </td>
               <td class="output_cell">%s</td></tr></table>"""%(
                   self.__id, self.__id, r, s)

        return tbl



########

def format_exception(s0, ncols):
    s = s0.lstrip()
    if s[:len(TRACEBACK)] != TRACEBACK:
        return s0
    if ncols > 0:
        s = s.strip()
        s = s.replace('Traceback (most recent call last)','Exception (click to the left for traceback)')
        w = s.splitlines()
        s = w[0] + '\n...\n' + w[-1]
    else:
        s = s.replace("exec compile(ur'","")
        s = s.replace("' + '\\n', '', 'single')", "")
    t = '<html><font color="#990099">' + s + '</font></html>'
    return t

ComputeCell=Cell


def math_parse(s):
    r"""
    Do the following:
    \begin{verbatim}
       * Replace all $ text $'s by
          <span class='math'> text </span>
       * Replace all $$ text $$'s by
          <div class='math'> text </div>
       * Replace all \$'s by $'.s  Note that in
         the above two cases nothing is done if the $
         is preceeded by a backslash.
    \end{verbatim}
    """
    t = ''
    while True:
        i = s.find('$')
        if i == -1:
            return t + s
        elif i > 0 and s[i-1] == '\\':
            t += s[:i-1] + '$'
            s = s[i+1:]
        elif i-1 < len(s) and s[i+1] == '$':
            typ = 'div'
        else:
            typ = 'span'
        j = s[i+2:].find('$')
        if j == -1:
            j = len(s)
            s += '$'
            if typ == 'div':
                s += '$$'
        else:
            j += i + 2
        if typ == 'div':
            txt = s[i+2:j]
        else:
            txt = s[i+1:j]
        t += s[:i] + '<%s class="math">%s</%s>'%(typ,
                      ' '.join(txt.splitlines()), typ)
        s = s[j+1:]
        if typ == 'div':
            s = s[1:]
    return t

<|MERGE_RESOLUTION|>--- conflicted
+++ resolved
@@ -490,15 +490,8 @@
         """%('hidden', r, id, id, id, t)
 
         if r == 0:
-<<<<<<< HEAD
             t = ' '
-            t_colorize = t
-        else:
-            t_colorize = colorize(t)
-=======
-            t += ' '
-
->>>>>>> 4d5e565c
+
         s += """
            <pre class="%s"
               id         = 'cell_display_%s'
