--- conflicted
+++ resolved
@@ -2060,8 +2060,7 @@
     if obj is None:
         return ''
     r = sage_getdoc_original(obj)
-<<<<<<< HEAD
-    s = sage.misc.sagedoc.format(r, embedded=(embedded_override or EMBEDDED_MODE))
+    s = sage.misc.sagedoc.format(r, embedded=embedded)
     f = sage_getfile(obj)
     if f:
         from sage.doctest.control import skipfile
@@ -2071,9 +2070,6 @@
 so doctests may not pass.""".format(skip)
             s = warn + "\n\n" + s
         pass
-=======
-    s = sage.misc.sagedoc.format(r, embedded=embedded)
->>>>>>> 52915b66
 
     # Fix object naming
     if obj_name != '':
