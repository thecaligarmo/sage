r"""
Elements

AUTHORS:

- David Harvey (2006-10-16): changed CommutativeAlgebraElement to
  derive from CommutativeRingElement instead of AlgebraElement

- David Harvey (2006-10-29): implementation and documentation of new
  arithmetic architecture

- William Stein (2006-11): arithmetic architecture -- pushing it
  through to completion.

- Gonzalo Tornaria (2007-06): recursive base extend for coercion --
  lots of tests

- Robert Bradshaw (2007-2010): arithmetic operators and coercion

- Maarten Derickx (2010-07): added architecture for is_square and sqrt

The Abstract Element Class Hierarchy
------------------------------------

This is the abstract class hierarchy, i.e., these are all
abstract base classes.

::

    SageObject
        Element
            ModuleElement
                RingElement
                    CommutativeRingElement
                        IntegralDomainElement
                            DedekindDomainElement
                                PrincipalIdealDomainElement
                                    EuclideanDomainElement
                        FieldElement
                            FiniteFieldElement
                        CommutativeAlgebraElement
                    AlgebraElement   (note -- can't derive from module, since no multiple inheritance)
                        CommutativeAlgebra ??? (should be removed from element.pxd)
                        Matrix
                    InfinityElement
                        PlusInfinityElement
                        MinusInfinityElement
                AdditiveGroupElement
                Vector

            MonoidElement
                MultiplicativeGroupElement
        ElementWithCachedMethod


How to Define a New Element Class
---------------------------------

Elements typically define a method ``_new_c``, e.g.,

::

    cdef _new_c(self, defining data):
        cdef FreeModuleElement_generic_dense x
        x = PY_NEW(FreeModuleElement_generic_dense)
        x._parent = self._parent
        x._entries = v

that creates a new sibling very quickly from defining data
with assumed properties.

Sage has a special system in place for handling arithmetic operations
for all Element subclasses. There are various rules that must be
followed by both arithmetic implementers and callers.

A quick summary for the impatient:

- To implement addition for any Element class, override def _add_().
- If you want to add x and y, whose parents you know are IDENTICAL,
  you may call _add_(x, y). This will be the fastest way to guarantee
  that the correct implementation gets called. Of course you can still
  always use "x + y".

Now in more detail. The aims of this system are to provide (1) an efficient
calling protocol from both Python and Cython, (2) uniform coercion semantics
across Sage, (3) ease of use, (4) readability of code.

We will take addition of RingElements as an example; all other operators
and classes are similar. There are four relevant functions.

- **def RingElement.__add__**

   This function is called by Python or Pyrex when the binary "+" operator
   is encountered. It ASSUMES that at least one of its arguments is a
   RingElement; only a really twisted programmer would violate this
   condition. It has a fast pathway to deal with the most common case
   where the arguments have the same parent. Otherwise, it uses the coercion
   module to work out how to make them have the same parent. After any
   necessary coercions have been performed, it calls _add_ to dispatch to
   the correct underlying addition implementation.

   Note that although this function is declared as def, it doesn't have the
   usual overheads associated with python functions (either for the caller
   or for __add__ itself). This is because python has optimised calling
   protocols for such special functions.

-  **def RingElement._add_**

   This is the function you should override to implement addition in a
   python subclass of RingElement.

   .. WARNING::

       if you override this in a *Cython* class, it won't get called.
       You should override _add_ instead. It is especially important to
       keep this in mind whenever you move a class down from Python to
       Cython.

   The two arguments to this function are guaranteed to have the
   SAME PARENT. Its return value MUST have the SAME PARENT as its
   arguments.

   If you want to add two objects from python, and you know that their
   parents are the same object, you are encouraged to call this function
   directly, instead of using "x + y".

   The default implementation of this function is to call _add_,
   so if no-one has defined a python implementation, the correct Pyrex
   implementation will get called.

-  **cpdef RingElement._add_**

   This is the function you should override to implement addition in a
   Pyrex subclass of RingElement.

   The two arguments to this function are guaranteed to have the
   SAME PARENT. Its return value MUST have the SAME PARENT as its
   arguments.

   The default implementation of this function is to raise a
   NotImplementedError, which will happen if no-one has supplied
   implementations of either _add_.


For speed, there are also **inplace** version of the arithmetic commands.
DD NOT call them directly, they may mutate the object and will be called
when and only when it has been determined that the old object will no longer
be accessible from the calling function after this operation.

-  **def RingElement._iadd_**

   This is the function you should override to inplace implement addition
   in a Python subclass of RingElement.

   The two arguments to this function are guaranteed to have the
   SAME PARENT. Its return value MUST have the SAME PARENT as its
   arguments.

   The default implementation of this function is to call _add_,
   so if no-one has defined a Python implementation, the correct Cython
   implementation will get called.
"""


cdef extern from *:
    ctypedef struct RefPyObject "PyObject":
        int ob_refcnt




##################################################################
# Generic element, so all this functionality must be defined
# by any element.  Derived class must call __init__
##################################################################

include "sage/ext/cdefs.pxi"
include "sage/ext/stdsage.pxi"
include "sage/ext/python.pxi"

import operator, types
import sys
import traceback

import sage.misc.sageinspect as sageinspect

cdef MethodType
from types import MethodType

from sage.categories.category   import Category
from sage.structure.parent      cimport Parent
from sage.structure.misc        import is_extension_type, getattr_from_other_class
from sage.misc.lazy_format      import LazyFormat

# Create a dummy attribute error, using some kind of lazy error message,
# so that neither the error itself not the message need to be created
# repeatedly, which would cost time.

from sage.structure.misc cimport AttributeErrorMessage
cdef AttributeErrorMessage dummy_error_message = AttributeErrorMessage(None, '')
dummy_attribute_error = AttributeError(dummy_error_message)

# This classes uses element.pxd.  To add data members, you
# must change that file.

def make_element(_class, _dict, parent):
    """
    This function is only here to support old pickles.

    Pickling functionality is moved to Element.{__getstate__,__setstate__}
    functions.
    """
    from sage.misc.pickle_old import make_element_old
    return make_element_old(_class, _dict, parent)

def py_scalar_to_element(py):
    from sage.rings.integer_ring import ZZ
    from sage.rings.real_double import RDF
    from sage.rings.complex_double import CDF
    if PyInt_Check(py) or PyLong_Check(py):
        return ZZ(py)
    elif PyFloat_Check(py):
        return RDF(py)
    elif PyComplex_Check(py):
        return CDF(py)
    else:
        raise TypeError("Not a scalar")

def is_Element(x):
    """
    Return ``True`` if x is of type Element.

    EXAMPLES::

        sage: from sage.structure.element import is_Element
        sage: is_Element(2/3)
        True
        sage: is_Element(QQ^3)
        False
    """
    return IS_INSTANCE(x, Element)

cdef class Element(sage_object.SageObject):
    """
    Generic element of a structure. All other types of elements
    (RingElement, ModuleElement, etc) derive from this type.

    Subtypes must either call __init__() to set _parent, or may
    set _parent themselves if that would be more efficient.
    """

    def __init__(self, parent):
        r"""
        INPUT:

        - ``parent`` - a SageObject
        """
        #if parent is None:
        #    raise RuntimeError, "bug -- can't set parent to None"
        self._parent = parent

    def _set_parent(self, parent):
        r"""
        INPUT:

        - ``parent`` - a SageObject
        """
        self._parent = parent

    cdef _set_parent_c(self, Parent parent):
        self._parent = parent

    def _make_new_with_parent_c(self, Parent parent):
        self._parent = parent
        return self


    def __getattr__(self, str name):
        """
        Lookup a method or attribute from the category abstract classes.

<<<<<<< HEAD
        Let ``P`` be a parent in a category ``C``. Usually the methods
        of ``C.element_class`` are made directly available to elements
        of ``P`` via standard class inheritance. This is not the case
        any more if the elements of ``P`` are instances of an
        extension type. See :class:`Category`. for details.

        The purpose of this method is to emulate this inheritance: for
        ``e`` and element of ``P``, if an attribute or method
        ``e.foo`` is not found in the super classes of ``e``, it's
        looked up manually in ``C.element_class`` and bound to ``e``.

        .. NOTES::

            - Attributes beginning with two underscores but not ending
              with an unnderscore are considered private and are thus
              exempted from the lookup in ``cat.element_class``.

            - The attribute or method is actually looked up in
              ``P._abstract_element_class``. In most cases this is
              just an alias for ``C.element_class``, but some parents,
              notably homsets, customizes this to let elements also
              inherit from other abstract classes. See
              :meth:`Parent._abstract_element_class` and
              :meth:`Homset._abstract_element_class` for details.

            - This mechanism may also enter into action when the
              category of `P` is refined on the fly, leaving
              previously constructed elements in an outdated element
              class.

              See :class:`~sage.rings.polynomial.polynomial_quotient_ring.PolynomialQuotientRing_generic`
              for an example.
=======
        .. NOTE::

            Attributes beginning with two underscores but not ending
            with an underscore are considered private and are thus
            exempted from the lookup in ``cat.element_class``.
>>>>>>> 95319371

        EXAMPLES:

        We test that ``1`` (an instance of the extension type
        ``Integer``) inherits the methods from the categories of
        ``ZZ``, that is from ``CommutativeRings().element_class``::

            sage: 1.is_idempotent(), 2.is_idempotent()
            (True, False)

        This method is actually provided by the ``Magmas()`` super
        category of ``CommutativeRings()``::

            sage: 1.is_idempotent
            <bound method JoinCategory.element_class.is_idempotent of 1>
            sage: 1.is_idempotent.__module__
            'sage.categories.magmas'

        TESTS::

            sage: 1.blah_blah
            Traceback (most recent call last):
            ...
            AttributeError: 'sage.rings.integer.Integer' object has no attribute 'blah_blah'
            sage: Semigroups().example().an_element().is_idempotent
            <bound method LeftZeroSemigroup_with_category.element_class.is_idempotent of 42>
            sage: Semigroups().example().an_element().blah_blah
            Traceback (most recent call last):
            ...
            AttributeError: 'LeftZeroSemigroup_with_category.element_class' object has no attribute 'blah_blah'

        We test that "private" attributes are not requested from the element class
        of the category (:trac:`10467`)::

            sage: C = EuclideanDomains()
            sage: P.<x> = QQ[]
            sage: C.element_class.__foo = 'bar'
            sage: x.parent() in C
            True
            sage: x.__foo
            Traceback (most recent call last):
            ...
            AttributeError: 'sage.rings.polynomial.polynomial_rational_flint.Polynomial_rational_flint' object has no attribute '__foo'
        """
        if (name.startswith('__') and not name.endswith('_')):
            dummy_error_message.cls = type(self)
            dummy_error_message.name = name
            raise dummy_attribute_error
        cdef Parent P = self._parent or self.parent()
        if P is None or P._category is None:
            dummy_error_message.cls = type(self)
            dummy_error_message.name = name
            raise dummy_attribute_error
        return getattr_from_other_class(self, P._abstract_element_class, name)

    def __dir__(self):
        """
        Let cat be the category of the parent of ``self``. This method
        emulates ``self`` being an instance of both ``Element`` and
        ``cat.element_class``, in that order, for attribute directory.

        EXAMPLES::

            sage: dir(1/2)
            ['N', ..., 'is_idempotent', 'is_integer', 'is_integral', ...]

        Caveat: dir on Integer's and some other extension types seem to ignore __dir__::

            sage: 1.__dir__()
            ['N', ..., 'is_idempotent', 'is_integer', 'is_integral', ...]
            sage: dir(1)         # todo: not implemented
            ['N', ..., 'is_idempotent', 'is_integer', 'is_integral', ...]
        """
        from sage.structure.parent import dir_with_other_class
        return dir_with_other_class(self, self.parent().category().element_class)

    def _repr_(self):
        return "Generic element of a structure"

    def __getstate__(self):
        """
        Return a tuple describing the state of your object.

        This should return all information that will be required to unpickle
        the object. The functionality for unpickling is implemented in
        __setstate__().

        TESTS::

            sage: R.<x,y> = QQ[]
            sage: i = ideal(x^2 - y^2 + 1)
            sage: i.__getstate__()
            (Monoid of ideals of Multivariate Polynomial Ring in x, y over Rational Field,
             {'_Ideal_generic__gens': (x^2 - y^2 + 1,),
              '_Ideal_generic__ring': Multivariate Polynomial Ring in x, y over Rational Field,
              '_gb_by_ordering': {}})
        """
        return (self._parent, self.__dict__)

    def __setstate__(self, state):
        """
        Initializes the state of the object from data saved in a pickle.

        During unpickling __init__ methods of classes are not called, the saved
        data is passed to the class via this function instead.

        TESTS::

            sage: R.<x,y> = QQ[]
            sage: i = ideal(x); i
            Ideal (x) of Multivariate Polynomial Ring in x, y over Rational Field
            sage: S.<x,y,z> = ZZ[]
            sage: i.__setstate__((R,{'_Ideal_generic__ring':S,'_Ideal_generic__gens': (S(x^2 - y^2 + 1),)}))
            sage: i
            Ideal (x^2 - y^2 + 1) of Multivariate Polynomial Ring in x, y, z over Integer Ring
        """
        self._set_parent(state[0])
        self.__dict__ = state[1]

    def __copy__(self):
        """
        Return a copy of ``self``.

        OUTPUT:

          - a new object which is a copy of ``self``.

        This implementation ensures that ``self.__dict__`` is properly copied
        when it exists (typically for instances of classes deriving from
        :class:`Element`).

        TESTS::

            sage: from sage.structure.element import Element
            sage: el = Element(parent = ZZ)
            sage: el1 = copy(el)
            sage: el1 is el
            False

            sage: class Demo(Element): pass
            sage: el = Demo(parent = ZZ)
            sage: el.x = [1,2,3]
            sage: el1 = copy(el)
            sage: el1 is el
            False
            sage: el1.__dict__ is el.__dict__
            False
        """
        cls = self.__class__
        cdef Element res = cls.__new__(cls)
        res._parent = self._parent
        try:
            D = self.__dict__
        except AttributeError:
            return res
        for k,v in D.iteritems():
            try:
                setattr(res, k, v)
            except AttributeError:
                pass
        return res

    def __hash__(self):
        return hash(str(self))

    def _im_gens_(self, codomain, im_gens):
        """
        Return the image of ``self`` in codomain under the map that sends
        the images of the generators of the parent of ``self`` to the
        tuple of elements of im_gens.
        """
        raise NotImplementedError

    cdef base_extend_c(self, Parent R):
        if HAS_DICTIONARY(self):
            return self.base_extend(R)
        else:
            return self.base_extend_c_impl(R)

    cdef base_extend_c_impl(self, Parent R):
        cdef Parent V
        V = self._parent.base_extend(R)
        return (<Parent>V)._coerce_c(self)

    def base_extend(self, R):
        return self.base_extend_c_impl(R)

    def base_ring(self):
        """
        Return the base ring of this element's parent (if that makes sense).

        TESTS::

            sage: QQ.base_ring()
            Rational Field
            sage: identity_matrix(3).base_ring()
            Integer Ring
        """
        return self._parent.base_ring()

    def category(self):
        from sage.categories.all import Elements
        return Elements(self._parent)


    def _test_category(self, **options):
        """
        Run generic tests on the method :meth:`.category`.

        See also: :class:`TestSuite`.

        EXAMPLES::

            sage: 3._test_category()

        Let us now write a broken :meth:`.category` method::

            sage: from sage.categories.examples.sets_cat import PrimeNumbers
            sage: class CCls(PrimeNumbers):
            ....:     def an_element(self):
            ....:         return 18
            sage: CC = CCls()
            sage: CC._test_an_element()
            Traceback (most recent call last):
            ...
            AssertionError: self.an_element() is not in self
        """
        from sage.categories.objects    import Objects
        tester = self._tester(**options)
        sage_object.SageObject._test_category(self, tester = tester)
        category = self.category()
        # Tests that self inherits methods from the categories
        if not is_extension_type(self.__class__):
            # For usual Python classes, that should be done with
            # standard inheritance
            tester.assert_(isinstance(self, self.parent().category().element_class))
        else:
            # For extension types we just check that inheritance
            # occurs on a dummy attribute of Sets().ElementMethods
            tester.assert_(hasattr(self, "_dummy_attribute"))

    def _test_eq(self, **options):
        """
        Test that ``self`` is equal to ``self`` and different to ``None``.

        See also: :class:`TestSuite`.

        TESTS::

            sage: from sage.structure.element import Element
            sage: O = Element(Parent())
            sage: O._test_eq()

        Let us now write a broken class method::

            sage: class CCls(Element):
            ....:     def __eq__(self, other):
            ....:         return True
            sage: CCls(Parent())._test_eq()
            Traceback (most recent call last):
            ...
            AssertionError: broken equality: Generic element of a structure == None

        Let us now break inequality::

            sage: class CCls(Element):
            ....:     def __ne__(self, other):
            ....:         return True
            sage: CCls(Parent())._test_eq()
            Traceback (most recent call last):
            ...
            AssertionError: broken non-equality: Generic element of a structure != itself
        """
        tester = self._tester(**options)
        # We don't use assertEqual / assertNonEqual in order to be
        # 100% sure we indeed call the operators == and !=, whatever
        # the version of Python is (see #11236)
        tester.assertTrue(self == self,
                   LazyFormat("broken equality: %s == itself is False")%self)
        tester.assertFalse(self == None,
                   LazyFormat("broken equality: %s == None")%self)
        tester.assertFalse(self != self,
                           LazyFormat("broken non-equality: %s != itself")%self)
        tester.assertTrue(self != None,
                          LazyFormat("broken non-equality: %s is not != None")%self)

    def parent(self, x=None):
        """
        Return the parent of this element; or, if the optional argument x is
        supplied, the result of coercing x into the parent of this element.
        """
        if x is None:
            return self._parent
        else:
            return self._parent(x)


    def subs(self, in_dict=None, **kwds):
        """
        Substitutes given generators with given values while not touching
        other generators. This is a generic wrapper around __call__.
        The syntax is meant to be compatible with the corresponding method
        for symbolic expressions.

        INPUT:

        - ``in_dict`` - (optional) dictionary of inputs

        - ``**kwds`` - named parameters

        OUTPUT:

        - new object if substitution is possible, otherwise self.

        EXAMPLES::

            sage: x, y = PolynomialRing(ZZ,2,'xy').gens()
            sage: f = x^2 + y + x^2*y^2 + 5
            sage: f((5,y))
            25*y^2 + y + 30
            sage: f.subs({x:5})
            25*y^2 + y + 30
            sage: f.subs(x=5)
            25*y^2 + y + 30
            sage: (1/f).subs(x=5)
            1/(25*y^2 + y + 30)
            sage: Integer(5).subs(x=4)
            5
        """
        if not hasattr(self,'__call__'):
            return self
        parent=self._parent
        # We should better not test for ParentWIthGens,
        # as this is essentially deprecated.
        #from sage.structure.parent_gens import is_ParentWithGens
        #if not is_ParentWithGens(parent):
        #    return self
        # Better: Duck typing!
        try:
            ngens = parent.ngens()
        except (AttributeError, NotImplementedError, TypeError):
            return self
        variables=[]
        # use "gen" instead of "gens" as a ParentWithGens is not
        # required to have the latter
        for i in xrange(0,ngens):
            gen=parent.gen(i)
            if str(gen) in kwds:
                variables.append(kwds[str(gen)])
            elif in_dict and gen in in_dict:
                variables.append(in_dict[gen])
            else:
                variables.append(gen)
        return self(*variables)

    def numerical_approx(self, prec=None, digits=None, algorithm=None):
        """
        Return a numerical approximation of x with at least prec bits of
        precision.

        EXAMPLES::

            sage: (2/3).n()
            0.666666666666667
            sage: pi.n(digits=10)  # indirect doctest
            3.141592654
            sage: pi.n(prec=20)   # indirect doctest
            3.1416

        TESTS:

        Check that :trac:`14778` is fixed::

            sage: (0).n(algorithm='foo')
            0.000000000000000
        """
        from sage.misc.functional import numerical_approx
        return numerical_approx(self, prec=prec, digits=digits,
                                algorithm=algorithm)
    n = numerical_approx 
    N = n 

    def _mpmath_(self, prec=53, rounding=None):
        """
        Evaluates numerically and returns an mpmath number.
        Used as fallback for conversion by mpmath.mpmathify().

        .. NOTE::

            Currently, the rounding mode is ignored.

        EXAMPLES::

            sage: from sage.libs.mpmath.all import mp, mpmathify
            sage: mp.dps = 30
            sage: 25._mpmath_(53)
            mpf('25.0')
            sage: mpmathify(3+4*I)
            mpc(real='3.0', imag='4.0')
            sage: mpmathify(1+pi)
            mpf('4.14159265358979323846264338327933')
            sage: (1+pi)._mpmath_(10)
            mpf('4.140625')
            sage: (1+pi)._mpmath_(mp.prec)
            mpf('4.14159265358979323846264338327933')
        """
        return self.n(prec)._mpmath_(prec=prec)

    def substitute(self,in_dict=None,**kwds):
        """
        This is an alias for self.subs().

        INPUT:

        - ``in_dict`` - (optional) dictionary of inputs

        - ``**kwds``  - named parameters

        OUTPUT:

        - new object if substitution is possible, otherwise self.

        EXAMPLES::

            sage: x, y = PolynomialRing(ZZ,2,'xy').gens()
            sage: f = x^2 + y + x^2*y^2 + 5
            sage: f((5,y))
            25*y^2 + y + 30
            sage: f.substitute({x:5})
            25*y^2 + y + 30
            sage: f.substitute(x=5)
            25*y^2 + y + 30
            sage: (1/f).substitute(x=5)
            1/(25*y^2 + y + 30)
            sage: Integer(5).substitute(x=4)
            5
         """
        return self.subs(in_dict,**kwds)

    cpdef _act_on_(self, x, bint self_on_left):
        """
        Use this method to implement ``self`` acting on x. 

        Return None or raise a CoercionException if no
        such action is defined here.
        """
        return None

    cpdef _acted_upon_(self, x, bint self_on_left):
        """
        Use this method to implement ``self`` acted on by x.

        Return None or raise a CoercionException if no
        such action is defined here.
        """
        return None


    def __xor__(self, right):
        raise RuntimeError("Use ** for exponentiation, not '^', which means xor\n"+\
              "in Python, and has the wrong precedence.")

    def __pos__(self):
        return self

    def _coeff_repr(self, no_space=True):
        if self._is_atomic():
            s = repr(self)
        else:
            s = "(%s)"%repr(self)
        if no_space:
            return s.replace(' ','')
        return s

    def _latex_coeff_repr(self):
        try:
            s = self._latex_()
        except AttributeError:
            s = str(self)
        if self._is_atomic():
            return s
        else:
            return "\\left(%s\\right)"%s

    def _is_atomic(self):
        """
        Return ``True`` if and only if parenthesis are not required when
        *printing* out any of `x - s`, `x + s`, `x^s` and `x/s`.

        EXAMPLES::

            sage: n = 5; n._is_atomic()
            True
            sage: n = x+1; n._is_atomic()
            False
        """
        if self._parent._repr_option('element_is_atomic'):
            return True
        s = str(self)
        return s.find("+") == -1 and s.find("-") == -1 and s.find(" ") == -1

    def __nonzero__(self):
        r"""
        Return ``True`` if ``self`` does not equal self.parent()(0).

        Note that this is automatically called when converting to
        boolean, as in the conditional of an if or while statement.

        TESTS:
        Verify that #5185 is fixed.

        ::

            sage: v = vector({1: 1, 3: -1})
            sage: w = vector({1: -1, 3: 1})
            sage: v + w
            (0, 0, 0, 0)
            sage: (v+w).is_zero()
            True
            sage: bool(v+w)
            False
            sage: (v+w).__nonzero__()
            False
        """
        return self != self._parent.zero_element()

    def is_zero(self):
        """
        Return ``True`` if ``self`` equals self.parent()(0).

        The default implementation is to fall back to 'not
        self.__nonzero__'.

        .. WARNING::

            Do not re-implement this method in your subclass but
            implement __nonzero__ instead.
        """
        return not self

    def _cmp_(left, right):
        return left._cmp_c_impl(right)

    cdef _cmp(left, right):
        """
        Compare left and right.
        """
        global coercion_model
        cdef int r
        if not have_same_parent(left, right):
            if left is None or left is Ellipsis:
                return -1
            elif right is None or right is Ellipsis:
                return 1
            try:
                _left, _right = coercion_model.canonical_coercion(left, right)
                if PY_IS_NUMERIC(_left):
                    return cmp(_left, _right)
                else:
                    return _left._cmp_(_right)
            except TypeError:
                r = cmp(type(left), type(right))
                if r == 0:
                    r = -1
                return r
        else:
            if HAS_DICTIONARY(left):
                left_cmp = left._cmp_
                if PY_TYPE_CHECK(left_cmp, MethodType):
                    # it must have been overridden
                    return left_cmp(right)

            return left._cmp_c_impl(right)

    def _richcmp_(left, right, op):
        return left._richcmp(right, op)

    cdef _richcmp(left, right, int op):
        """
        Compare left and right, according to the comparison operator op.
        """
        global coercion_model
        cdef int r
        if not have_same_parent(left, right):
            if left is None or left is Ellipsis:
                return _rich_to_bool(op, -1)
            elif right is None or right is Ellipsis:
                return _rich_to_bool(op, 1)
            try:
                _left, _right = coercion_model.canonical_coercion(left, right)
                if PY_IS_NUMERIC(_left):
                    return _rich_to_bool(op, cmp(_left, _right))
                else:
                    return _left._richcmp_(_right, op)
            except (TypeError, NotImplementedError):
                r = cmp(type(left), type(right))
                if r == 0:
                    r = -1
                # Often things are compared against 0 (or 1), even when there
                # is not a canonical coercion ZZ -> other
                # Things should implement and/or use __nonzero__ and is_one()
                # but we can't do that here as that calls this.
                # The old coercion model would declare a coercion if 0 went in.
                # (Though would fail with a TypeError for other values, thus
                # contaminating the _has_coerce_map_from cache.)
                from sage.rings.integer import Integer
                try:
                    if PY_TYPE_CHECK(left, Element) and isinstance(right, (int, float, Integer)) and not right:
                        right = (<Element>left)._parent(right)
                    elif PY_TYPE_CHECK(right, Element) and isinstance(left, (int, float, Integer)) and not left:
                        left = (<Element>right)._parent(left)
                    else:
                        return _rich_to_bool(op, r)
                except TypeError:
                    return _rich_to_bool(op, r)

        if HAS_DICTIONARY(left):   # fast check
            left_cmp = left.__cmp__
            if PY_TYPE_CHECK(left_cmp, MethodType):
                # it must have been overridden
                return _rich_to_bool(op, left_cmp(right))

        return left._richcmp_c_impl(right, op)

    cdef _rich_to_bool(self, int op, int r):
        return _rich_to_bool(op, r)

    ####################################################################
    # For a derived Cython class, you **must** put the following in
    # your subclasses, in order for it to take advantage of the
    # above generic comparison code.  You must also define
    # either _cmp_c_impl (if your subclass is totally ordered),
    # _richcmp_c_impl (if your subclass is partially ordered), or both
    # (if your class has both a total order and a partial order;
    # then the total order will be available with cmp(), and the partial
    # order will be available with the relation operators; in this case
    # you must also define __cmp__ in your subclass).
    # This is simply how Python works.
    #
    # For a *Python* class just define __cmp__ as always.
    # But note that when this gets called you can assume that
    # both inputs have identical parents.
    #
    # If your __cmp__ methods are not getting called, verify that the
    # canonical_coercion(x,y) is not throwing errors.
    #
    ####################################################################
    def __richcmp__(left, right, int op):
        return (<Element>left)._richcmp(right, op)

    ####################################################################
    # If your subclass has both a partial order (available with the
    # relation operators) and a total order (available with cmp()),
    # you **must** put the following in your subclass.
    #
    # Note that in this case the total order defined by cmp() will
    # not properly respect coercions.
    ####################################################################
    def __cmp__(left, right):
        return (<Element>left)._cmp(right)

    cdef _richcmp_c_impl(left, Element right, int op):
        if (<Element>left)._richcmp_c_impl == Element._richcmp_c_impl and \
               (<Element>left)._cmp_c_impl == Element._cmp_c_impl:
            # Not implemented, try some basic defaults
            if op == Py_EQ:
                 return left is right
            elif op == Py_NE:
                return left is not right
        return left._rich_to_bool(op, left._cmp_c_impl(right))

    cdef int _cmp_c_impl(left, Element right) except -2:
        ### For derived Cython code, you *MUST* ALSO COPY the __richcmp__ above
        ### into your class!!!  For Python code just use __cmp__.
        raise NotImplementedError("BUG: sort algorithm for elements of '%s' not implemented"%right.parent())

cdef inline bint _rich_to_bool(int op, int r):
    if op == Py_LT:  #<
        return (r  < 0)
    elif op == Py_EQ: #==
        return (r == 0)
    elif op == Py_GT: #>
        return (r  > 0)
    elif op == Py_LE: #<=
        return (r <= 0)
    elif op == Py_NE: #!=
        return (r != 0)
    elif op == Py_GE: #>=
        return (r >= 0)


def is_ModuleElement(x):
    """
    Return ``True`` if x is of type ModuleElement.

    This is even faster than using isinstance inline.

    EXAMPLES::

        sage: from sage.structure.element import is_ModuleElement
        sage: is_ModuleElement(2/3)
        True
        sage: is_ModuleElement((QQ^3).0)
        True
        sage: is_ModuleElement('a')
        False
    """
    return IS_INSTANCE(x, ModuleElement)

cdef class ElementWithCachedMethod(Element):
    r"""
    An element class that fully supports cached methods.

    NOTE:

    The :class:`~sage.misc.cachefunc.cached_method` decorator provides
    a convenient way to automatically cache the result of a computation.
    Since :trac:`11115`, the cached method decorator applied to a
    method without optional arguments is faster than a hand-written cache
    in Python, and a cached method without any arguments (except ``self``)
    is actually faster than a Python method that does nothing more but
    to return ``1``. A cached method can also be inherited from the parent
    or element class of a category.

    However, this holds true only if attribute assignment is supported.
    If you write an extension class in Cython that does not accept attribute
    assignment then a cached method inherited from the category will be
    slower (for :class:`~sage.structure.parent.Parent`) or the cache would
    even break (for :class:`Element`).

    This class should be used if you write an element class, can not provide
    it with attribute assignment, but want that it inherits a cached method
    from the category. Under these conditions, your class should inherit
    from this class rather than :class:`Element`. Then, the cache will work,
    but certainly slower than with attribute assignment. Lazy attributes
    work as well.

    EXAMPLE:

    We define three element extension classes. The first inherits from
    :class:`Element`, the second from this class, and the third simply
    is a Python class. We also define a parent class and, in Python, a
    category whose element and parent classes define cached methods.
    ::

        sage: cython_code = ["from sage.structure.element cimport Element, ElementWithCachedMethod",
        ... "cdef class MyBrokenElement(Element):",
        ... "    cdef public object x",
        ... "    def __init__(self,P,x):",
        ... "        self.x=x",
        ... "        Element.__init__(self,P)",
        ... "    def __neg__(self):",
        ... "        return MyBrokenElement(self.parent(),-self.x)",
        ... "    def _repr_(self):",
        ... "        return '<%s>'%self.x",
        ... "    def __hash__(self):",
        ... "        return hash(self.x)",
        ... "    def __cmp__(left, right):",
        ... "        return (<Element>left)._cmp(right)",
        ... "    def __richcmp__(left, right, op):",
        ... "        return (<Element>left)._richcmp(right,op)",
        ... "    cdef int _cmp_c_impl(left, Element right) except -2:",
        ... "        return cmp(left.x,right.x)",
        ... "    def raw_test(self):",
        ... "        return -self",
        ... "cdef class MyElement(ElementWithCachedMethod):",
        ... "    cdef public object x",
        ... "    def __init__(self,P,x):",
        ... "        self.x=x",
        ... "        Element.__init__(self,P)",
        ... "    def __neg__(self):",
        ... "        return MyElement(self.parent(),-self.x)",
        ... "    def _repr_(self):",
        ... "        return '<%s>'%self.x",
        ... "    def __hash__(self):",
        ... "        return hash(self.x)",
        ... "    def __cmp__(left, right):",
        ... "        return (<Element>left)._cmp(right)",
        ... "    def __richcmp__(left, right, op):",
        ... "        return (<Element>left)._richcmp(right,op)",
        ... "    cdef int _cmp_c_impl(left, Element right) except -2:",
        ... "        return cmp(left.x,right.x)",
        ... "    def raw_test(self):",
        ... "        return -self",
        ... "class MyPythonElement(MyBrokenElement): pass",
        ... "from sage.structure.parent cimport Parent",
        ... "cdef class MyParent(Parent):",
        ... "    Element = MyElement"]
        sage: cython('\n'.join(cython_code))
        sage: cython_code = ["from sage.all import cached_method, cached_in_parent_method, Category, Objects",
        ... "class MyCategory(Category):",
        ... "    @cached_method",
        ... "    def super_categories(self):",
        ... "        return [Objects()]",
        ... "    class ElementMethods:",
        ... "        @cached_method",
        ... "        def element_cache_test(self):",
        ... "            return -self",
        ... "        @cached_in_parent_method",
        ... "        def element_via_parent_test(self):",
        ... "            return -self",
        ... "    class ParentMethods:",
        ... "        @cached_method",
        ... "        def one(self):",
        ... "            return self.element_class(self,1)",
        ... "        @cached_method",
        ... "        def invert(self, x):",
        ... "            return -x"]
        sage: cython('\n'.join(cython_code))
        sage: C = MyCategory()
        sage: P = MyParent(category=C)
        sage: ebroken = MyBrokenElement(P,5)
        sage: e = MyElement(P,5)

    The cached methods inherited by ``MyElement`` works::

        sage: e.element_cache_test()
        <-5>
        sage: e.element_cache_test() is e.element_cache_test()
        True
        sage: e.element_via_parent_test()
        <-5>
        sage: e.element_via_parent_test() is e.element_via_parent_test()
        True

    The other element class can only inherit a
    ``cached_in_parent_method``, since the cache is stored in the
    parent. In fact, equal elements share the cache, even if they are
    of different types::

        sage: e == ebroken
        True
        sage: type(e) == type(ebroken)
        False
        sage: ebroken.element_via_parent_test() is e.element_via_parent_test()
        True

    However, the cache of the other inherited method breaks, although the method
    as such works::

        sage: ebroken.element_cache_test()
        <-5>
        sage: ebroken.element_cache_test() is ebroken.element_cache_test()
        False

    Since ``e`` and ``ebroken`` share the cache, when we empty it for one element
    it is empty for the other as well::

        sage: b = ebroken.element_via_parent_test()
        sage: e.element_via_parent_test.clear_cache()
        sage: b is ebroken.element_via_parent_test()
        False

    Note that the cache only breaks for elements that do no allow attribute assignment.
    A Python version of ``MyBrokenElement`` therefore allows for cached methods::

        sage: epython = MyPythonElement(P,5)
        sage: epython.element_cache_test()
        <-5>
        sage: epython.element_cache_test() is epython.element_cache_test()
        True

    """
    def __getattr__(self, name):
        """
        This getattr method ensures that cached methods and lazy attributes
        can be inherited from the element class of a category.

        .. NOTE::

            The use of cached methods is demonstrated in the main doc
            string of this class. Here, we demonstrate lazy
            attributes.

        EXAMPLE::

            sage: cython_code = ["from sage.structure.element cimport ElementWithCachedMethod",
            ... "cdef class MyElement(ElementWithCachedMethod):",
            ... "    cdef public object x",
            ... "    def __init__(self,P,x):",
            ... "        self.x=x",
            ... "        ElementWithCachedMethod.__init__(self,P)",
            ... "    def _repr_(self):",
            ... "        return '<%s>'%self.x",
            ... "from sage.structure.parent cimport Parent",
            ... "cdef class MyParent(Parent):",
            ... "    Element = MyElement",
            ... "from sage.all import cached_method, lazy_attribute, Category, Objects",
            ... "class MyCategory(Category):",
            ... "    @cached_method",
            ... "    def super_categories(self):",
            ... "        return [Objects()]",
            ... "    class ElementMethods:",
            ... "        @lazy_attribute",
            ... "        def my_lazy_attr(self):",
            ... "            return 'lazy attribute of <%d>'%self.x"]
            sage: cython('\n'.join(cython_code))
            sage: C = MyCategory()
            sage: P = MyParent(category=C)
            sage: e = MyElement(P,5)
            sage: e.my_lazy_attr
            'lazy attribute of <5>'
            sage: e.my_lazy_attr is e.my_lazy_attr
            True

        """
        if name.startswith('__') and not name.endswith('_'):
            dummy_error_message.cls = type(self)
            dummy_error_message.name = name
            raise dummy_attribute_error
        try:
            return self.__cached_methods[name]
        except KeyError:
            attr = getattr_from_other_class(self,
                                        self._parent.category().element_class,
                                        name)
            self.__cached_methods[name] = attr
            return attr
        except TypeError:
            attr = getattr_from_other_class(self,
                                        self._parent.category().element_class,
                                        name)
            self.__cached_methods = {name : attr}
            return attr

cdef class ModuleElement(Element):
    """
    Generic element of a module.
    """

    ##################################################
    # Addition
    ##################################################
    def __add__(left, right):
        """
        Top-level addition operator for ModuleElements.

        See extensive documentation at the top of element.pyx.
        """
        # Try fast pathway if they are both ModuleElements and the parents
        # match.

        # (We know at least one of the arguments is a ModuleElement. So if
        # their types are *equal* (fast to check) then they are both
        # ModuleElements. Otherwise use the slower test via PY_TYPE_CHECK.)
        if have_same_parent(left, right):
            # If we hold the only references to this object, we can
            # safely mutate it. NOTE the threshold is different by one
            # for __add__ and __iadd__.
            if  (<RefPyObject *>left).ob_refcnt < inplace_threshold:
                return (<ModuleElement>left)._iadd_(<ModuleElement>right)
            else:
                return (<ModuleElement>left)._add_(<ModuleElement>right)

        global coercion_model
        return coercion_model.bin_op(left, right, add)

    cpdef ModuleElement _add_(left, ModuleElement right):
        raise TypeError(arith_error_message(left, right, add))

    def __iadd__(ModuleElement self, right):
        if have_same_parent(self, right):
            if  (<RefPyObject *>self).ob_refcnt <= inplace_threshold:
                return self._iadd_(<ModuleElement>right)
            else:
                return self._add_(<ModuleElement>right)
        else:
            global coercion_model
            return coercion_model.bin_op(self, right, iadd)

    cpdef ModuleElement _iadd_(self, ModuleElement right):
        return self._add_(right)

    ##################################################
    # Subtraction
    ##################################################

    def __sub__(left, right):
        """
        Top-level subtraction operator for ModuleElements.
        See extensive documentation at the top of element.pyx.
        """
        if have_same_parent(left, right):
            if  (<RefPyObject *>left).ob_refcnt < inplace_threshold:
                return (<ModuleElement>left)._isub_(<ModuleElement>right)
            else:
                return (<ModuleElement>left)._sub_(<ModuleElement>right)
        global coercion_model
        return coercion_model.bin_op(left, right, sub)

    cpdef ModuleElement _sub_(left, ModuleElement right):
        # default implementation is to use the negation and addition
        # dispatchers:
        return left._add_(-right)

    def __isub__(ModuleElement self, right):
        if have_same_parent(self, right):
            if  (<RefPyObject *>self).ob_refcnt <= inplace_threshold:
                return self._isub_(<ModuleElement>right)
            else:
                return self._sub_(<ModuleElement>right)
        else:
            global coercion_model
            return coercion_model.bin_op(self, right, isub)

    cpdef ModuleElement _isub_(self, ModuleElement right):
        return self._sub_(right)

    ##################################################
    # Negation
    ##################################################

    def __neg__(self):
        """
        Top-level negation operator for ModuleElements, which
        may choose to implement _neg_ rather than __neg__ for
        consistency.
        """
        return self._neg_()

    cpdef ModuleElement _neg_(self):
        # default implementation is to try multiplying by -1.
        global coercion_model
        if self._parent._base is None:
            return coercion_model.bin_op(-1, self, mul)
        else:
            return coercion_model.bin_op(self._parent._base(-1), self, mul)

    ##################################################
    # Module element multiplication (scalars, etc.)
    ##################################################
    def __mul__(left, right):
        if PyInt_CheckExact(right):
            return (<ModuleElement>left)._mul_long(PyInt_AS_LONG(right))
        if PyInt_CheckExact(left):
            return (<ModuleElement>right)._mul_long(PyInt_AS_LONG(left))
        if have_same_parent(left, right):
            raise TypeError(arith_error_message(left, right, mul))
        # Always do this
        global coercion_model
        return coercion_model.bin_op(left, right, mul)

    def __imul__(left, right):
        if have_same_parent(left, right):
             raise TypeError
        # Always do this
        global coercion_model
        return coercion_model.bin_op(left, right, imul)

    # rmul -- left * self
    cpdef ModuleElement _rmul_(self, RingElement left):
        """
        Default module left scalar multiplication, which is to try to
        canonically coerce the scalar to the integers and do that
        multiplication, which is always defined.

        Returning None indicates that this action is not implemented here.
        """
        return None

    # lmul -- self * right

    cpdef ModuleElement _lmul_(self, RingElement right):
        """
        Default module left scalar multiplication, which is to try to
        canonically coerce the scalar to the integers and do that
        multiplication, which is always defined.

        Returning None indicates that this action is not implemented here.
        """
        return None

    cdef ModuleElement _mul_long(self, long n):
        """
        Generic path for multiplying by a C long, assumed to commute.
        """
        return coercion_model.bin_op(self, n, mul)

    cpdef ModuleElement _ilmul_(self, RingElement right):
        return self._lmul_(right)

    cdef RingElement coerce_to_base_ring(self, x):
        if PY_TYPE_CHECK(x, Element) and (<Element>x)._parent is self._parent._base:
            return x
        try:
            return self._parent._base._coerce_c(x)
        except AttributeError:
            return self._parent._base(x)

    ##################################################
    # Other properties
    ##################################################
    def order(self):              ### DO NOT OVERRIDE THIS!!! Instead, override additive_order.
        """
        Return the additive order of self.
        """
        return self.additive_order()

    def additive_order(self):
        """
        Return the additive order of self.
        """
        raise NotImplementedError

########################################################################
# Monoid
########################################################################

def is_MonoidElement(x):
    """
    Return ``True`` if x is of type MonoidElement.
    """
    return IS_INSTANCE(x, MonoidElement)

cdef class MonoidElement(Element):
    """
    Generic element of a monoid.
    """

    #############################################################
    # Multiplication
    #############################################################
    def __mul__(left, right):
        """
        Top-level multiplication operator for monoid elements.
        See extensive documentation at the top of element.pyx.
        """
        global coercion_model
        if have_same_parent(left, right):
            return (<MonoidElement>left)._mul_(<MonoidElement>right)
        try:
            return coercion_model.bin_op(left, right, mul)
        except TypeError as msg:
            if isinstance(left, (int, long)) and left==1:
                return right
            elif isinstance(right, (int, long)) and right==1:
                return left
            raise


    cpdef MonoidElement _mul_(left, MonoidElement right):
        """
        Cython classes should override this function to implement multiplication.
        See extensive documentation at the top of element.pyx.
        """
        raise TypeError

    #############################################################
    # Other generic functions that should be available to
    # any monoid element.
    #############################################################
    def order(self):
        """
        Return the multiplicative order of self.
        """
        return self.multiplicative_order()

    def multiplicative_order(self):
        """
        Return the multiplicative order of self.
        """
        raise NotImplementedError

    def __pow__(self, n, dummy):
        """
        Return the (integral) power of self.
        """
        if dummy is not None:
            raise RuntimeError("__pow__ dummy argument not used")
        return generic_power_c(self,n,None)

    def __nonzero__(self):
        return True

def is_AdditiveGroupElement(x):
    """
    Return ``True`` if x is of type AdditiveGroupElement.
    """
    return IS_INSTANCE(x, AdditiveGroupElement)

cdef class AdditiveGroupElement(ModuleElement):
    """
    Generic element of an additive group.
    """
    def order(self):
        """
        Return additive order of element
        """
        return self.additive_order()

    def __invert__(self):
        raise NotImplementedError("multiplicative inverse not defined for additive group elements")

    cpdef ModuleElement _rmul_(self, RingElement left):
        return self._lmul_(left)

    cpdef ModuleElement _lmul_(self, RingElement right):
        """
        Default module left scalar multiplication, which is to try to
        canonically coerce the scalar to the integers and do that
        multiplication, which is always defined.

        Returning None indicates this action is not implemented.
        """
        return None

def is_MultiplicativeGroupElement(x):
    """
    Return ``True`` if x is of type MultiplicativeGroupElement.
    """
    return IS_INSTANCE(x, MultiplicativeGroupElement)

cdef class MultiplicativeGroupElement(MonoidElement):
    """
    Generic element of a multiplicative group.
    """
    def order(self):
        """
        Return the multiplicative order of self.
        """
        return self.multiplicative_order()

    def _add_(self, x):
        raise ArithmeticError("addition not defined in a multiplicative group")

    def __div__(left, right):
        if have_same_parent(left, right):
            return left._div_(right)
        global coercion_model
        return coercion_model.bin_op(left, right, div)

    cpdef MultiplicativeGroupElement _div_(self, MultiplicativeGroupElement right):
        """
        Cython classes should override this function to implement division.
        See extensive documentation at the top of element.pyx.
        """
        return self * ~right

    def __invert__(self):
        if self.is_one():
            return self
        return 1/self


def is_RingElement(x):
    """
    Return ``True`` if x is of type RingElement.
    """
    return IS_INSTANCE(x, RingElement)

cdef class RingElement(ModuleElement):
    ##################################################
    def is_one(self):
        return self == self._parent.one_element()

    ##################################
    # Fast long add/sub path.
    ##################################

    def __add__(left, right):
        """
        Top-level addition operator for RingElements.

        See extensive documentation at the top of element.pyx.
        """
        if have_same_parent(left, right):
            if  (<RefPyObject *>left).ob_refcnt < inplace_threshold:
                return (<ModuleElement>left)._iadd_(<ModuleElement>right)
            else:
                return (<ModuleElement>left)._add_(<ModuleElement>right)
        if PyInt_CheckExact(right):
            return (<RingElement>left)._add_long(PyInt_AS_LONG(right))
        elif PyInt_CheckExact(left):
            return (<RingElement>right)._add_long(PyInt_AS_LONG(left))
        return coercion_model.bin_op(left, right, add)

    cdef RingElement _add_long(self, long n):
        """
        Generic path for adding a C long, assumed to commute.
        """
        return coercion_model.bin_op(self, n, add)

    def __sub__(left, right):
        """
        Top-level subtraction operator for RingElements.

        See extensive documentation at the top of element.pyx.
        """
        cdef long n
        if have_same_parent(left, right):
            if  (<RefPyObject *>left).ob_refcnt < inplace_threshold:
                return (<ModuleElement>left)._isub_(<ModuleElement>right)
            else:
                return (<ModuleElement>left)._sub_(<ModuleElement>right)
        if PyInt_CheckExact(right):
            n = PyInt_AS_LONG(right)
            # See UNARY_NEG_WOULD_OVERFLOW in Python's intobject.c
            if (n == 0) | (<unsigned long>n != 0 - <unsigned long>n):
                return (<RingElement>left)._add_long(-n)
        return coercion_model.bin_op(left, right, sub)

    ##################################
    # Multiplication
    ##################################

    cpdef ModuleElement _lmul_(self, RingElement right):
        # We return None to invoke the default action of coercing into self
        return None

    cpdef ModuleElement _rmul_(self, RingElement left):
        # We return None to invoke the default action of coercing into self
        return None

    def __mul__(left, right):
        """
        Top-level multiplication operator for ring elements.
        See extensive documentation at the top of element.pyx.

        AUTHOR:

        - Gonzalo Tornaria (2007-06-25) - write base-extending test cases and fix them

        TESTS:

        Here we test (scalar * vector) multiplication::

            sage: x, y = var('x, y')

            sage: parent(ZZ(1)*vector(ZZ,[1,2]))
            Ambient free module of rank 2 over the principal ideal domain Integer Ring
            sage: parent(QQ(1)*vector(ZZ,[1,2]))
            Vector space of dimension 2 over Rational Field
            sage: parent(ZZ(1)*vector(QQ,[1,2]))
            Vector space of dimension 2 over Rational Field
            sage: parent(QQ(1)*vector(QQ,[1,2]))
            Vector space of dimension 2 over Rational Field

            sage: parent(QQ(1)*vector(ZZ[x],[1,2]))
            Ambient free module of rank 2 over the principal ideal domain Univariate Polynomial Ring in x over Rational Field
            sage: parent(ZZ[x](1)*vector(QQ,[1,2]))
            Ambient free module of rank 2 over the principal ideal domain Univariate Polynomial Ring in x over Rational Field

            sage: parent(QQ(1)*vector(ZZ[x][y],[1,2]))
            Ambient free module of rank 2 over the integral domain Univariate Polynomial Ring in y over Univariate Polynomial Ring in x over Rational Field
            sage: parent(ZZ[x][y](1)*vector(QQ,[1,2]))
            Ambient free module of rank 2 over the integral domain Univariate Polynomial Ring in y over Univariate Polynomial Ring in x over Rational Field

            sage: parent(QQ[x](1)*vector(ZZ[x][y],[1,2]))
            Ambient free module of rank 2 over the integral domain Univariate Polynomial Ring in y over Univariate Polynomial Ring in x over Rational Field
            sage: parent(ZZ[x][y](1)*vector(QQ[x],[1,2]))
            Ambient free module of rank 2 over the integral domain Univariate Polynomial Ring in y over Univariate Polynomial Ring in x over Rational Field

            sage: parent(QQ[y](1)*vector(ZZ[x][y],[1,2]))
            Ambient free module of rank 2 over the integral domain Univariate Polynomial Ring in y over Univariate Polynomial Ring in x over Rational Field
            sage: parent(ZZ[x][y](1)*vector(QQ[y],[1,2]))
            Ambient free module of rank 2 over the integral domain Univariate Polynomial Ring in y over Univariate Polynomial Ring in x over Rational Field

            sage: parent(ZZ[x](1)*vector(ZZ[y],[1,2]))
            Traceback (most recent call last):
            ...
            TypeError: unsupported operand parent(s) for '*': 'Univariate Polynomial Ring in x over Integer Ring' and 'Ambient free module of rank 2 over the integral domain Univariate Polynomial Ring in y over Integer Ring'
            sage: parent(ZZ[x](1)*vector(QQ[y],[1,2]))
            Traceback (most recent call last):
            ...
            TypeError: unsupported operand parent(s) for '*': 'Univariate Polynomial Ring in x over Integer Ring' and 'Ambient free module of rank 2 over the principal ideal domain Univariate Polynomial Ring in y over Rational Field'
            sage: parent(QQ[x](1)*vector(ZZ[y],[1,2]))
            Traceback (most recent call last):
            ...
            TypeError: unsupported operand parent(s) for '*': 'Univariate Polynomial Ring in x over Rational Field' and 'Ambient free module of rank 2 over the integral domain Univariate Polynomial Ring in y over Integer Ring'
            sage: parent(QQ[x](1)*vector(QQ[y],[1,2]))
            Traceback (most recent call last):
            ...
            TypeError: unsupported operand parent(s) for '*': 'Univariate Polynomial Ring in x over Rational Field' and 'Ambient free module of rank 2 over the principal ideal domain Univariate Polynomial Ring in y over Rational Field'

        Here we test (scalar * matrix) multiplication::

            sage: parent(ZZ(1)*matrix(ZZ,2,2,[1,2,3,4]))
            Full MatrixSpace of 2 by 2 dense matrices over Integer Ring
            sage: parent(QQ(1)*matrix(ZZ,2,2,[1,2,3,4]))
            Full MatrixSpace of 2 by 2 dense matrices over Rational Field
            sage: parent(ZZ(1)*matrix(QQ,2,2,[1,2,3,4]))
            Full MatrixSpace of 2 by 2 dense matrices over Rational Field
            sage: parent(QQ(1)*matrix(QQ,2,2,[1,2,3,4]))
            Full MatrixSpace of 2 by 2 dense matrices over Rational Field

            sage: parent(QQ(1)*matrix(ZZ[x],2,2,[1,2,3,4]))
            Full MatrixSpace of 2 by 2 dense matrices over Univariate Polynomial Ring in x over Rational Field
            sage: parent(ZZ[x](1)*matrix(QQ,2,2,[1,2,3,4]))
            Full MatrixSpace of 2 by 2 dense matrices over Univariate Polynomial Ring in x over Rational Field

            sage: parent(QQ(1)*matrix(ZZ[x][y],2,2,[1,2,3,4]))
            Full MatrixSpace of 2 by 2 dense matrices over Univariate Polynomial Ring in y over Univariate Polynomial Ring in x over Rational Field
            sage: parent(ZZ[x][y](1)*matrix(QQ,2,2,[1,2,3,4]))
            Full MatrixSpace of 2 by 2 dense matrices over Univariate Polynomial Ring in y over Univariate Polynomial Ring in x over Rational Field

            sage: parent(QQ[x](1)*matrix(ZZ[x][y],2,2,[1,2,3,4]))
            Full MatrixSpace of 2 by 2 dense matrices over Univariate Polynomial Ring in y over Univariate Polynomial Ring in x over Rational Field
            sage: parent(ZZ[x][y](1)*matrix(QQ[x],2,2,[1,2,3,4]))
            Full MatrixSpace of 2 by 2 dense matrices over Univariate Polynomial Ring in y over Univariate Polynomial Ring in x over Rational Field

            sage: parent(QQ[y](1)*matrix(ZZ[x][y],2,2,[1,2,3,4]))
            Full MatrixSpace of 2 by 2 dense matrices over Univariate Polynomial Ring in y over Univariate Polynomial Ring in x over Rational Field
            sage: parent(ZZ[x][y](1)*matrix(QQ[y],2,2,[1,2,3,4]))
            Full MatrixSpace of 2 by 2 dense matrices over Univariate Polynomial Ring in y over Univariate Polynomial Ring in x over Rational Field

            sage: parent(ZZ[x](1)*matrix(ZZ[y],2,2,[1,2,3,4]))
            Traceback (most recent call last):
            ...
            TypeError: unsupported operand parent(s) for '*': 'Univariate Polynomial Ring in x over Integer Ring' and 'Full MatrixSpace of 2 by 2 dense matrices over Univariate Polynomial Ring in y over Integer Ring'
            sage: parent(ZZ[x](1)*matrix(QQ[y],2,2,[1,2,3,4]))
            Traceback (most recent call last):
            ...
            TypeError: unsupported operand parent(s) for '*': 'Univariate Polynomial Ring in x over Integer Ring' and 'Full MatrixSpace of 2 by 2 dense matrices over Univariate Polynomial Ring in y over Rational Field'
            sage: parent(QQ[x](1)*matrix(ZZ[y],2,2,[1,2,3,4]))
            Traceback (most recent call last):
            ...
            TypeError: unsupported operand parent(s) for '*': 'Univariate Polynomial Ring in x over Rational Field' and 'Full MatrixSpace of 2 by 2 dense matrices over Univariate Polynomial Ring in y over Integer Ring'
            sage: parent(QQ[x](1)*matrix(QQ[y],2,2,[1,2,3,4]))
            Traceback (most recent call last):
            ...
            TypeError: unsupported operand parent(s) for '*': 'Univariate Polynomial Ring in x over Rational Field' and 'Full MatrixSpace of 2 by 2 dense matrices over Univariate Polynomial Ring in y over Rational Field'

        """
        # Try fast pathway if they are both RingElements and the parents match.
        # (We know at least one of the arguments is a RingElement. So if their
        # types are *equal* (fast to check) then they are both RingElements.
        # Otherwise use the slower test via PY_TYPE_CHECK.)
        if have_same_parent(left, right):
            if  (<RefPyObject *>left).ob_refcnt < inplace_threshold:
                return (<RingElement>left)._imul_(<RingElement>right)
            else:
                return (<RingElement>left)._mul_(<RingElement>right)
        if PyInt_CheckExact(right):
            return (<ModuleElement>left)._mul_long(PyInt_AS_LONG(right))
        elif PyInt_CheckExact(left):
            return (<ModuleElement>right)._mul_long(PyInt_AS_LONG(left))
        return coercion_model.bin_op(left, right, mul)

    cpdef RingElement _mul_(self, RingElement right):
        """
        Cython classes should override this function to implement multiplication.
        See extensive documentation at the top of element.pyx.
        """
        raise TypeError(arith_error_message(self, right, mul))

    def __imul__(left, right):
        if have_same_parent(left, right):
            if  (<RefPyObject *>left).ob_refcnt <= inplace_threshold:
                return (<RingElement>left)._imul_(<RingElement>right)
            else:
                return (<RingElement>left)._mul_(<RingElement>right)

        global coercion_model
        return coercion_model.bin_op(left, right, imul)

    cpdef RingElement _imul_(RingElement self, RingElement right):
        return self._mul_(right)

    def __pow__(self, n, dummy):
        """
        Return the (integral) power of self.

        EXAMPLE::

            sage: a = Integers(389)['x']['y'](37)
            sage: p = sage.structure.element.RingElement.__pow__
            sage: p(a,2)
            202
            sage: p(a,2,1)
            Traceback (most recent call last):
            ...
            RuntimeError: __pow__ dummy argument not used
            sage: p(a,388)
            1
            sage: p(a,2^120)
            81
            sage: p(a,0)
            1
            sage: p(a,1) == a
            True
            sage: p(a,2) * p(a,3) == p(a,5)
            True
            sage: p(a,3)^2 == p(a,6)
            True
            sage: p(a,57) * p(a,43) == p(a,100)
            True
            sage: p(a,-1) == 1/a
            True
            sage: p(a,200) * p(a,-64) == p(a,136)
            True
            sage: p(2, 1/2)
            Traceback (most recent call last):
            ...
            NotImplementedError: non-integral exponents not supported

        TESTS::

        These aren't testing this code, but they are probably good to have around.

            sage: 2r**(SR(2)-1-1r)
            1
            sage: 2r^(1/2)
            sqrt(2)

        Exponent overflow should throw an OverflowError (:trac:`2956`)::

            sage: K.<x,y> = AA[]
            sage: x^(2^64 + 12345)
            Traceback (most recent call last):
            ...
            OverflowError: Exponent overflow (2147483648).

        Another example from :trac:`2956`; this should overflow on x32
        and succeed on x64::

            sage: K.<x,y> = ZZ[]
            sage: (x^12345)^54321
            x^670592745                                   # 64-bit
            Traceback (most recent call last):            # 32-bit
            ...                                           # 32-bit
            OverflowError: Exponent overflow (670592745). # 32-bit

        """
        if dummy is not None:
            raise RuntimeError("__pow__ dummy argument not used")
        return generic_power_c(self,n,None)

    ##################################
    # Division
    ##################################

    def __truediv__(self, right):
        # in sage all divs are true
        if not PY_TYPE_CHECK(self, Element):
            return coercion_model.bin_op(self, right, div)
        return self.__div__(right)

    def __div__(self, right):
        """
        Top-level multiplication operator for ring elements.
        See extensive documentation at the top of element.pyx.
        """
        if have_same_parent(self, right):
            if  (<RefPyObject *>self).ob_refcnt < inplace_threshold:
                return (<RingElement>self)._idiv_(<RingElement>right)
            else:
                return (<RingElement>self)._div_(<RingElement>right)
        global coercion_model
        return coercion_model.bin_op(self, right, div)

    cpdef RingElement _div_(self, RingElement right):
        """
        Cython classes should override this function to implement division.
        See extensive documentation at the top of element.pyx.
        """
        try:
            return self._parent.fraction_field()(self, right)
        except AttributeError:
            if not right:
                raise ZeroDivisionError("Cannot divide by zero")
            else:
                raise TypeError(arith_error_message(self, right, div))

    def __idiv__(self, right):
        """
        Top-level division operator for ring elements.
        See extensive documentation at the top of element.pyx.
        """
        if have_same_parent(self, right):
            if  (<RefPyObject *>self).ob_refcnt <= inplace_threshold:
                return (<RingElement>self)._idiv_(<RingElement>right)
            else:
                return (<RingElement>self)._div_(<RingElement>right)
        global coercion_model
        return coercion_model.bin_op(self, right, idiv)

    cpdef RingElement _idiv_(RingElement self, RingElement right):
        return self._div_(right)

    def __invert__(self):
        if self.is_one():
            return self
        return 1/self

    def additive_order(self):
        """
        Return the additive order of ``self``.
        """
        raise NotImplementedError

    def multiplicative_order(self):
        r"""
        Return the multiplicative order of ``self``, if ``self`` is a unit,
        or raise ``ArithmeticError`` otherwise.
        """
        if not self.is_unit():
            raise ArithmeticError("self (=%s) must be a unit to have a multiplicative order.")
        raise NotImplementedError

    def is_nilpotent(self):
        """
        Return ``True`` if ``self`` is nilpotent, i.e., some power of ``self``
        is 0.

        TESTS::

            sage: a = QQ(2)
            sage: a.is_nilpotent()
            False
            sage: a = QQ(0)
            sage: a.is_nilpotent()
            True
            sage: m = matrix(QQ,3,[[3,2,3],[9,0,3],[-9,0,-3]])
            sage: m.is_nilpotent()
            Traceback (most recent call last):
            ...
            AttributeError: ... object has no attribute 'is_nilpotent'
        """
        if self.is_unit():
            return False
        if self.is_zero():
            return True
        raise NotImplementedError

    def abs(self):
        """
        Return the absolute value of self.  (This just calls the __abs__
        method, so it is equivalent to the abs() built-in function.)

        EXAMPLES::

            sage: RR(-1).abs()
            1.00000000000000
            sage: ZZ(-1).abs()
            1
            sage: CC(I).abs()
            1.00000000000000
            sage: Mod(-15, 37).abs()
            Traceback (most recent call last):
            ...
            ArithmeticError: absolute valued not defined on integers modulo n.
        """
        return self.__abs__()



def is_CommutativeRingElement(x):
    """
    Return ``True`` if x is of type CommutativeRingElement.

    TESTS::

        sage: from sage.rings.commutative_ring_element import is_CommutativeRingElement
        sage: is_CommutativeRingElement(oo)
        False

        sage: is_CommutativeRingElement(1)
        True
    """
    return IS_INSTANCE(x, CommutativeRingElement)

cdef class CommutativeRingElement(RingElement):
    """
    Base class for elements of commutative rings.
    """
    def inverse_mod(self, I):
        r"""
        Return an inverse of ``self`` modulo the ideal `I`, if defined,
        i.e., if `I` and ``self`` together generate the unit ideal.
        """
        raise NotImplementedError

    def divides(self, x):
        """
        Return ``True`` if ``self`` divides x.

        EXAMPLES::

            sage: P.<x> = PolynomialRing(QQ)
            sage: x.divides(x^2)
            True
            sage: x.divides(x^2+2)
            False
            sage: (x^2+2).divides(x)
            False
            sage: P.<x> = PolynomialRing(ZZ)
            sage: x.divides(x^2)
            True
            sage: x.divides(x^2+2)
            False
            sage: (x^2+2).divides(x)
            False

        :trac:`5347` has been fixed::

            sage: K = GF(7)
            sage: K(3).divides(1)
            True
            sage: K(3).divides(K(1))
            True

        ::

            sage: R = Integers(128)
            sage: R(0).divides(1)
            False
            sage: R(0).divides(0)
            True
            sage: R(0).divides(R(0))
            True
            sage: R(1).divides(0)
            True
            sage: R(121).divides(R(120))
            True
            sage: R(120).divides(R(121))
            Traceback (most recent call last):
            ...
            ZeroDivisionError: reduction modulo right not defined.

        If x has different parent than `self`, they are first coerced to a
        common parent if possible. If this coercion fails, it returns a
        TypeError. This fixes :trac:`5759`

        ::
            sage: Zmod(2)(0).divides(Zmod(2)(0))
            True
            sage: Zmod(2)(0).divides(Zmod(2)(1))
            False
            sage: Zmod(5)(1).divides(Zmod(2)(1))
            Traceback (most recent call last):
            ...
            TypeError: no common canonical parent for objects with parents: 'Ring of integers modulo 5' and 'Ring of integers modulo 2'
            sage: Zmod(35)(4).divides(Zmod(7)(1))
            True
            sage: Zmod(35)(7).divides(Zmod(7)(1))
            False
        """
        #Check if the parents are the same:

        if have_same_parent(self, x):
            # First we test some generic conditions:
            try:
                if x.is_zero():
                    return True # everything divides 0
            except (AttributeError, NotImplementedError):
                pass

            try:
                if self.is_zero():
                    return False # 0 divides nothing else
            except (AttributeError, NotImplementedError):
                pass

            try:
                if self.is_unit():
                    return True # units divide everything
            except (AttributeError, NotImplementedError):
                pass

            try:
                if self.is_one():
                    return True # 1 divides everything
                                # (is_unit() may not be implemented)
            except (AttributeError, NotImplementedError):
                pass

            return (x % self) == 0

        else:
            #Different parents, use coercion
            global coercion_model
            a, b = coercion_model.canonical_coercion(self, x)
            return a.divides(b)

    def mod(self, I):
        r"""
        Return a representative for ``self`` modulo the ideal I (or the ideal
        generated by the elements of I if I is not an ideal.)

        EXAMPLE:  Integers
        Reduction of 5 modulo an ideal::

            sage: n = 5
            sage: n.mod(3*ZZ)
            2

        Reduction of 5 modulo the ideal generated by 3::

            sage: n.mod(3)
            2

        Reduction of 5 modulo the ideal generated by 15 and 6, which is `(3)`.

        ::

            sage: n.mod([15,6])
            2


        EXAMPLE: Univariate polynomials

        ::

            sage: R.<x> = PolynomialRing(QQ)
            sage: f = x^3 + x + 1
            sage: f.mod(x + 1)
            -1

        Reduction for `\ZZ[x]`::

            sage: R.<x> = PolynomialRing(ZZ)
            sage: f = x^3 + x + 1
            sage: f.mod(x + 1)
            -1

        When little is implemented about a given ring, then mod may
        return simply return `f`.

        EXAMPLE: Multivariate polynomials
        We reduce a polynomial in two variables modulo a polynomial
        and an ideal::

            sage: R.<x,y,z> = PolynomialRing(QQ, 3)
            sage: (x^2 + y^2 + z^2).mod(x+y+z)
            2*y^2 + 2*y*z + 2*z^2

        Notice above that `x` is eliminated.  In the next example,
        both `y` and `z` are eliminated::

            sage: (x^2 + y^2 + z^2).mod( (x - y, y - z) )
            3*z^2
            sage: f = (x^2 + y^2 + z^2)^2; f
            x^4 + 2*x^2*y^2 + y^4 + 2*x^2*z^2 + 2*y^2*z^2 + z^4
            sage: f.mod( (x - y, y - z) )
            9*z^4

        In this example `y` is eliminated::

            sage: (x^2 + y^2 + z^2).mod( (x^3, y - z) )
            x^2 + 2*z^2
        """
        from sage.rings.ideal import is_Ideal
        if not is_Ideal(I) or not I.ring() is self._parent:
            I = self._parent.ideal(I)
            #raise TypeError, "I = %s must be an ideal in %s"%(I, self.parent())
        return I.reduce(self)

    ##################################################
    # square roots
    ##################################################

    def is_square(self, root=False):
        """
        Return whether or not the ring element ``self`` is a square.

        If the optional argument root is ``True``, then also return
        the square root (or ``None``, if it is not a square).

        INPUT:

        - ``root`` - whether or not to also return a square
          root (default: ``False``)

        OUTPUT:

        - ``bool`` -- whether or not a square

        - ``object`` -- (optional) an actual square root if
          found, and ``None`` otherwise.

        EXAMPLES::

            sage: R.<x> = PolynomialRing(QQ)
            sage: f = 12*(x+1)^2 * (x+3)^2
            sage: f.is_square()
            False
            sage: f.is_square(root=True)
            (False, None)
            sage: h = f/3
            sage: h.is_square()
            True
            sage: h.is_square(root=True)
            (True, 2*x^2 + 8*x + 6)

        .. NOTE::

            This is the is_square implementation for general
            commutative ring elements. It's implementation is to raise
            a NotImplementedError. The function definition is here to
            show what functionality is expected and provide a general
            framework.
        """
        raise NotImplementedError("is_square() not implemented for elements of %s" % self.parent())

    def sqrt(self, extend=True, all=False, name=None):
        """
        It computes the square root.

        INPUT:

        -  ``extend`` - Whether to make a ring extension containing a square root if ``self`` is not a square (default: ``True``)

        -  ``all`` - Whether to return a list of all square roots or just a square root (default: False)

        -  ``name`` - Required when extend=``True`` and ``self`` is not a square. This will be the name of the generator extension.

        OUTPUT:

        - if all=False it returns a square root. (throws an error if extend=False and ``self`` is not a square)

        - if all=``True`` it returns a list of all the square roots (could be empty if extend=False and ``self`` is not a square)

        ALGORITHM:

        It uses is_square(root=true) for the hard part of the work, the rest is just wrapper code.

        EXAMPLES::

                sage: R.<x> = ZZ[]
                sage: (x^2).sqrt()
                x
                sage: f=x^2-4*x+4; f.sqrt(all=True)
                [x - 2, -x + 2]
                sage: sqrtx=x.sqrt(name="y"); sqrtx
                y
                sage: sqrtx^2
                x
                sage: x.sqrt(all=true,name="y")
                [y, -y]
                sage: x.sqrt(extend=False,all=True)
                []
                sage: x.sqrt()
                Traceback (most recent call last):
                ...
                TypeError: Polynomial is not a square. You must specify the name of the square root when using the default extend = True
                sage: x.sqrt(extend=False)
                Traceback (most recent call last):
                ...
                ValueError: trying to take square root of non-square x with extend = False

        TESTS::

                sage: f = (x+3)^2; f.sqrt()
                x + 3
                sage: f = (x+3)^2; f.sqrt(all=True)
                [x + 3, -x - 3]
                sage: f = (x^2 - x + 3)^2; f.sqrt()
                x^2 - x + 3
                sage: f = (x^2 - x + 3)^6; f.sqrt()
                x^6 - 3*x^5 + 12*x^4 - 19*x^3 + 36*x^2 - 27*x + 27
                sage: g = (R.random_element(15))^2
                sage: g.sqrt()^2 == g
                True

                sage: R.<x> = GF(250037)[]
                sage: f = x^2/(x+1)^2; f.sqrt()
                x/(x + 1)
                sage: f = 9 * x^4 / (x+1)^2; f.sqrt()
                3*x^2/(x + 1)
                sage: f = 9 * x^4 / (x+1)^2; f.sqrt(all=True)
                [3*x^2/(x + 1), 250034*x^2/(x + 1)]

                sage: R.<x> = QQ[]
                sage: a = 2*(x+1)^2 / (2*(x-1)^2); a.sqrt()
                (2*x + 2)/(2*x - 2)
                sage: sqrtx=(1/x).sqrt(name="y"); sqrtx
                y
                sage: sqrtx^2
                1/x
                sage: (1/x).sqrt(all=true,name="y")
                [y, -y]
                sage: (1/x).sqrt(extend=False,all=True)
                []
                sage: (1/(x^2-1)).sqrt()
                Traceback (most recent call last):
                ...
                TypeError: Polynomial is not a square. You must specify the name of the square root when using the default extend = True
                sage: (1/(x^2-3)).sqrt(extend=False)
                Traceback (most recent call last):
                ...
                ValueError: trying to take square root of non-square 1/(x^2 - 3) with extend = False

        """
        #This code is very general, it works for all integral domains that have the
        #is_square(root = True) option

        from sage.rings.integral_domain import is_IntegralDomain
        P=self._parent
        is_sqr, sq_rt = self.is_square( root = True )
        if is_sqr:
            if all:
                if not is_IntegralDomain(P):
                    raise NotImplementedError('sqrt() with all=True is only implemented for integral domains, not for %s' % P)
                if P.characteristic()==2 or sq_rt==0:
                    #0 has only one square root, and in charasteristic 2 everything also has only 1 root
                    return [ sq_rt ]
                return [ sq_rt, -sq_rt ]
            return sq_rt
        #from now on we know that self is not a square
        if not is_IntegralDomain(P):
            raise NotImplementedError('sqrt() of non squares is only implemented for integral domains, not for %s' % P)
        if not extend:
            #all square roots of a non-square should be an empty list
            if all:
                return []
            raise ValueError('trying to take square root of non-square %s with extend = False' % self)

        if name == None:
            raise TypeError("Polynomial is not a square. You must specify the name of the square root when using the default extend = True")
        from sage.rings.polynomial.polynomial_ring_constructor import PolynomialRing
        PY = PolynomialRing(P,'y')
        y = PY.gen()
        sq_rt = PY.quotient(y**2-self, names = name)(y)
        if all:
            if P.characteristic() == 2:
                return [ sq_rt ]
            return [ sq_rt, -sq_rt ]
        return sq_rt

    ##############################################

cdef class Vector(ModuleElement):
    cdef bint is_sparse_c(self):
        raise NotImplementedError

    cdef bint is_dense_c(self):
        raise NotImplementedError

    def __imul__(left, right):
        if have_same_parent(left, right):
            return (<Vector>left)._dot_product_(<Vector>right)
        # Always do this
        global coercion_model
        return coercion_model.bin_op(left, right, imul)


    def __mul__(left, right):
        """
        Multiplication of vector by vector, matrix, or scalar

        AUTHOR:

        - Gonzalo Tornaria (2007-06-21) - write test cases and fix them

        .. NOTE::

            scalar * vector is implemented (and tested) in class RingElement
            matrix * vector is implemented (and tested) in class Matrix

        TESTS:

        Here we test (vector * vector) multiplication::

            sage: x, y = var('x, y')

            sage: parent(vector(ZZ,[1,2])*vector(ZZ,[1,2]))
            Integer Ring
            sage: parent(vector(ZZ,[1,2])*vector(QQ,[1,2]))
            Rational Field
            sage: parent(vector(QQ,[1,2])*vector(ZZ,[1,2]))
            Rational Field
            sage: parent(vector(QQ,[1,2])*vector(QQ,[1,2]))
            Rational Field

            sage: parent(vector(QQ,[1,2,3,4])*vector(ZZ[x],[1,2,3,4]))
            Univariate Polynomial Ring in x over Rational Field
            sage: parent(vector(ZZ[x],[1,2,3,4])*vector(QQ,[1,2,3,4]))
            Univariate Polynomial Ring in x over Rational Field

            sage: parent(vector(QQ,[1,2,3,4])*vector(ZZ[x][y],[1,2,3,4]))
            Univariate Polynomial Ring in y over Univariate Polynomial Ring in x over Rational Field
            sage: parent(vector(ZZ[x][y],[1,2,3,4])*vector(QQ,[1,2,3,4]))
            Univariate Polynomial Ring in y over Univariate Polynomial Ring in x over Rational Field

            sage: parent(vector(QQ[x],[1,2,3,4])*vector(ZZ[x][y],[1,2,3,4]))
            Univariate Polynomial Ring in y over Univariate Polynomial Ring in x over Rational Field
            sage: parent(vector(ZZ[x][y],[1,2,3,4])*vector(QQ[x],[1,2,3,4]))
            Univariate Polynomial Ring in y over Univariate Polynomial Ring in x over Rational Field

            sage: parent(vector(QQ[y],[1,2,3,4])*vector(ZZ[x][y],[1,2,3,4]))
            Univariate Polynomial Ring in y over Univariate Polynomial Ring in x over Rational Field
            sage: parent(vector(ZZ[x][y],[1,2,3,4])*vector(QQ[y],[1,2,3,4]))
            Univariate Polynomial Ring in y over Univariate Polynomial Ring in x over Rational Field

            sage: parent(vector(ZZ[x],[1,2,3,4])*vector(ZZ[y],[1,2,3,4]))
            Traceback (most recent call last):
            ...
            TypeError: unsupported operand parent(s) for '*': 'Ambient free module of rank 4 over the integral domain Univariate Polynomial Ring in x over Integer Ring' and 'Ambient free module of rank 4 over the integral domain Univariate Polynomial Ring in y over Integer Ring'
            sage: parent(vector(ZZ[x],[1,2,3,4])*vector(QQ[y],[1,2,3,4]))
            Traceback (most recent call last):
            ...
            TypeError: unsupported operand parent(s) for '*': 'Ambient free module of rank 4 over the integral domain Univariate Polynomial Ring in x over Integer Ring' and 'Ambient free module of rank 4 over the principal ideal domain Univariate Polynomial Ring in y over Rational Field'
            sage: parent(vector(QQ[x],[1,2,3,4])*vector(ZZ[y],[1,2,3,4]))
            Traceback (most recent call last):
            ...
            TypeError: unsupported operand parent(s) for '*': 'Ambient free module of rank 4 over the principal ideal domain Univariate Polynomial Ring in x over Rational Field' and 'Ambient free module of rank 4 over the integral domain Univariate Polynomial Ring in y over Integer Ring'
            sage: parent(vector(QQ[x],[1,2,3,4])*vector(QQ[y],[1,2,3,4]))
            Traceback (most recent call last):
            ...
            TypeError: unsupported operand parent(s) for '*': 'Ambient free module of rank 4 over the principal ideal domain Univariate Polynomial Ring in x over Rational Field' and 'Ambient free module of rank 4 over the principal ideal domain Univariate Polynomial Ring in y over Rational Field'

        Here we test (vector * matrix) multiplication::

            sage: parent(vector(ZZ,[1,2])*matrix(ZZ,2,2,[1,2,3,4]))
            Ambient free module of rank 2 over the principal ideal domain Integer Ring
            sage: parent(vector(QQ,[1,2])*matrix(ZZ,2,2,[1,2,3,4]))
            Vector space of dimension 2 over Rational Field
            sage: parent(vector(ZZ,[1,2])*matrix(QQ,2,2,[1,2,3,4]))
            Vector space of dimension 2 over Rational Field
            sage: parent(vector(QQ,[1,2])*matrix(QQ,2,2,[1,2,3,4]))
            Vector space of dimension 2 over Rational Field

            sage: parent(vector(QQ,[1,2])*matrix(ZZ[x],2,2,[1,2,3,4]))
            Ambient free module of rank 2 over the principal ideal domain Univariate Polynomial Ring in x over Rational Field
            sage: parent(vector(ZZ[x],[1,2])*matrix(QQ,2,2,[1,2,3,4]))
            Ambient free module of rank 2 over the principal ideal domain Univariate Polynomial Ring in x over Rational Field

            sage: parent(vector(QQ,[1,2])*matrix(ZZ[x][y],2,2,[1,2,3,4]))
            Ambient free module of rank 2 over the integral domain Univariate Polynomial Ring in y over Univariate Polynomial Ring in x over Rational Field
            sage: parent(vector(ZZ[x][y],[1,2])*matrix(QQ,2,2,[1,2,3,4]))
            Ambient free module of rank 2 over the integral domain Univariate Polynomial Ring in y over Univariate Polynomial Ring in x over Rational Field

            sage: parent(vector(QQ[x],[1,2])*matrix(ZZ[x][y],2,2,[1,2,3,4]))
            Ambient free module of rank 2 over the integral domain Univariate Polynomial Ring in y over Univariate Polynomial Ring in x over Rational Field
            sage: parent(vector(ZZ[x][y],[1,2])*matrix(QQ[x],2,2,[1,2,3,4]))
            Ambient free module of rank 2 over the integral domain Univariate Polynomial Ring in y over Univariate Polynomial Ring in x over Rational Field

            sage: parent(vector(QQ[y],[1,2])*matrix(ZZ[x][y],2,2,[1,2,3,4]))
            Ambient free module of rank 2 over the integral domain Univariate Polynomial Ring in y over Univariate Polynomial Ring in x over Rational Field
            sage: parent(vector(ZZ[x][y],[1,2])*matrix(QQ[y],2,2,[1,2,3,4]))
            Ambient free module of rank 2 over the integral domain Univariate Polynomial Ring in y over Univariate Polynomial Ring in x over Rational Field

            sage: parent(vector(ZZ[x],[1,2])*matrix(ZZ[y],2,2,[1,2,3,4]))
            Traceback (most recent call last):
            ...
            TypeError: unsupported operand parent(s) for '*': 'Ambient free module of rank 2 over the integral domain Univariate Polynomial Ring in x over Integer Ring' and 'Full MatrixSpace of 2 by 2 dense matrices over Univariate Polynomial Ring in y over Integer Ring'
            sage: parent(vector(ZZ[x],[1,2])*matrix(QQ[y],2,2,[1,2,3,4]))
            Traceback (most recent call last):
            ...
            TypeError: unsupported operand parent(s) for '*': 'Ambient free module of rank 2 over the integral domain Univariate Polynomial Ring in x over Integer Ring' and 'Full MatrixSpace of 2 by 2 dense matrices over Univariate Polynomial Ring in y over Rational Field'
            sage: parent(vector(QQ[x],[1,2])*matrix(ZZ[y],2,2,[1,2,3,4]))
            Traceback (most recent call last):
            ...
            TypeError: unsupported operand parent(s) for '*': 'Ambient free module of rank 2 over the principal ideal domain Univariate Polynomial Ring in x over Rational Field' and 'Full MatrixSpace of 2 by 2 dense matrices over Univariate Polynomial Ring in y over Integer Ring'
            sage: parent(vector(QQ[x],[1,2])*matrix(QQ[y],2,2,[1,2,3,4]))
            Traceback (most recent call last):
            ...
            TypeError: unsupported operand parent(s) for '*': 'Ambient free module of rank 2 over the principal ideal domain Univariate Polynomial Ring in x over Rational Field' and 'Full MatrixSpace of 2 by 2 dense matrices over Univariate Polynomial Ring in y over Rational Field'

        Here we test (vector * scalar) multiplication::

            sage: parent(vector(ZZ,[1,2])*ZZ(1))
            Ambient free module of rank 2 over the principal ideal domain Integer Ring
            sage: parent(vector(QQ,[1,2])*ZZ(1))
            Vector space of dimension 2 over Rational Field
            sage: parent(vector(ZZ,[1,2])*QQ(1))
            Vector space of dimension 2 over Rational Field
            sage: parent(vector(QQ,[1,2])*QQ(1))
            Vector space of dimension 2 over Rational Field

            sage: parent(vector(QQ,[1,2])*ZZ[x](1))
            Ambient free module of rank 2 over the principal ideal domain Univariate Polynomial Ring in x over Rational Field
            sage: parent(vector(ZZ[x],[1,2])*QQ(1))
            Ambient free module of rank 2 over the principal ideal domain Univariate Polynomial Ring in x over Rational Field

            sage: parent(vector(QQ,[1,2])*ZZ[x][y](1))
            Ambient free module of rank 2 over the integral domain Univariate Polynomial Ring in y over Univariate Polynomial Ring in x over Rational Field
            sage: parent(vector(ZZ[x][y],[1,2])*QQ(1))
            Ambient free module of rank 2 over the integral domain Univariate Polynomial Ring in y over Univariate Polynomial Ring in x over Rational Field

            sage: parent(vector(QQ[x],[1,2])*ZZ[x][y](1))
            Ambient free module of rank 2 over the integral domain Univariate Polynomial Ring in y over Univariate Polynomial Ring in x over Rational Field
            sage: parent(vector(ZZ[x][y],[1,2])*QQ[x](1))
            Ambient free module of rank 2 over the integral domain Univariate Polynomial Ring in y over Univariate Polynomial Ring in x over Rational Field

            sage: parent(vector(QQ[y],[1,2])*ZZ[x][y](1))
            Ambient free module of rank 2 over the integral domain Univariate Polynomial Ring in y over Univariate Polynomial Ring in x over Rational Field
            sage: parent(vector(ZZ[x][y],[1,2])*QQ[y](1))
            Ambient free module of rank 2 over the integral domain Univariate Polynomial Ring in y over Univariate Polynomial Ring in x over Rational Field

            sage: parent(vector(ZZ[x],[1,2])*ZZ[y](1))
            Traceback (most recent call last):
            ...
            TypeError: unsupported operand parent(s) for '*': 'Ambient free module of rank 2 over the integral domain Univariate Polynomial Ring in x over Integer Ring' and 'Univariate Polynomial Ring in y over Integer Ring'
            sage: parent(vector(ZZ[x],[1,2])*QQ[y](1))
            Traceback (most recent call last):
            ...
            TypeError: unsupported operand parent(s) for '*': 'Ambient free module of rank 2 over the integral domain Univariate Polynomial Ring in x over Integer Ring' and 'Univariate Polynomial Ring in y over Rational Field'
            sage: parent(vector(QQ[x],[1,2])*ZZ[y](1))
            Traceback (most recent call last):
            ...
            TypeError: unsupported operand parent(s) for '*': 'Ambient free module of rank 2 over the principal ideal domain Univariate Polynomial Ring in x over Rational Field' and 'Univariate Polynomial Ring in y over Integer Ring'
            sage: parent(vector(QQ[x],[1,2])*QQ[y](1))
            Traceback (most recent call last):
            ...
            TypeError: unsupported operand parent(s) for '*': 'Ambient free module of rank 2 over the principal ideal domain Univariate Polynomial Ring in x over Rational Field' and 'Univariate Polynomial Ring in y over Rational Field'

        """
        if have_same_parent(left, right):
            return (<Vector>left)._dot_product_(<Vector>right)
        # Always do this
        global coercion_model
        return coercion_model.bin_op(left, right, mul)

    cpdef Element _dot_product_(Vector left, Vector right):
        raise TypeError(arith_error_message(left, right, mul))

    cpdef Vector _pairwise_product_(Vector left, Vector right):
        raise TypeError("unsupported operation for '%s' and '%s'"%(parent_c(left), parent_c(right)))

    def __div__(self, right):
        if PY_IS_NUMERIC(right):
            right = py_scalar_to_element(right)
        if PY_TYPE_CHECK(right, RingElement):
            # Let __mul__ do the job
            return self.__mul__(~right)
        if PY_TYPE_CHECK(right, Vector):
            try:
                W = right.parent().submodule([right])
                return W.coordinates(self)[0] / W.coordinates(right)[0]
            except ArithmeticError:
                if right.is_zero():
                    raise ZeroDivisionError("division by zero vector")
                else:
                    raise ArithmeticError("vector is not in free module")
        raise TypeError(arith_error_message(self, right, div))

    def _magma_init_(self, magma):
        """
        Return string that evaluates in Magma to something equivalent
        to this vector.

        EXAMPLES::

            sage: v = vector([1,2,3])
            sage: v._magma_init_(magma)                 # optional - magma
            '_sage_[...]![1,2,3]'
            sage: mv = magma(v); mv                     # optional - magma
            (1 2 3)
            sage: mv.Type()                             # optional - magma
            ModTupRngElt
            sage: mv.Parent()                           # optional - magma
            Full RSpace of degree 3 over Integer Ring

            sage: v = vector(QQ, [1/2, 3/4, 5/6])
            sage: mv = magma(v); mv                     # optional - magma
            (1/2 3/4 5/6)
            sage: mv.Type()                             # optional - magma
            ModTupFldElt
            sage: mv.Parent()                           # optional - magma
            Full Vector space of degree 3 over Rational Field

        A more demanding example::

            sage: R.<x,y,z> = QQ[]
            sage: v = vector([x^3, y, 2/3*z + x/y])
            sage: magma(v)                              # optional - magma
            (            x^3               y (2/3*y*z + x)/y)
            sage: magma(v).Parent()                     # optional - magma
            Full Vector space of degree 3 over Multivariate rational function field of rank 3 over Rational Field
        """
        V = magma(self._parent)
        v = [x._magma_init_(magma) for x in self.list()]
        return '%s![%s]'%(V.name(), ','.join(v))

def is_Vector(x):
    return IS_INSTANCE(x, Vector)

cdef class Matrix(ModuleElement):

    cdef bint is_sparse_c(self):
        raise NotImplementedError

    cdef bint is_dense_c(self):
        raise NotImplementedError

    def __imul__(left, right):
        if have_same_parent(left, right):
            return (<Matrix>left)._matrix_times_matrix_(<Matrix>right)
        else:
            global coercion_model
            return coercion_model.bin_op(left, right, imul)

    def __mul__(left, right):
        """
        Multiplication of matrix by matrix, vector, or scalar

        AUTHOR:

        - Gonzalo Tornaria (2007-06-25) - write test cases and fix them

        .. NOTE::

            scalar * matrix is implemented (and tested) in class RingElement
            vector * matrix is implemented (and tested) in class Vector

        TESTS:

        Here we test (matrix * matrix) multiplication::

            sage: x, y = var('x, y')

            sage: parent(matrix(ZZ,2,2,[1,2,3,4])*matrix(ZZ,2,2,[1,2,3,4]))
            Full MatrixSpace of 2 by 2 dense matrices over Integer Ring
            sage: parent(matrix(QQ,2,2,[1,2,3,4])*matrix(ZZ,2,2,[1,2,3,4]))
            Full MatrixSpace of 2 by 2 dense matrices over Rational Field
            sage: parent(matrix(ZZ,2,2,[1,2,3,4])*matrix(QQ,2,2,[1,2,3,4]))
            Full MatrixSpace of 2 by 2 dense matrices over Rational Field
            sage: parent(matrix(QQ,2,2,[1,2,3,4])*matrix(QQ,2,2,[1,2,3,4]))
            Full MatrixSpace of 2 by 2 dense matrices over Rational Field

            sage: parent(matrix(QQ,2,2,[1,2,3,4])*matrix(ZZ[x],2,2,[1,2,3,4]))
            Full MatrixSpace of 2 by 2 dense matrices over Univariate Polynomial Ring in x over Rational Field
            sage: parent(matrix(ZZ[x],2,2,[1,2,3,4])*matrix(QQ,2,2,[1,2,3,4]))
            Full MatrixSpace of 2 by 2 dense matrices over Univariate Polynomial Ring in x over Rational Field

            sage: parent(matrix(QQ,2,2,[1,2,3,4])*matrix(ZZ[x][y],2,2,[1,2,3,4]))
            Full MatrixSpace of 2 by 2 dense matrices over Univariate Polynomial Ring in y over Univariate Polynomial Ring in x over Rational Field
            sage: parent(matrix(ZZ[x][y],2,2,[1,2,3,4])*matrix(QQ,2,2,[1,2,3,4]))
            Full MatrixSpace of 2 by 2 dense matrices over Univariate Polynomial Ring in y over Univariate Polynomial Ring in x over Rational Field

            sage: parent(matrix(QQ[x],2,2,[1,2,3,4])*matrix(ZZ[x][y],2,2,[1,2,3,4]))
            Full MatrixSpace of 2 by 2 dense matrices over Univariate Polynomial Ring in y over Univariate Polynomial Ring in x over Rational Field
            sage: parent(matrix(ZZ[x][y],2,2,[1,2,3,4])*matrix(QQ[x],2,2,[1,2,3,4]))
            Full MatrixSpace of 2 by 2 dense matrices over Univariate Polynomial Ring in y over Univariate Polynomial Ring in x over Rational Field

            sage: parent(matrix(QQ[y],2,2,[1,2,3,4])*matrix(ZZ[x][y],2,2,[1,2,3,4]))
            Full MatrixSpace of 2 by 2 dense matrices over Univariate Polynomial Ring in y over Univariate Polynomial Ring in x over Rational Field
            sage: parent(matrix(ZZ[x][y],2,2,[1,2,3,4])*matrix(QQ[y],2,2,[1,2,3,4]))
            Full MatrixSpace of 2 by 2 dense matrices over Univariate Polynomial Ring in y over Univariate Polynomial Ring in x over Rational Field

            sage: parent(matrix(ZZ[x],2,2,[1,2,3,4])*matrix(ZZ[y],2,2,[1,2,3,4]))
            Traceback (most recent call last):
            ...
            TypeError: unsupported operand parent(s) for '*': 'Full MatrixSpace of 2 by 2 dense matrices over Univariate Polynomial Ring in x over Integer Ring' and 'Full MatrixSpace of 2 by 2 dense matrices over Univariate Polynomial Ring in y over Integer Ring'
            sage: parent(matrix(ZZ[x],2,2,[1,2,3,4])*matrix(QQ[y],2,2,[1,2,3,4]))
            Traceback (most recent call last):
            ...
            TypeError: unsupported operand parent(s) for '*': 'Full MatrixSpace of 2 by 2 dense matrices over Univariate Polynomial Ring in x over Integer Ring' and 'Full MatrixSpace of 2 by 2 dense matrices over Univariate Polynomial Ring in y over Rational Field'
            sage: parent(matrix(QQ[x],2,2,[1,2,3,4])*matrix(ZZ[y],2,2,[1,2,3,4]))
            Traceback (most recent call last):
            ...
            TypeError: unsupported operand parent(s) for '*': 'Full MatrixSpace of 2 by 2 dense matrices over Univariate Polynomial Ring in x over Rational Field' and 'Full MatrixSpace of 2 by 2 dense matrices over Univariate Polynomial Ring in y over Integer Ring'
            sage: parent(matrix(QQ[x],2,2,[1,2,3,4])*matrix(QQ[y],2,2,[1,2,3,4]))
            Traceback (most recent call last):
            ...
            TypeError: unsupported operand parent(s) for '*': 'Full MatrixSpace of 2 by 2 dense matrices over Univariate Polynomial Ring in x over Rational Field' and 'Full MatrixSpace of 2 by 2 dense matrices over Univariate Polynomial Ring in y over Rational Field'

        Here we test (matrix * vector) multiplication::

            sage: parent(matrix(ZZ,2,2,[1,2,3,4])*vector(ZZ,[1,2]))
            Ambient free module of rank 2 over the principal ideal domain Integer Ring
            sage: parent(matrix(QQ,2,2,[1,2,3,4])*vector(ZZ,[1,2]))
            Vector space of dimension 2 over Rational Field
            sage: parent(matrix(ZZ,2,2,[1,2,3,4])*vector(QQ,[1,2]))
            Vector space of dimension 2 over Rational Field
            sage: parent(matrix(QQ,2,2,[1,2,3,4])*vector(QQ,[1,2]))
            Vector space of dimension 2 over Rational Field

            sage: parent(matrix(QQ,2,2,[1,2,3,4])*vector(ZZ[x],[1,2]))
            Ambient free module of rank 2 over the principal ideal domain Univariate Polynomial Ring in x over Rational Field
            sage: parent(matrix(ZZ[x],2,2,[1,2,3,4])*vector(QQ,[1,2]))
            Ambient free module of rank 2 over the principal ideal domain Univariate Polynomial Ring in x over Rational Field

            sage: parent(matrix(QQ,2,2,[1,2,3,4])*vector(ZZ[x][y],[1,2]))
            Ambient free module of rank 2 over the integral domain Univariate Polynomial Ring in y over Univariate Polynomial Ring in x over Rational Field
            sage: parent(matrix(ZZ[x][y],2,2,[1,2,3,4])*vector(QQ,[1,2]))
            Ambient free module of rank 2 over the integral domain Univariate Polynomial Ring in y over Univariate Polynomial Ring in x over Rational Field

            sage: parent(matrix(QQ[x],2,2,[1,2,3,4])*vector(ZZ[x][y],[1,2]))
            Ambient free module of rank 2 over the integral domain Univariate Polynomial Ring in y over Univariate Polynomial Ring in x over Rational Field
            sage: parent(matrix(ZZ[x][y],2,2,[1,2,3,4])*vector(QQ[x],[1,2]))
            Ambient free module of rank 2 over the integral domain Univariate Polynomial Ring in y over Univariate Polynomial Ring in x over Rational Field

            sage: parent(matrix(QQ[y],2,2,[1,2,3,4])*vector(ZZ[x][y],[1,2]))
            Ambient free module of rank 2 over the integral domain Univariate Polynomial Ring in y over Univariate Polynomial Ring in x over Rational Field
            sage: parent(matrix(ZZ[x][y],2,2,[1,2,3,4])*vector(QQ[y],[1,2]))
            Ambient free module of rank 2 over the integral domain Univariate Polynomial Ring in y over Univariate Polynomial Ring in x over Rational Field

            sage: parent(matrix(ZZ[x],2,2,[1,2,3,4])*vector(ZZ[y],[1,2]))
            Traceback (most recent call last):
            ...
            TypeError: unsupported operand parent(s) for '*': 'Full MatrixSpace of 2 by 2 dense matrices over Univariate Polynomial Ring in x over Integer Ring' and 'Ambient free module of rank 2 over the integral domain Univariate Polynomial Ring in y over Integer Ring'
            sage: parent(matrix(ZZ[x],2,2,[1,2,3,4])*vector(QQ[y],[1,2]))
            Traceback (most recent call last):
            ...
            TypeError: unsupported operand parent(s) for '*': 'Full MatrixSpace of 2 by 2 dense matrices over Univariate Polynomial Ring in x over Integer Ring' and 'Ambient free module of rank 2 over the principal ideal domain Univariate Polynomial Ring in y over Rational Field'
            sage: parent(matrix(QQ[x],2,2,[1,2,3,4])*vector(ZZ[y],[1,2]))
            Traceback (most recent call last):
            ...
            TypeError: unsupported operand parent(s) for '*': 'Full MatrixSpace of 2 by 2 dense matrices over Univariate Polynomial Ring in x over Rational Field' and 'Ambient free module of rank 2 over the integral domain Univariate Polynomial Ring in y over Integer Ring'
            sage: parent(matrix(QQ[x],2,2,[1,2,3,4])*vector(QQ[y],[1,2]))
            Traceback (most recent call last):
            ...
            TypeError: unsupported operand parent(s) for '*': 'Full MatrixSpace of 2 by 2 dense matrices over Univariate Polynomial Ring in x over Rational Field' and 'Ambient free module of rank 2 over the principal ideal domain Univariate Polynomial Ring in y over Rational Field'

        Here we test (matrix * scalar) multiplication::

            sage: parent(matrix(ZZ,2,2,[1,2,3,4])*ZZ(1))
            Full MatrixSpace of 2 by 2 dense matrices over Integer Ring
            sage: parent(matrix(QQ,2,2,[1,2,3,4])*ZZ(1))
            Full MatrixSpace of 2 by 2 dense matrices over Rational Field
            sage: parent(matrix(ZZ,2,2,[1,2,3,4])*QQ(1))
            Full MatrixSpace of 2 by 2 dense matrices over Rational Field
            sage: parent(matrix(QQ,2,2,[1,2,3,4])*QQ(1))
            Full MatrixSpace of 2 by 2 dense matrices over Rational Field

            sage: parent(matrix(QQ,2,2,[1,2,3,4])*ZZ[x](1))
            Full MatrixSpace of 2 by 2 dense matrices over Univariate Polynomial Ring in x over Rational Field
            sage: parent(matrix(ZZ[x],2,2,[1,2,3,4])*QQ(1))
            Full MatrixSpace of 2 by 2 dense matrices over Univariate Polynomial Ring in x over Rational Field

            sage: parent(matrix(QQ,2,2,[1,2,3,4])*ZZ[x][y](1))
            Full MatrixSpace of 2 by 2 dense matrices over Univariate Polynomial Ring in y over Univariate Polynomial Ring in x over Rational Field
            sage: parent(matrix(ZZ[x][y],2,2,[1,2,3,4])*QQ(1))
            Full MatrixSpace of 2 by 2 dense matrices over Univariate Polynomial Ring in y over Univariate Polynomial Ring in x over Rational Field

            sage: parent(matrix(QQ[x],2,2,[1,2,3,4])*ZZ[x][y](1))
            Full MatrixSpace of 2 by 2 dense matrices over Univariate Polynomial Ring in y over Univariate Polynomial Ring in x over Rational Field
            sage: parent(matrix(ZZ[x][y],2,2,[1,2,3,4])*QQ[x](1))
            Full MatrixSpace of 2 by 2 dense matrices over Univariate Polynomial Ring in y over Univariate Polynomial Ring in x over Rational Field

            sage: parent(matrix(QQ[y],2,2,[1,2,3,4])*ZZ[x][y](1))
            Full MatrixSpace of 2 by 2 dense matrices over Univariate Polynomial Ring in y over Univariate Polynomial Ring in x over Rational Field
            sage: parent(matrix(ZZ[x][y],2,2,[1,2,3,4])*QQ[y](1))
            Full MatrixSpace of 2 by 2 dense matrices over Univariate Polynomial Ring in y over Univariate Polynomial Ring in x over Rational Field

            sage: parent(matrix(ZZ[x],2,2,[1,2,3,4])*ZZ[y](1))
            Traceback (most recent call last):
            ...
            TypeError: unsupported operand parent(s) for '*': 'Full MatrixSpace of 2 by 2 dense matrices over Univariate Polynomial Ring in x over Integer Ring' and 'Univariate Polynomial Ring in y over Integer Ring'
            sage: parent(matrix(ZZ[x],2,2,[1,2,3,4])*QQ[y](1))
            Traceback (most recent call last):
            ...
            TypeError: unsupported operand parent(s) for '*': 'Full MatrixSpace of 2 by 2 dense matrices over Univariate Polynomial Ring in x over Integer Ring' and 'Univariate Polynomial Ring in y over Rational Field'
            sage: parent(matrix(QQ[x],2,2,[1,2,3,4])*ZZ[y](1))
            Traceback (most recent call last):
            ...
            TypeError: unsupported operand parent(s) for '*': 'Full MatrixSpace of 2 by 2 dense matrices over Univariate Polynomial Ring in x over Rational Field' and 'Univariate Polynomial Ring in y over Integer Ring'
            sage: parent(matrix(QQ[x],2,2,[1,2,3,4])*QQ[y](1))
            Traceback (most recent call last):
            ...
            TypeError: unsupported operand parent(s) for '*': 'Full MatrixSpace of 2 by 2 dense matrices over Univariate Polynomial Ring in x over Rational Field' and 'Univariate Polynomial Ring in y over Rational Field'

        Examples with matrices having matrix coefficients::

            sage: m = matrix
            sage: a = m([[m([[1,2],[3,4]]),m([[5,6],[7,8]])],[m([[9,10],[11,12]]),m([[13,14],[15,16]])]])
            sage: 3*a
            [[ 3  6]
            [ 9 12] [15 18]
            [21 24]]
            [[27 30]
            [33 36] [39 42]
            [45 48]]

            sage: m = matrix
            sage: a = m([[m([[1,2],[3,4]]),m([[5,6],[7,8]])],[m([[9,10],[11,12]]),m([[13,14],[15,16]])]])
            sage: a*3
            [[ 3  6]
            [ 9 12] [15 18]
            [21 24]]
            [[27 30]
            [33 36] [39 42]
            [45 48]]
        """
        if have_same_parent(left, right):
            return (<Matrix>left)._matrix_times_matrix_(<Matrix>right)
        else:
            global coercion_model
            return coercion_model.bin_op(left, right, mul)

    def __div__(left, right):
        """
        Division of the matrix ``left`` by the matrix or scalar ``right``.

        EXAMPLES::

            sage: a = matrix(ZZ, 2, range(4))
            sage: a / 5
            [ 0 1/5]
            [2/5 3/5]
            sage: a = matrix(ZZ, 2, range(4))
            sage: b = matrix(ZZ, 2, [1,1,0,5])
            sage: a / b
            [  0 1/5]
            [  2 1/5]
            sage: c = matrix(QQ, 2, [3,2,5,7])
            sage: c / a
            [-5/2  3/2]
            [-1/2  5/2]
            sage: a / c
            [-5/11  3/11]
            [-1/11  5/11]
            sage: a / 7
            [  0 1/7]
            [2/7 3/7]

        Other rings work just as well::

            sage: a = matrix(GF(3),2,2,[0,1,2,0])
            sage: b = matrix(ZZ,2,2,[4,6,1,2])
            sage: a / b
            [1 2]
            [2 0]
            sage: c = matrix(GF(3),2,2,[1,2,1,1])
            sage: a / c
            [1 2]
            [1 1]
            sage: a = matrix(RDF,2,2,[.1,-.4,1.2,-.6])
            sage: b = matrix(RDF,2,2,[.3,.1,-.5,1.3])
            sage: a / b # rel tol 1e-10
            [-0.15909090909090906 -0.29545454545454547]
            [   2.863636363636364  -0.6818181818181817]
            sage: R.<t> = ZZ['t']
            sage: a = matrix(R,2,2,[t^2,t+1,-t,t+2])
            sage: b = matrix(R,2,2,[t^3-1,t,-t+3,t^2])
            sage: a / b
            [      (t^4 + t^2 - 2*t - 3)/(t^5 - 3*t)               (t^4 - t - 1)/(t^5 - 3*t)]
            [       (-t^3 + t^2 - t - 6)/(t^5 - 3*t) (t^4 + 2*t^3 + t^2 - t - 2)/(t^5 - 3*t)]
        """
        cdef Matrix rightinv
        if have_same_parent(left, right):
            rightinv = ~<Matrix>right
            if have_same_parent(left,rightinv):
                return (<Matrix>left)._matrix_times_matrix_(rightinv)
            else:
                return (<Matrix>(left.change_ring(rightinv.parent().base_ring())))._matrix_times_matrix_(rightinv)
        else:
            global coercion_model
            return coercion_model.bin_op(left, right, div)

    cdef Vector _vector_times_matrix_(matrix_right, Vector vector_left):
        raise TypeError

    cdef Vector _matrix_times_vector_(matrix_left, Vector vector_right):
        raise TypeError

    cdef Matrix _matrix_times_matrix_(left, Matrix right):
        raise TypeError



def is_Matrix(x):
    return IS_INSTANCE(x, Matrix)

def is_IntegralDomainElement(x):
    """
    Return ``True`` if x is of type IntegralDomainElement.
    """
    return IS_INSTANCE(x, IntegralDomainElement)

cdef class IntegralDomainElement(CommutativeRingElement):
    def is_nilpotent(self):
        return self.is_zero()


def is_DedekindDomainElement(x):
    """
    Return ``True`` if x is of type DedekindDomainElement.
    """
    return IS_INSTANCE(x, DedekindDomainElement)

cdef class DedekindDomainElement(IntegralDomainElement):
    pass

def is_PrincipalIdealDomainElement(x):
    """
    Return ``True`` if x is of type PrincipalIdealDomainElement.
    """
    return IS_INSTANCE(x, PrincipalIdealDomainElement)

cdef class PrincipalIdealDomainElement(DedekindDomainElement):
    def lcm(self, right):
        """
        Return the least common multiple of ``self`` and right. 
        """
        if not PY_TYPE_CHECK(right, Element) or not ((<Element>right)._parent is self._parent):
            return coercion_model.bin_op(self, right, lcm)
        return self._lcm(right)


# This is pretty nasty low level stuff. The idea is to speed up construction
# of EuclideanDomainElements (in particular Integers) by skipping some tp_new
# calls up the inheritance tree.
PY_SET_TP_NEW(EuclideanDomainElement, Element)

def is_EuclideanDomainElement(x):
    """
    Return ``True`` if x is of type EuclideanDomainElement.
    """
    return IS_INSTANCE(x, EuclideanDomainElement)

cdef class EuclideanDomainElement(PrincipalIdealDomainElement):

    def degree(self):
        raise NotImplementedError

    def leading_coefficient(self):
        raise NotImplementedError

    def quo_rem(self, other):
        raise NotImplementedError

    def __divmod__(self, other):
        """
        Return the quotient and remainder of ``self`` divided by other.

        EXAMPLES::

            sage: divmod(5,3)
            (1, 2)
            sage: divmod(25r,12)
            (2, 1)
            sage: divmod(25,12r)
            (2, 1)

        """
        if PY_TYPE_CHECK(self, Element):
            return self.quo_rem(other)
        else:
            x, y = canonical_coercion(self, other)
            return x.quo_rem(y)

    def __floordiv__(self,right):
        """
        Quotient of division of ``self`` by other.  This is denoted //.
        """
        Q, _ = self.quo_rem(right)
        return Q

    def __mod__(self, other):
        """
        Remainder of division of ``self`` by other.

        EXAMPLES::

            sage: R.<x> = ZZ[]
            sage: x % (x+1)
            -1
            sage: (x**3 + x - 1) % (x**2 - 1)
            2*x - 1
        """
        _, R = self.quo_rem(other)
        return R

def is_FieldElement(x):
    """
    Return ``True`` if x is of type FieldElement.
    """
    return IS_INSTANCE(x, FieldElement)

cdef class FieldElement(CommutativeRingElement):

    def __floordiv__(self, other):
        return self / other

    def is_unit(self):
        r"""
        Return ``True`` if ``self`` is a unit in its parent ring.

        EXAMPLES::

            sage: a = 2/3; a.is_unit()
            True

        On the other hand, 2 is not a unit, since its parent is `\ZZ`.

        ::

            sage: a = 2; a.is_unit()
            False
            sage: parent(a)
            Integer Ring

        However, a is a unit when viewed as an element of QQ::

            sage: a = QQ(2); a.is_unit()
            True
        """
        return not not self

    def _lcm(self, FieldElement other):
        """
        Return the least common multiple of ``self`` and other.
        """
        if self.is_zero() and other.is_zero():
            return self
        else:
            return self._parent(1)

    def quo_rem(self, right):
        r"""
        Return the quotient and remainder obtained by dividing `self` by
        `other`. Since this element lives in a field, the remainder is always
        zero and the quotient is `self/right`.

        TESTS:

        Test if #8671 is fixed::

            sage: R.<x,y> = QQ[]
            sage: S.<a,b> = R.quo(y^2 + 1)
            sage: S.is_field = lambda : False
            sage: F = Frac(S); u = F.one_element()
            sage: u.quo_rem(u)
            (1, 0)
        """
        if not isinstance(right, FieldElement) or not (parent(right) is self._parent):
            right = self.parent()(right)
        return self/right, 0

    def divides(self, FieldElement other):
        r"""
        Check whether ``self`` divides other, for field elements.

        Since this is a field, all values divide all other values,
        except that zero does not divide any non-zero values.

        EXAMPLES::

            sage: K.<rt3> = QQ[sqrt(3)]
            sage: K(0).divides(rt3)
            False
            sage: rt3.divides(K(17))
            True
            sage: K(0).divides(K(0))
            True
            sage: rt3.divides(K(0))
            True
        """
        if not (other._parent is self._parent):
            other = self.parent()(other)
        return bool(self) or other.is_zero()

def is_AlgebraElement(x):
    """
    Return ``True`` if x is of type AlgebraElement.

    TESTS::

        sage: from sage.structure.element import is_AlgebraElement
        sage: R.<x,y> = FreeAlgebra(QQ,2)
        sage: is_AlgebraElement(x*y)
        True

        sage: is_AlgebraElement(1)
        False
    """
    return IS_INSTANCE(x, AlgebraElement)

cdef class AlgebraElement(RingElement):
    pass

def is_CommutativeAlgebraElement(x):
    """
    Return ``True`` if x is of type CommutativeAlgebraElement.
    """
    return IS_INSTANCE(x, CommutativeAlgebraElement)

cdef class CommutativeAlgebraElement(CommutativeRingElement):
    pass

def is_InfinityElement(x):
    """
    Return ``True`` if x is of type InfinityElement.

    TESTS::

        sage: from sage.structure.element import is_InfinityElement
        sage: is_InfinityElement(1)
        False

        sage: is_InfinityElement(oo)
        True
    """
    return IS_INSTANCE(x, InfinityElement)

cdef class InfinityElement(RingElement):
    def __invert__(self):
        from sage.rings.all import ZZ
        return ZZ(0)

cdef class PlusInfinityElement(InfinityElement):
    pass

cdef class MinusInfinityElement(InfinityElement):
    pass

include "coerce.pxi"


#################################################################################
#
#  Coercion of elements
#
#################################################################################

cpdef canonical_coercion(x, y):
    """
    canonical_coercion(x,y) is what is called before doing an
    arithmetic operation between x and y.  It returns a pair (z,w)
    such that z is got from x and w from y via canonical coercion and
    the parents of z and w are identical.

    EXAMPLES::

        sage: A = Matrix([[0,1],[1,0]])
        sage: canonical_coercion(A,1)
        (
        [0 1]  [1 0]
        [1 0], [0 1]
        )
    """
    global coercion_model
    return coercion_model.canonical_coercion(x,y)

cpdef bin_op(x, y, op):
    global coercion_model
    return coercion_model.bin_op(x,y,op)


def coerce(Parent p, x):
    try:
        return p._coerce_c(x)
    except AttributeError:
        return p(x)

def coerce_cmp(x,y):
    global coercion_model
    cdef int c
    try:
        x, y = coercion_model.canonical_coercion(x, y)
        return cmp(x,y)
    except TypeError:
        c = cmp(type(x), type(y))
        if c == 0: c = -1
        return c

# We define this base class here to avoid circular cimports.
cdef class CoercionModel:
    """
    Most basic coercion scheme. If it doesn't already match, throw an error.
    """
    cpdef canonical_coercion(self, x, y):
        if parent_c(x) is parent_c(y):
            return x,y
        raise TypeError("no common canonical parent for objects with parents: '%s' and '%s'"%(parent_c(x), parent_c(y)))

    cpdef bin_op(self, x, y, op):
        if parent_c(x) is parent_c(y):
            return op(x,y)
        raise TypeError(arith_error_message(x,y,op))

import coerce
cdef CoercionModel coercion_model = coerce.CoercionModel_cache_maps()

def get_coercion_model():
    """
    Return the global coercion model.

    EXAMPLES::

       sage: import sage.structure.element as e
       sage: cm = e.get_coercion_model()
       sage: cm
       <sage.structure.coerce.CoercionModel_cache_maps object at ...>
    """
    return coercion_model

def set_coercion_model(cm):
    global coercion_model
    coercion_model = cm

def coercion_traceback(dump=True):
    r"""
    This function is very helpful in debugging coercion errors. It prints
    the tracebacks of all the errors caught in the coercion detection. Note
    that failure is cached, so some errors may be omitted the second time
    around (as it remembers not to retry failed paths for speed reasons.

    For performance and caching reasons, exception recording must be
    explicitly enabled before using this function.

    EXAMPLES::

        sage: cm = sage.structure.element.get_coercion_model()
        sage: cm.record_exceptions()
        sage: 1 + 1/5
        6/5
        sage: coercion_traceback()  # Should be empty, as all went well.
        sage: 1/5 + GF(5).gen()
        Traceback (most recent call last):
        ...
        TypeError: unsupported operand parent(s) for '+': 'Rational Field' and 'Finite Field of size 5'
        sage: coercion_traceback()
        Traceback (most recent call last):
        ...
        TypeError: no common canonical parent for objects with parents: 'Rational Field' and 'Finite Field of size 5'
    """
    if dump:
        for traceback in coercion_model.exception_stack():
            print traceback
    else:
        return coercion_model.exception_stack()


cdef class NamedBinopMethod:
    """
    A decorator to be used on binary operation methods that should operate
    on elements of the same parent. If the parents of the arguments differ,
    coercion is performed, then the method is re-looked up by name on the
    first argument.

    In short, using the ``NamedBinopMethod`` (alias ``coerce_binop``) decorator
    on a method gives it the exact same semantics of the basic arithmetic
    operations like ``_add_``, ``_sub_``, etc. in that both operands are
    guaranteed to have exactly the same parent.
    """
    cdef _self
    cdef _func
    cdef _name

    def __init__(self, func, name=None, obj=None):
        """
        TESTS::

            sage: from sage.structure.element import NamedBinopMethod
            sage: NamedBinopMethod(gcd)(12, 15)
            3
        """
        self._func = func
        if name is None:
            if isinstance(func, types.FunctionType):
                name = func.__name__
            if isinstance(func, types.UnboundMethodType):
                name = func.__func__.__name__
            else:
                name = func.__name__
        self._name = name
        self._self = obj

    def __call__(self, x, y=None, **kwds):
        """
        TESTS::

            sage: from sage.structure.element import NamedBinopMethod
            sage: test_func = NamedBinopMethod(lambda x, y, **kwds: (x, y, kwds), '_add_')
            sage: class test_class(Rational):
            ....:     def __init__(self,value):
            ....:         self.v = value
            ....:     @NamedBinopMethod
            ....:     def test_add(self, other, keyword='z'):
            ....:         return (self.v, other, keyword)

        Calls func directly if the two arguments have the same parent::

            sage: test_func(1, 2)
            (1, 2, {})
            sage: x = test_class(1)
            sage: x.test_add(1/2)
            (1, 1/2, 'z')
            sage: x.test_add(1/2, keyword=3)
            (1, 1/2, 3)

        Passes through coercion and does a method lookup if the
        left operand is not the same::

            sage: test_func(0.5, 1)
            (0.500000000000000, 1.00000000000000, {})
            sage: test_func(1, 2, algorithm='fast')
            (1, 2, {'algorithm': 'fast'})
            sage: test_func(1, 1/2)
            3/2
            sage: x.test_add(2)
            (1, 2, 'z')
            sage: x.test_add(2, keyword=3)
            (1, 2, 3)

        A real example::

            sage: R1=QQ['x,y']
            sage: R2=QQ['x,y,z']
            sage: f=R1(1)
            sage: g=R1(2)
            sage: h=R2(1)
            sage: f.gcd(g)
            1
            sage: f.gcd(g,algorithm='modular')
            1
            sage: f.gcd(h)
            1
            sage: f.gcd(h,algorithm='modular')
            1
            sage: h.gcd(f)
            1
            sage: h.gcd(f,algorithm='modular')
            1
        """
        if y is None:
            if self._self is None:
                self._func(x, **kwds)
            else:
                x, y = self._self, x
        if not have_same_parent(x, y):
            old_x = x
            x,y = coercion_model.canonical_coercion(x, y)
            if old_x is x:
                return self._func(x,y, **kwds)
            else:
                return getattr(x, self._name)(y, **kwds)
        else:
            return self._func(x,y, **kwds)

    def __get__(self, obj, objtype):
        """
        Used to transform from an unbound to a bound method.

        TESTS::
            sage: from sage.structure.element import NamedBinopMethod
            sage: R.<x> = ZZ[]
            sage: isinstance(x.quo_rem, NamedBinopMethod)
            True
            sage: x.quo_rem(x)
            (1, 0)
            sage: type(x).quo_rem(x,x)
            (1, 0)
        """
        return NamedBinopMethod(self._func, self._name, obj)

    def _sage_doc_(self):
        """
        Return the docstring of the wrapped object for introspection.

        EXAMPLES::

            sage: from sage.structure.element import NamedBinopMethod
            sage: g = NamedBinopMethod(gcd)
            sage: from sage.misc.sageinspect import sage_getdoc
            sage: sage_getdoc(g) == sage_getdoc(gcd)
            True
        """
        return sageinspect._sage_getdoc_unformatted(self._func)

    def _sage_src_(self):
        """
        Return the source of the wrapped object for introspection.

        EXAMPLES::

            sage: from sage.structure.element import NamedBinopMethod
            sage: g = NamedBinopMethod(gcd)
            sage: 'def gcd(' in g._sage_src_()
            True
        """
        return sageinspect.sage_getsource(self._func)

    def _sage_argspec_(self):
        """
        Return the argspec of the wrapped object for introspection.

        EXAMPLES::

            sage: from sage.structure.element import NamedBinopMethod
            sage: g = NamedBinopMethod(gcd)
            sage: g._sage_argspec_()
            ArgSpec(args=['a', 'b'], varargs=None, keywords='kwargs', defaults=(None,))
        """
        return sageinspect.sage_getargspec(self._func)

coerce_binop = NamedBinopMethod

###############################################################################

def lcm(x, y):
    """
    TESTS::

        sage: lcm(3,-4)
        12
    """
    from sage.rings.arith import lcm
    return lcm(x, y)

def gcd(x, y):
    """
    TESTS::

        sage: gcd(12,15)
        3
    """
    from sage.rings.arith import gcd
    return gcd(x, y)

def xgcd(x, y):
    """
    TESTS::

        sage: x = polygen(QQ)
        sage: xgcd(x^3 - 1, x^2 - 1)
        (x - 1, 1, -x)
    """
    from sage.rings.arith import xgcd
    return xgcd(x, y)


######################

def generic_power(a, n, one=None):
    """
    Computes `a^n`, where `n` is an integer, and `a` is an object which
    supports multiplication.  Optionally an additional argument,
    which is used in the case that n == 0:

    - ``one`` - the "unit" element, returned directly (can be anything)

    If this is not supplied, int(1) is returned.

    EXAMPLES::

        sage: from sage.structure.element import generic_power
        sage: generic_power(int(12),int(0))
        1
        sage: generic_power(int(0),int(100))
        0
        sage: generic_power(Integer(10),Integer(0))
        1
        sage: generic_power(Integer(0),Integer(23))
        0
        sage: sum([generic_power(2,i) for i in range(17)]) #test all 4-bit combinations
        131071
        sage: F = Zmod(5)
        sage: a = generic_power(F(2), 5); a
        2
        sage: a.parent() is F
        True
        sage: a = generic_power(F(1), 2)
        sage: a.parent() is F
        True

        sage: generic_power(int(5), 0)
        1
    """

    return generic_power_c(a,n,one)

cdef generic_power_c(a, nn, one):
    try:
        n = PyNumber_Index(nn)
    except TypeError:
        try:
            # Try harder, since many things coerce to Integer.
            from sage.rings.integer import Integer
            n = int(Integer(nn))
        except TypeError:
            raise NotImplementedError("non-integral exponents not supported")

    if not n:
        if one is None:
            if PY_TYPE_CHECK(a, Element):
                return (<Element>a)._parent.one()
            try:
                try:
                    return a.parent().one()
                except AttributeError:
                    return type(a)(1)
            except Exception:
                return 1 #oops, the one sucks
        else:
            return one
    elif n < 0:
        # I don't think raising division by zero is really my job. It should
        # be the one of ~a. Moreover, this does not handle the case of monoids
        # with partially defined division (e.g. the multiplicative monoid of a
        # ring such as ZZ/12ZZ)
        #        if not a:
        #            raise ZeroDivisionError
        a = ~a
        n = -n

    if n < 4:
        # These cases will probably be called often
        # and don't benefit from the code below
        if n == 1:
            return a
        elif n == 2:
            return a*a
        elif n == 3:
            return a*a*a

    # check for idempotence, and store the result otherwise
    aa = a*a
    if aa == a:
        return a

    # since we've computed a^2, let's start squaring there
    # so, let's keep the least-significant bit around, just
    # in case.
    m = n & 1
    n = n >> 1

    # One multiplication can be saved by starting with
    # the second-smallest power needed rather than with 1
    # we've already squared a, so let's start there.
    apow = aa
    while n&1 == 0:
        apow = apow*apow
        n = n >> 1
    power = apow
    n = n >> 1

    # now multiply that least-significant bit in...
    if m:
        power = power * a

    # and this is straight from the book.
    while n != 0:
        apow = apow*apow
        if n&1 != 0:
            power = power*apow
        n = n >> 1

    return power<|MERGE_RESOLUTION|>--- conflicted
+++ resolved
@@ -279,7 +279,6 @@
         """
         Lookup a method or attribute from the category abstract classes.
 
-<<<<<<< HEAD
         Let ``P`` be a parent in a category ``C``. Usually the methods
         of ``C.element_class`` are made directly available to elements
         of ``P`` via standard class inheritance. This is not the case
@@ -312,13 +311,6 @@
 
               See :class:`~sage.rings.polynomial.polynomial_quotient_ring.PolynomialQuotientRing_generic`
               for an example.
-=======
-        .. NOTE::
-
-            Attributes beginning with two underscores but not ending
-            with an underscore are considered private and are thus
-            exempted from the lookup in ``cat.element_class``.
->>>>>>> 95319371
 
         EXAMPLES:
 
