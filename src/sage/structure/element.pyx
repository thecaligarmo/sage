r"""
Elements

AUTHORS:

- David Harvey (2006-10-16): changed CommutativeAlgebraElement to
  derive from CommutativeRingElement instead of AlgebraElement

- David Harvey (2006-10-29): implementation and documentation of new
  arithmetic architecture

- William Stein (2006-11): arithmetic architecture -- pushing it
  through to completion.

- Gonzalo Tornaria (2007-06): recursive base extend for coercion --
  lots of tests

- Robert Bradshaw (2007-2010): arithmetic operators and coercion

- Maarten Derickx (2010-07): added architecture for is_square and sqrt

The Abstract Element Class Hierarchy
------------------------------------

This is the abstract class hierarchy, i.e., these are all
abstract base classes.

::

    SageObject
        Element
            ModuleElement
                RingElement
                    CommutativeRingElement
                        IntegralDomainElement
                            DedekindDomainElement
                                PrincipalIdealDomainElement
                                    EuclideanDomainElement
                        FieldElement
                            FiniteFieldElement
                        CommutativeAlgebraElement
                    AlgebraElement   (note -- can't derive from module, since no multiple inheritance)
                        CommutativeAlgebra ??? (should be removed from element.pxd)
                        Matrix
                    InfinityElement
                        PlusInfinityElement
                        MinusInfinityElement
                AdditiveGroupElement
                Vector

            MonoidElement
                MultiplicativeGroupElement
        ElementWithCachedMethod


How to Define a New Element Class
---------------------------------

Elements typically define a method ``_new_c``, e.g.,

::

    cdef _new_c(self, defining data):
        cdef FreeModuleElement_generic_dense x
        x = PY_NEW(FreeModuleElement_generic_dense)
        x._parent = self._parent
        x._entries = v

that creates a new sibling very quickly from defining data
with assumed properties.

Sage has a special system in place for handling arithmetic operations
for all Element subclasses. There are various rules that must be
followed by both arithmetic implementers and callers.

A quick summary for the impatient:

- To implement addition for any Element class, override def _add_().
- If you want to add x and y, whose parents you know are IDENTICAL,
  you may call _add_(x, y). This will be the fastest way to guarantee
  that the correct implementation gets called. Of course you can still
  always use "x + y".

Now in more detail. The aims of this system are to provide (1) an efficient
calling protocol from both Python and Cython, (2) uniform coercion semantics
across Sage, (3) ease of use, (4) readability of code.

We will take addition of RingElements as an example; all other operators
and classes are similar. There are four relevant functions.

- **def RingElement.__add__**

   This function is called by Python or Pyrex when the binary "+" operator
   is encountered. It ASSUMES that at least one of its arguments is a
   RingElement; only a really twisted programmer would violate this
   condition. It has a fast pathway to deal with the most common case
   where the arguments have the same parent. Otherwise, it uses the coercion
   module to work out how to make them have the same parent. After any
   necessary coercions have been performed, it calls _add_ to dispatch to
   the correct underlying addition implementation.

   Note that although this function is declared as def, it doesn't have the
   usual overheads associated with python functions (either for the caller
   or for __add__ itself). This is because python has optimised calling
   protocols for such special functions.

-  **def RingElement._add_**

   This is the function you should override to implement addition in a
   python subclass of RingElement.

   The two arguments to this function are guaranteed to have the
   SAME PARENT. Its return value MUST have the SAME PARENT as its
   arguments.

   If you want to add two objects from python, and you know that their
   parents are the same object, you are encouraged to call this function
   directly, instead of using "x + y".

   The default implementation of this function is to call _add_,
   so if no-one has defined a python implementation, the correct Pyrex
   implementation will get called.

-  **cpdef RingElement._add_**

   This is the function you should override to implement addition in a
   Pyrex subclass of RingElement.

   The two arguments to this function are guaranteed to have the
   SAME PARENT. Its return value MUST have the SAME PARENT as its
   arguments.

   The default implementation of this function is to raise a
   NotImplementedError, which will happen if no-one has supplied
   implementations of either _add_.


For speed, there are also **inplace** version of the arithmetic commands.
DD NOT call them directly, they may mutate the object and will be called
when and only when it has been determined that the old object will no longer
be accessible from the calling function after this operation.

-  **def RingElement._iadd_**

   This is the function you should override to inplace implement addition
   in a Python subclass of RingElement.

   The two arguments to this function are guaranteed to have the
   SAME PARENT. Its return value MUST have the SAME PARENT as its
   arguments.

   The default implementation of this function is to call _add_,
   so if no-one has defined a Python implementation, the correct Cython
   implementation will get called.
"""

##################################################################
# Generic element, so all this functionality must be defined
# by any element.  Derived class must call __init__
##################################################################

include "sage/ext/cdefs.pxi"
include "sage/ext/stdsage.pxi"
include "sage/ext/python.pxi"
include "coerce.pxi"

from cpython.ref cimport PyObject

import types
import sys
cdef add, sub, mul, div, iadd, isub, imul, idiv
from operator import add, sub, mul, div, iadd, isub, imul, idiv

import sage.misc.sageinspect as sageinspect

cdef MethodType
from types import MethodType

from sage.categories.category   import Category
from sage.structure.parent      cimport Parent
from sage.structure.misc        import is_extension_type, getattr_from_other_class
from sage.misc.lazy_format      import LazyFormat

# Create a dummy attribute error, using some kind of lazy error message,
# so that neither the error itself not the message need to be created
# repeatedly, which would cost time.

from sage.structure.misc cimport AttributeErrorMessage
cdef AttributeErrorMessage dummy_error_message = AttributeErrorMessage(None, '')
dummy_attribute_error = AttributeError(dummy_error_message)

# This classes uses element.pxd.  To add data members, you
# must change that file.

def make_element(_class, _dict, parent):
    """
    This function is only here to support old pickles.

    Pickling functionality is moved to Element.{__getstate__,__setstate__}
    functions.
    """
    from sage.misc.pickle_old import make_element_old
    return make_element_old(_class, _dict, parent)

def py_scalar_to_element(py):
    from sage.rings.integer_ring import ZZ
    from sage.rings.real_double import RDF
    from sage.rings.complex_double import CDF
    if PyInt_Check(py) or PyLong_Check(py):
        return ZZ(py)
    elif PyFloat_Check(py):
        return RDF(py)
    elif PyComplex_Check(py):
        return CDF(py)
    else:
        raise TypeError("Not a scalar")


def parent(x):
    """
    Return the parent of the element ``x``.

    Usually, this means the mathematical object of which ``x`` is an
    element.

    INPUT:

    - ``x`` -- an element

    OUTPUT: the parent of ``x`` if it exists, otherwise the Python type
    of ``x``.

    .. SEEALSO::

        `Parents, Conversion and Coercion <http://www.sagemath.org/doc/tutorial/tour_coercion.html>`_
            Section in the Sage Tutorial

    EXAMPLES::

        sage: a = 42
        sage: parent(a)
        Integer Ring
        sage: b = 42/1
        sage: parent(b)
        Rational Field
        sage: c = 42.0
        sage: parent(c)
        Real Field with 53 bits of precision

    Some more complicated examples::

        sage: x = Partition([3,2,1,1,1])
        sage: parent(x)
        Partitions
        sage: v = vector(RDF, [1,2,3])
        sage: parent(v)
        Vector space of dimension 3 over Real Double Field

    The following are not considered to be elements, so the type is
    returned::

        sage: d = int(42)  # Python int
        sage: parent(d)
        <type 'int'>
        sage: L = range(10)
        sage: parent(L)
        <type 'list'>
    """
    return parent_c(x)

def have_same_parent(left, right):
    """
    Return ``True`` if and only if ``left`` and ``right`` have the
    same parent.

    EXAMPLES::

        sage: from sage.structure.element import have_same_parent
        sage: have_same_parent(1, 3)
        True
        sage: have_same_parent(1, 1/2)
        False
        sage: have_same_parent(gap(1), gap(1/2))
        True
    """
    return have_same_parent_c(left, right)


cdef dict _coerce_op_symbols = {'mul':'*', 'add':'+', 'sub':'-', 'div':'/', 'imul': '*', 'iadd': '+', 'isub':'-', 'idiv':'/'}

cdef str arith_error_message(x, y, op):
    name = op.__name__
    try:
        name = _coerce_op_symbols[name]
    except KeyError:
        pass
    return "unsupported operand parent(s) for '%s': '%s' and '%s'"%(name, parent_c(x), parent_c(y))


def is_Element(x):
    """
    Return ``True`` if x is of type Element.

    EXAMPLES::

        sage: from sage.structure.element import is_Element
        sage: is_Element(2/3)
        True
        sage: is_Element(QQ^3)
        False
    """
    return IS_INSTANCE(x, Element)

cdef class Element(SageObject):
    """
    Generic element of a structure. All other types of elements
    (RingElement, ModuleElement, etc) derive from this type.

    Subtypes must either call __init__() to set _parent, or may
    set _parent themselves if that would be more efficient.
    """

    def __init__(self, parent):
        r"""
        INPUT:

        - ``parent`` - a SageObject
        """
        #if parent is None:
        #    raise RuntimeError, "bug -- can't set parent to None"
        self._parent = parent

    def _set_parent(self, parent):
        r"""
        INPUT:

        - ``parent`` - a SageObject
        """
        self._parent = parent

    cdef _set_parent_c(self, Parent parent):
        self._parent = parent

    def _make_new_with_parent_c(self, Parent parent):
        self._parent = parent
        return self


    def __getattr__(self, str name):
        """
        Lookup a method or attribute from the category abstract classes.

        Let ``P`` be a parent in a category ``C``. Usually the methods
        of ``C.element_class`` are made directly available to elements
        of ``P`` via standard class inheritance. This is not the case
        any more if the elements of ``P`` are instances of an
        extension type. See :class:`Category`. for details.

        The purpose of this method is to emulate this inheritance: for
        ``e`` and element of ``P``, if an attribute or method
        ``e.foo`` is not found in the super classes of ``e``, it's
        looked up manually in ``C.element_class`` and bound to ``e``.

        .. NOTES::

            - Attributes beginning with two underscores but not ending
              with an unnderscore are considered private and are thus
              exempted from the lookup in ``cat.element_class``.

            - The attribute or method is actually looked up in
              ``P._abstract_element_class``. In most cases this is
              just an alias for ``C.element_class``, but some parents,
              notably homsets, customizes this to let elements also
              inherit from other abstract classes. See
              :meth:`Parent._abstract_element_class` and
              :meth:`Homset._abstract_element_class` for details.

            - This mechanism may also enter into action when the
              category of `P` is refined on the fly, leaving
              previously constructed elements in an outdated element
              class.

              See :class:`~sage.rings.polynomial.polynomial_quotient_ring.PolynomialQuotientRing_generic`
              for an example.

        EXAMPLES:

        We test that ``1`` (an instance of the extension type
        ``Integer``) inherits the methods from the categories of
        ``ZZ``, that is from ``CommutativeRings().element_class``::

            sage: 1.is_idempotent(), 2.is_idempotent()
            (True, False)

        This method is actually provided by the ``Magmas()`` super
        category of ``CommutativeRings()``::

            sage: 1.is_idempotent
            <bound method JoinCategory.element_class.is_idempotent of 1>
            sage: 1.is_idempotent.__module__
            'sage.categories.magmas'

        TESTS::

            sage: 1.blah_blah
            Traceback (most recent call last):
            ...
            AttributeError: 'sage.rings.integer.Integer' object has no attribute 'blah_blah'
            sage: Semigroups().example().an_element().is_idempotent
            <bound method LeftZeroSemigroup_with_category.element_class.is_idempotent of 42>
            sage: Semigroups().example().an_element().blah_blah
            Traceback (most recent call last):
            ...
            AttributeError: 'LeftZeroSemigroup_with_category.element_class' object has no attribute 'blah_blah'

        We test that "private" attributes are not requested from the element class
        of the category (:trac:`10467`)::

            sage: C = EuclideanDomains()
            sage: P.<x> = QQ[]
            sage: C.element_class.__foo = 'bar'
            sage: x.parent() in C
            True
            sage: x.__foo
            Traceback (most recent call last):
            ...
            AttributeError: 'sage.rings.polynomial.polynomial_rational_flint.Polynomial_rational_flint' object has no attribute '__foo'
        """
        if (name.startswith('__') and not name.endswith('_')):
            dummy_error_message.cls = type(self)
            dummy_error_message.name = name
            raise dummy_attribute_error
        cdef Parent P = self._parent or self.parent()
        if P is None or P._category is None:
            dummy_error_message.cls = type(self)
            dummy_error_message.name = name
            raise dummy_attribute_error
        return getattr_from_other_class(self, P._abstract_element_class, name)

    def __dir__(self):
        """
        Let cat be the category of the parent of ``self``. This method
        emulates ``self`` being an instance of both ``Element`` and
        ``cat.element_class``, in that order, for attribute directory.

        EXAMPLES::

            sage: dir(1/2)
            ['N', ..., 'is_idempotent', 'is_integer', 'is_integral', ...]

        Caveat: dir on Integer's and some other extension types seem to ignore __dir__::

            sage: 1.__dir__()
            ['N', ..., 'is_idempotent', 'is_integer', 'is_integral', ...]
            sage: dir(1)         # todo: not implemented
            ['N', ..., 'is_idempotent', 'is_integer', 'is_integral', ...]
        """
        from sage.structure.parent import dir_with_other_class
        return dir_with_other_class(self, self.parent().category().element_class)

    def _repr_(self):
        return "Generic element of a structure"

    def __getstate__(self):
        """
        Return a tuple describing the state of your object.

        This should return all information that will be required to unpickle
        the object. The functionality for unpickling is implemented in
        __setstate__().

        TESTS::

            sage: R.<x,y> = QQ[]
            sage: i = ideal(x^2 - y^2 + 1)
            sage: i.__getstate__()
            (Monoid of ideals of Multivariate Polynomial Ring in x, y over Rational Field,
             {'_Ideal_generic__gens': (x^2 - y^2 + 1,),
              '_Ideal_generic__ring': Multivariate Polynomial Ring in x, y over Rational Field,
              '_gb_by_ordering': {}})
        """
        return (self._parent, self.__dict__)

    def __setstate__(self, state):
        """
        Initializes the state of the object from data saved in a pickle.

        During unpickling __init__ methods of classes are not called, the saved
        data is passed to the class via this function instead.

        TESTS::

            sage: R.<x,y> = QQ[]
            sage: i = ideal(x); i
            Ideal (x) of Multivariate Polynomial Ring in x, y over Rational Field
            sage: S.<x,y,z> = ZZ[]
            sage: i.__setstate__((R,{'_Ideal_generic__ring':S,'_Ideal_generic__gens': (S(x^2 - y^2 + 1),)}))
            sage: i
            Ideal (x^2 - y^2 + 1) of Multivariate Polynomial Ring in x, y, z over Integer Ring
        """
        self._set_parent(state[0])
        self.__dict__ = state[1]

    def __copy__(self):
        """
        Return a copy of ``self``.

        OUTPUT:

          - a new object which is a copy of ``self``.

        This implementation ensures that ``self.__dict__`` is properly copied
        when it exists (typically for instances of classes deriving from
        :class:`Element`).

        TESTS::

            sage: from sage.structure.element import Element
            sage: el = Element(parent = ZZ)
            sage: el1 = copy(el)
            sage: el1 is el
            False

            sage: class Demo(Element): pass
            sage: el = Demo(parent = ZZ)
            sage: el.x = [1,2,3]
            sage: el1 = copy(el)
            sage: el1 is el
            False
            sage: el1.__dict__ is el.__dict__
            False
        """
        cls = self.__class__
        cdef Element res = cls.__new__(cls)
        res._parent = self._parent
        try:
            D = self.__dict__
        except AttributeError:
            return res
        for k,v in D.iteritems():
            try:
                setattr(res, k, v)
            except AttributeError:
                pass
        return res

    def __hash__(self):
        return hash(str(self))

    def _im_gens_(self, codomain, im_gens):
        """
        Return the image of ``self`` in codomain under the map that sends
        the images of the generators of the parent of ``self`` to the
        tuple of elements of im_gens.
        """
        raise NotImplementedError

    cdef base_extend_c(self, Parent R):
        if HAS_DICTIONARY(self):
            return self.base_extend(R)
        else:
            return self.base_extend_c_impl(R)

    cdef base_extend_c_impl(self, Parent R):
        cdef Parent V
        V = self._parent.base_extend(R)
        return (<Parent>V)._coerce_c(self)

    def base_extend(self, R):
        return self.base_extend_c_impl(R)

    def base_ring(self):
        """
        Return the base ring of this element's parent (if that makes sense).

        TESTS::

            sage: QQ.base_ring()
            Rational Field
            sage: identity_matrix(3).base_ring()
            Integer Ring
        """
        return self._parent.base_ring()

    def category(self):
        from sage.categories.all import Elements
        return Elements(self._parent)


    def _test_category(self, **options):
        """
        Run generic tests on the method :meth:`.category`.

        See also: :class:`TestSuite`.

        EXAMPLES::

            sage: 3._test_category()

        Let us now write a broken :meth:`.category` method::

            sage: from sage.categories.examples.sets_cat import PrimeNumbers
            sage: class CCls(PrimeNumbers):
            ....:     def an_element(self):
            ....:         return 18
            sage: CC = CCls()
            sage: CC._test_an_element()
            Traceback (most recent call last):
            ...
            AssertionError: self.an_element() is not in self
        """
        from sage.categories.objects    import Objects
        tester = self._tester(**options)
        SageObject._test_category(self, tester = tester)
        category = self.category()
        # Tests that self inherits methods from the categories
        if not is_extension_type(self.__class__):
            # For usual Python classes, that should be done with
            # standard inheritance
            tester.assert_(isinstance(self, self.parent().category().element_class))
        else:
            # For extension types we just check that inheritance
            # occurs on a dummy attribute of Sets().ElementMethods
            tester.assert_(hasattr(self, "_dummy_attribute"))

    def _test_eq(self, **options):
        """
        Test that ``self`` is equal to ``self`` and different to ``None``.

        See also: :class:`TestSuite`.

        TESTS::

            sage: from sage.structure.element import Element
            sage: O = Element(Parent())
            sage: O._test_eq()

        Let us now write a broken class method::

            sage: class CCls(Element):
            ....:     def __eq__(self, other):
            ....:         return True
            sage: CCls(Parent())._test_eq()
            Traceback (most recent call last):
            ...
            AssertionError: broken equality: Generic element of a structure == None

        Let us now break inequality::

            sage: class CCls(Element):
            ....:     def __ne__(self, other):
            ....:         return True
            sage: CCls(Parent())._test_eq()
            Traceback (most recent call last):
            ...
            AssertionError: broken non-equality: Generic element of a structure != itself
        """
        tester = self._tester(**options)
        # We don't use assertEqual / assertNonEqual in order to be
        # 100% sure we indeed call the operators == and !=, whatever
        # the version of Python is (see #11236)
        tester.assertTrue(self == self,
                   LazyFormat("broken equality: %s == itself is False")%self)
        tester.assertFalse(self == None,
                   LazyFormat("broken equality: %s == None")%self)
        tester.assertFalse(self != self,
                           LazyFormat("broken non-equality: %s != itself")%self)
        tester.assertTrue(self != None,
                          LazyFormat("broken non-equality: %s is not != None")%self)

    def parent(self, x=None):
        """
        Return the parent of this element; or, if the optional argument x is
        supplied, the result of coercing x into the parent of this element.
        """
        if x is None:
            return self._parent
        else:
            return self._parent(x)


    def subs(self, in_dict=None, **kwds):
        """
        Substitutes given generators with given values while not touching
        other generators. This is a generic wrapper around __call__.
        The syntax is meant to be compatible with the corresponding method
        for symbolic expressions.

        INPUT:

        - ``in_dict`` - (optional) dictionary of inputs

        - ``**kwds`` - named parameters

        OUTPUT:

        - new object if substitution is possible, otherwise self.

        EXAMPLES::

            sage: x, y = PolynomialRing(ZZ,2,'xy').gens()
            sage: f = x^2 + y + x^2*y^2 + 5
            sage: f((5,y))
            25*y^2 + y + 30
            sage: f.subs({x:5})
            25*y^2 + y + 30
            sage: f.subs(x=5)
            25*y^2 + y + 30
            sage: (1/f).subs(x=5)
            1/(25*y^2 + y + 30)
            sage: Integer(5).subs(x=4)
            5
        """
        if not hasattr(self,'__call__'):
            return self
        parent=self._parent
        # We should better not test for ParentWIthGens,
        # as this is essentially deprecated.
        #from sage.structure.parent_gens import is_ParentWithGens
        #if not is_ParentWithGens(parent):
        #    return self
        # Better: Duck typing!
        try:
            ngens = parent.ngens()
        except (AttributeError, NotImplementedError, TypeError):
            return self
        variables=[]
        # use "gen" instead of "gens" as a ParentWithGens is not
        # required to have the latter
        for i in xrange(0,ngens):
            gen=parent.gen(i)
            if str(gen) in kwds:
                variables.append(kwds[str(gen)])
            elif in_dict and gen in in_dict:
                variables.append(in_dict[gen])
            else:
                variables.append(gen)
        return self(*variables)

    def numerical_approx(self, prec=None, digits=None, algorithm=None):
        """
        Return a numerical approximation of x with at least prec bits of
        precision.

        EXAMPLES::

            sage: (2/3).n()
            0.666666666666667
            sage: pi.n(digits=10)  # indirect doctest
            3.141592654
            sage: pi.n(prec=20)   # indirect doctest
            3.1416

        TESTS:

        Check that :trac:`14778` is fixed::

            sage: (0).n(algorithm='foo')
            0.000000000000000
        """
        from sage.misc.functional import numerical_approx
        return numerical_approx(self, prec=prec, digits=digits,
                                algorithm=algorithm)
    n = numerical_approx 
    N = n 

    def _mpmath_(self, prec=53, rounding=None):
        """
        Evaluates numerically and returns an mpmath number.
        Used as fallback for conversion by mpmath.mpmathify().

        .. NOTE::

            Currently, the rounding mode is ignored.

        EXAMPLES::

            sage: from sage.libs.mpmath.all import mp, mpmathify
            sage: mp.dps = 30
            sage: 25._mpmath_(53)
            mpf('25.0')
            sage: mpmathify(3+4*I)
            mpc(real='3.0', imag='4.0')
            sage: mpmathify(1+pi)
            mpf('4.14159265358979323846264338327933')
            sage: (1+pi)._mpmath_(10)
            mpf('4.140625')
            sage: (1+pi)._mpmath_(mp.prec)
            mpf('4.14159265358979323846264338327933')
        """
        return self.n(prec)._mpmath_(prec=prec)

    def substitute(self,in_dict=None,**kwds):
        """
        This is an alias for self.subs().

        INPUT:

        - ``in_dict`` - (optional) dictionary of inputs

        - ``**kwds``  - named parameters

        OUTPUT:

        - new object if substitution is possible, otherwise self.

        EXAMPLES::

            sage: x, y = PolynomialRing(ZZ,2,'xy').gens()
            sage: f = x^2 + y + x^2*y^2 + 5
            sage: f((5,y))
            25*y^2 + y + 30
            sage: f.substitute({x:5})
            25*y^2 + y + 30
            sage: f.substitute(x=5)
            25*y^2 + y + 30
            sage: (1/f).substitute(x=5)
            1/(25*y^2 + y + 30)
            sage: Integer(5).substitute(x=4)
            5
         """
        return self.subs(in_dict,**kwds)

    cpdef _act_on_(self, x, bint self_on_left):
        """
        Use this method to implement ``self`` acting on x. 

        Return None or raise a CoercionException if no
        such action is defined here.
        """
        return None

    cpdef _acted_upon_(self, x, bint self_on_left):
        """
        Use this method to implement ``self`` acted on by x.

        Return None or raise a CoercionException if no
        such action is defined here.
        """
        return None


    def __xor__(self, right):
        raise RuntimeError("Use ** for exponentiation, not '^', which means xor\n"+\
              "in Python, and has the wrong precedence.")

    def __pos__(self):
        return self

    def _coeff_repr(self, no_space=True):
        if self._is_atomic():
            s = repr(self)
        else:
            s = "(%s)"%repr(self)
        if no_space:
            return s.replace(' ','')
        return s

    def _latex_coeff_repr(self):
        try:
            s = self._latex_()
        except AttributeError:
            s = str(self)
        if self._is_atomic():
            return s
        else:
            return "\\left(%s\\right)"%s

    def _is_atomic(self):
        """
        Return ``True`` if and only if parenthesis are not required when
        *printing* out any of `x - s`, `x + s`, `x^s` and `x/s`.

        EXAMPLES::

            sage: n = 5; n._is_atomic()
            True
            sage: n = x+1; n._is_atomic()
            False
        """
        if self._parent._repr_option('element_is_atomic'):
            return True
        s = str(self)
        return s.find("+") == -1 and s.find("-") == -1 and s.find(" ") == -1

    def __nonzero__(self):
        r"""
        Return ``True`` if ``self`` does not equal self.parent()(0).

        Note that this is automatically called when converting to
        boolean, as in the conditional of an if or while statement.

        TESTS:
        Verify that #5185 is fixed.

        ::

            sage: v = vector({1: 1, 3: -1})
            sage: w = vector({1: -1, 3: 1})
            sage: v + w
            (0, 0, 0, 0)
            sage: (v+w).is_zero()
            True
            sage: bool(v+w)
            False
            sage: (v+w).__nonzero__()
            False
        """
        return self != self._parent.zero_element()

    def is_zero(self):
        """
        Return ``True`` if ``self`` equals self.parent()(0).

        The default implementation is to fall back to 'not
        self.__nonzero__'.

        .. WARNING::

            Do not re-implement this method in your subclass but
            implement __nonzero__ instead.
        """
        return not self

    def _cmp_(left, right):
        return left._cmp_c_impl(right)

    cdef _cmp(left, right):
        """
        Compare left and right.
        """
        global coercion_model
        cdef int r
        if not have_same_parent_c(left, right):
            if left is None or left is Ellipsis:
                return -1
            elif right is None or right is Ellipsis:
                return 1
            try:
                _left, _right = coercion_model.canonical_coercion(left, right)
                if PY_IS_NUMERIC(_left):
                    return cmp(_left, _right)
                else:
                    return _left._cmp_(_right)
            except TypeError:
                r = cmp(type(left), type(right))
                if r == 0:
                    r = -1
                return r
        else:
            if HAS_DICTIONARY(left):
                left_cmp = left._cmp_
                if PY_TYPE_CHECK(left_cmp, MethodType):
                    # it must have been overridden
                    return left_cmp(right)

            return left._cmp_c_impl(right)

    def _richcmp_(left, right, op):
        return left._richcmp(right, op)

    cdef _richcmp(left, right, int op):
        """
        Compare left and right, according to the comparison operator op.
        """
        global coercion_model
        cdef int r
        if not have_same_parent_c(left, right):
            if left is None or left is Ellipsis:
                return _rich_to_bool(op, -1)
            elif right is None or right is Ellipsis:
                return _rich_to_bool(op, 1)
            try:
                _left, _right = coercion_model.canonical_coercion(left, right)
                if PY_IS_NUMERIC(_left):
                    return _rich_to_bool(op, cmp(_left, _right))
                else:
                    return _left._richcmp_(_right, op)
            except (TypeError, NotImplementedError):
                r = cmp(type(left), type(right))
                if r == 0:
                    r = -1
                # Often things are compared against 0 (or 1), even when there
                # is not a canonical coercion ZZ -> other
                # Things should implement and/or use __nonzero__ and is_one()
                # but we can't do that here as that calls this.
                # The old coercion model would declare a coercion if 0 went in.
                # (Though would fail with a TypeError for other values, thus
                # contaminating the _has_coerce_map_from cache.)
                from sage.rings.integer import Integer
                try:
                    if PY_TYPE_CHECK(left, Element) and isinstance(right, (int, float, Integer)) and not right:
                        right = (<Element>left)._parent(right)
                    elif PY_TYPE_CHECK(right, Element) and isinstance(left, (int, float, Integer)) and not left:
                        left = (<Element>right)._parent(left)
                    else:
                        return _rich_to_bool(op, r)
                except TypeError:
                    return _rich_to_bool(op, r)

        if HAS_DICTIONARY(left):   # fast check
            left_cmp = left.__cmp__
            if PY_TYPE_CHECK(left_cmp, MethodType):
                # it must have been overridden
                return _rich_to_bool(op, left_cmp(right))

        return left._richcmp_c_impl(right, op)

    cdef _rich_to_bool(self, int op, int r):
        return _rich_to_bool(op, r)

    ####################################################################
    # For a derived Cython class, you **must** put the following in
    # your subclasses, in order for it to take advantage of the
    # above generic comparison code.  You must also define
    # either _cmp_c_impl (if your subclass is totally ordered),
    # _richcmp_c_impl (if your subclass is partially ordered), or both
    # (if your class has both a total order and a partial order;
    # then the total order will be available with cmp(), and the partial
    # order will be available with the relation operators; in this case
    # you must also define __cmp__ in your subclass).
    # This is simply how Python works.
    #
    # For a *Python* class just define __cmp__ as always.
    # But note that when this gets called you can assume that
    # both inputs have identical parents.
    #
    # If your __cmp__ methods are not getting called, verify that the
    # canonical_coercion(x,y) is not throwing errors.
    #
    ####################################################################
    def __richcmp__(left, right, int op):
        return (<Element>left)._richcmp(right, op)

    ####################################################################
    # If your subclass has both a partial order (available with the
    # relation operators) and a total order (available with cmp()),
    # you **must** put the following in your subclass.
    #
    # Note that in this case the total order defined by cmp() will
    # not properly respect coercions.
    ####################################################################
    def __cmp__(left, right):
        return (<Element>left)._cmp(right)

    cdef _richcmp_c_impl(left, Element right, int op):
        if (<Element>left)._richcmp_c_impl == Element._richcmp_c_impl and \
               (<Element>left)._cmp_c_impl == Element._cmp_c_impl:
            # Not implemented, try some basic defaults
            if op == Py_EQ:
                 return left is right
            elif op == Py_NE:
                return left is not right
        return left._rich_to_bool(op, left._cmp_c_impl(right))

    cdef int _cmp_c_impl(left, Element right) except -2:
        ### For derived Cython code, you *MUST* ALSO COPY the __richcmp__ above
        ### into your class!!!  For Python code just use __cmp__.
        raise NotImplementedError("BUG: sort algorithm for elements of '%s' not implemented"%right.parent())

cdef inline bint _rich_to_bool(int op, int r):
    if op == Py_LT:  #<
        return (r  < 0)
    elif op == Py_EQ: #==
        return (r == 0)
    elif op == Py_GT: #>
        return (r  > 0)
    elif op == Py_LE: #<=
        return (r <= 0)
    elif op == Py_NE: #!=
        return (r != 0)
    elif op == Py_GE: #>=
        return (r >= 0)


def is_ModuleElement(x):
    """
    Return ``True`` if x is of type ModuleElement.

    This is even faster than using isinstance inline.

    EXAMPLES::

        sage: from sage.structure.element import is_ModuleElement
        sage: is_ModuleElement(2/3)
        True
        sage: is_ModuleElement((QQ^3).0)
        True
        sage: is_ModuleElement('a')
        False
    """
    return IS_INSTANCE(x, ModuleElement)

cdef class ElementWithCachedMethod(Element):
    r"""
    An element class that fully supports cached methods.

    NOTE:

    The :class:`~sage.misc.cachefunc.cached_method` decorator provides
    a convenient way to automatically cache the result of a computation.
    Since :trac:`11115`, the cached method decorator applied to a
    method without optional arguments is faster than a hand-written cache
    in Python, and a cached method without any arguments (except ``self``)
    is actually faster than a Python method that does nothing more but
    to return ``1``. A cached method can also be inherited from the parent
    or element class of a category.

    However, this holds true only if attribute assignment is supported.
    If you write an extension class in Cython that does not accept attribute
    assignment then a cached method inherited from the category will be
    slower (for :class:`~sage.structure.parent.Parent`) or the cache would
    even break (for :class:`Element`).

    This class should be used if you write an element class, can not provide
    it with attribute assignment, but want that it inherits a cached method
    from the category. Under these conditions, your class should inherit
    from this class rather than :class:`Element`. Then, the cache will work,
    but certainly slower than with attribute assignment. Lazy attributes
    work as well.

    EXAMPLE:

    We define three element extension classes. The first inherits from
    :class:`Element`, the second from this class, and the third simply
    is a Python class. We also define a parent class and, in Python, a
    category whose element and parent classes define cached methods.
    ::

        sage: cython_code = ["from sage.structure.element cimport Element, ElementWithCachedMethod",
        ... "cdef class MyBrokenElement(Element):",
        ... "    cdef public object x",
        ... "    def __init__(self,P,x):",
        ... "        self.x=x",
        ... "        Element.__init__(self,P)",
        ... "    def __neg__(self):",
        ... "        return MyBrokenElement(self.parent(),-self.x)",
        ... "    def _repr_(self):",
        ... "        return '<%s>'%self.x",
        ... "    def __hash__(self):",
        ... "        return hash(self.x)",
        ... "    def __cmp__(left, right):",
        ... "        return (<Element>left)._cmp(right)",
        ... "    def __richcmp__(left, right, op):",
        ... "        return (<Element>left)._richcmp(right,op)",
        ... "    cdef int _cmp_c_impl(left, Element right) except -2:",
        ... "        return cmp(left.x,right.x)",
        ... "    def raw_test(self):",
        ... "        return -self",
        ... "cdef class MyElement(ElementWithCachedMethod):",
        ... "    cdef public object x",
        ... "    def __init__(self,P,x):",
        ... "        self.x=x",
        ... "        Element.__init__(self,P)",
        ... "    def __neg__(self):",
        ... "        return MyElement(self.parent(),-self.x)",
        ... "    def _repr_(self):",
        ... "        return '<%s>'%self.x",
        ... "    def __hash__(self):",
        ... "        return hash(self.x)",
        ... "    def __cmp__(left, right):",
        ... "        return (<Element>left)._cmp(right)",
        ... "    def __richcmp__(left, right, op):",
        ... "        return (<Element>left)._richcmp(right,op)",
        ... "    cdef int _cmp_c_impl(left, Element right) except -2:",
        ... "        return cmp(left.x,right.x)",
        ... "    def raw_test(self):",
        ... "        return -self",
        ... "class MyPythonElement(MyBrokenElement): pass",
        ... "from sage.structure.parent cimport Parent",
        ... "cdef class MyParent(Parent):",
        ... "    Element = MyElement"]
        sage: cython('\n'.join(cython_code))
        sage: cython_code = ["from sage.all import cached_method, cached_in_parent_method, Category, Objects",
        ... "class MyCategory(Category):",
        ... "    @cached_method",
        ... "    def super_categories(self):",
        ... "        return [Objects()]",
        ... "    class ElementMethods:",
        ... "        @cached_method",
        ... "        def element_cache_test(self):",
        ... "            return -self",
        ... "        @cached_in_parent_method",
        ... "        def element_via_parent_test(self):",
        ... "            return -self",
        ... "    class ParentMethods:",
        ... "        @cached_method",
        ... "        def one(self):",
        ... "            return self.element_class(self,1)",
        ... "        @cached_method",
        ... "        def invert(self, x):",
        ... "            return -x"]
        sage: cython('\n'.join(cython_code))
        sage: C = MyCategory()
        sage: P = MyParent(category=C)
        sage: ebroken = MyBrokenElement(P,5)
        sage: e = MyElement(P,5)

    The cached methods inherited by ``MyElement`` works::

        sage: e.element_cache_test()
        <-5>
        sage: e.element_cache_test() is e.element_cache_test()
        True
        sage: e.element_via_parent_test()
        <-5>
        sage: e.element_via_parent_test() is e.element_via_parent_test()
        True

    The other element class can only inherit a
    ``cached_in_parent_method``, since the cache is stored in the
    parent. In fact, equal elements share the cache, even if they are
    of different types::

        sage: e == ebroken
        True
        sage: type(e) == type(ebroken)
        False
        sage: ebroken.element_via_parent_test() is e.element_via_parent_test()
        True

    However, the cache of the other inherited method breaks, although the method
    as such works::

        sage: ebroken.element_cache_test()
        <-5>
        sage: ebroken.element_cache_test() is ebroken.element_cache_test()
        False

    Since ``e`` and ``ebroken`` share the cache, when we empty it for one element
    it is empty for the other as well::

        sage: b = ebroken.element_via_parent_test()
        sage: e.element_via_parent_test.clear_cache()
        sage: b is ebroken.element_via_parent_test()
        False

    Note that the cache only breaks for elements that do no allow attribute assignment.
    A Python version of ``MyBrokenElement`` therefore allows for cached methods::

        sage: epython = MyPythonElement(P,5)
        sage: epython.element_cache_test()
        <-5>
        sage: epython.element_cache_test() is epython.element_cache_test()
        True

    """
    def __getattr__(self, name):
        """
        This getattr method ensures that cached methods and lazy attributes
        can be inherited from the element class of a category.

        .. NOTE::

            The use of cached methods is demonstrated in the main doc
            string of this class. Here, we demonstrate lazy
            attributes.

        EXAMPLE::

            sage: cython_code = ["from sage.structure.element cimport ElementWithCachedMethod",
            ... "cdef class MyElement(ElementWithCachedMethod):",
            ... "    cdef public object x",
            ... "    def __init__(self,P,x):",
            ... "        self.x=x",
            ... "        ElementWithCachedMethod.__init__(self,P)",
            ... "    def _repr_(self):",
            ... "        return '<%s>'%self.x",
            ... "from sage.structure.parent cimport Parent",
            ... "cdef class MyParent(Parent):",
            ... "    Element = MyElement",
            ... "from sage.all import cached_method, lazy_attribute, Category, Objects",
            ... "class MyCategory(Category):",
            ... "    @cached_method",
            ... "    def super_categories(self):",
            ... "        return [Objects()]",
            ... "    class ElementMethods:",
            ... "        @lazy_attribute",
            ... "        def my_lazy_attr(self):",
            ... "            return 'lazy attribute of <%d>'%self.x"]
            sage: cython('\n'.join(cython_code))
            sage: C = MyCategory()
            sage: P = MyParent(category=C)
            sage: e = MyElement(P,5)
            sage: e.my_lazy_attr
            'lazy attribute of <5>'
            sage: e.my_lazy_attr is e.my_lazy_attr
            True

        """
        if name.startswith('__') and not name.endswith('_'):
            dummy_error_message.cls = type(self)
            dummy_error_message.name = name
            raise dummy_attribute_error
        try:
            return self.__cached_methods[name]
        except KeyError:
            attr = getattr_from_other_class(self,
                                        self._parent.category().element_class,
                                        name)
            self.__cached_methods[name] = attr
            return attr
        except TypeError:
            attr = getattr_from_other_class(self,
                                        self._parent.category().element_class,
                                        name)
            self.__cached_methods = {name : attr}
            return attr

cdef class ModuleElement(Element):
    """
    Generic element of a module.
    """

    ##################################################
    # Addition
    ##################################################
    def __add__(left, right):
        """
        Top-level addition operator for ModuleElements.

        See extensive documentation at the top of element.pyx.
        """
        # Try fast pathway if they are both ModuleElements and the parents
        # match.

        # (We know at least one of the arguments is a ModuleElement. So if
        # their types are *equal* (fast to check) then they are both
        # ModuleElements. Otherwise use the slower test via PY_TYPE_CHECK.)
        if have_same_parent_c(left, right):
            # If we hold the only references to this object, we can
            # safely mutate it. NOTE the threshold is different by one
            # for __add__ and __iadd__.
            if (<PyObject *>left).ob_refcnt < inplace_threshold:
                return (<ModuleElement>left)._iadd_(<ModuleElement>right)
            else:
                return (<ModuleElement>left)._add_(<ModuleElement>right)

        global coercion_model
        return coercion_model.bin_op(left, right, add)

    cpdef ModuleElement _add_(left, ModuleElement right):
        raise TypeError(arith_error_message(left, right, add))

    def __iadd__(ModuleElement self, right):
        if have_same_parent_c(self, right):
            if (<PyObject *>self).ob_refcnt <= inplace_threshold:
                return self._iadd_(<ModuleElement>right)
            else:
                return self._add_(<ModuleElement>right)
        else:
            global coercion_model
            return coercion_model.bin_op(self, right, iadd)

    cpdef ModuleElement _iadd_(self, ModuleElement right):
        return self._add_(right)

    ##################################################
    # Subtraction
    ##################################################

    def __sub__(left, right):
        """
        Top-level subtraction operator for ModuleElements.
        See extensive documentation at the top of element.pyx.
        """
        if have_same_parent_c(left, right):
            if (<PyObject *>left).ob_refcnt < inplace_threshold:
                return (<ModuleElement>left)._isub_(<ModuleElement>right)
            else:
                return (<ModuleElement>left)._sub_(<ModuleElement>right)
        global coercion_model
        return coercion_model.bin_op(left, right, sub)

    cpdef ModuleElement _sub_(left, ModuleElement right):
        # default implementation is to use the negation and addition
        # dispatchers:
        return left._add_(-right)

    def __isub__(ModuleElement self, right):
        if have_same_parent_c(self, right):
            if (<PyObject *>self).ob_refcnt <= inplace_threshold:
                return self._isub_(<ModuleElement>right)
            else:
                return self._sub_(<ModuleElement>right)
        else:
            global coercion_model
            return coercion_model.bin_op(self, right, isub)

    cpdef ModuleElement _isub_(self, ModuleElement right):
        return self._sub_(right)

    ##################################################
    # Negation
    ##################################################

    def __neg__(self):
        """
        Top-level negation operator for ModuleElements, which
        may choose to implement _neg_ rather than __neg__ for
        consistency.
        """
        return self._neg_()

    cpdef ModuleElement _neg_(self):
        # default implementation is to try multiplying by -1.
        global coercion_model
        if self._parent._base is None:
            return coercion_model.bin_op(-1, self, mul)
        else:
            return coercion_model.bin_op(self._parent._base(-1), self, mul)

    ##################################################
    # Module element multiplication (scalars, etc.)
    ##################################################
    def __mul__(left, right):
        if PyInt_CheckExact(right):
            return (<ModuleElement>left)._mul_long(PyInt_AS_LONG(right))
        if PyInt_CheckExact(left):
            return (<ModuleElement>right)._mul_long(PyInt_AS_LONG(left))
<<<<<<< HEAD
        if have_same_parent_c(left, right):
            raise TypeError, arith_error_message(left, right, mul)
=======
        if have_same_parent(left, right):
            raise TypeError(arith_error_message(left, right, mul))
>>>>>>> dbf722e1
        # Always do this
        global coercion_model
        return coercion_model.bin_op(left, right, mul)

    def __imul__(left, right):
        if have_same_parent_c(left, right):
             raise TypeError
        # Always do this
        global coercion_model
        return coercion_model.bin_op(left, right, imul)

    # rmul -- left * self
    cpdef ModuleElement _rmul_(self, RingElement left):
        """
        Default module left scalar multiplication, which is to try to
        canonically coerce the scalar to the integers and do that
        multiplication, which is always defined.

        Returning None indicates that this action is not implemented here.
        """
        return None

    # lmul -- self * right

    cpdef ModuleElement _lmul_(self, RingElement right):
        """
        Default module left scalar multiplication, which is to try to
        canonically coerce the scalar to the integers and do that
        multiplication, which is always defined.

        Returning None indicates that this action is not implemented here.
        """
        return None

    cdef ModuleElement _mul_long(self, long n):
        """
        Generic path for multiplying by a C long, assumed to commute.
        """
        return coercion_model.bin_op(self, n, mul)

    cpdef ModuleElement _ilmul_(self, RingElement right):
        return self._lmul_(right)

    cdef RingElement coerce_to_base_ring(self, x):
        if PY_TYPE_CHECK(x, Element) and (<Element>x)._parent is self._parent._base:
            return x
        try:
            return self._parent._base._coerce_c(x)
        except AttributeError:
            return self._parent._base(x)

    ##################################################
    # Other properties
    ##################################################
    def order(self):              ### DO NOT OVERRIDE THIS!!! Instead, override additive_order.
        """
        Return the additive order of self.
        """
        return self.additive_order()

    def additive_order(self):
        """
        Return the additive order of self.
        """
        raise NotImplementedError

########################################################################
# Monoid
########################################################################

def is_MonoidElement(x):
    """
    Return ``True`` if x is of type MonoidElement.
    """
    return IS_INSTANCE(x, MonoidElement)

cdef class MonoidElement(Element):
    """
    Generic element of a monoid.
    """

    #############################################################
    # Multiplication
    #############################################################
    def __mul__(left, right):
        """
        Top-level multiplication operator for monoid elements.
        See extensive documentation at the top of element.pyx.
        """
        global coercion_model
        if have_same_parent_c(left, right):
            return (<MonoidElement>left)._mul_(<MonoidElement>right)
        try:
            return coercion_model.bin_op(left, right, mul)
        except TypeError as msg:
            if isinstance(left, (int, long)) and left==1:
                return right
            elif isinstance(right, (int, long)) and right==1:
                return left
            raise


    cpdef MonoidElement _mul_(left, MonoidElement right):
        """
        Cython classes should override this function to implement multiplication.
        See extensive documentation at the top of element.pyx.
        """
        raise TypeError

    #############################################################
    # Other generic functions that should be available to
    # any monoid element.
    #############################################################
    def order(self):
        """
        Return the multiplicative order of self.
        """
        return self.multiplicative_order()

    def multiplicative_order(self):
        """
        Return the multiplicative order of self.
        """
        raise NotImplementedError

    def __pow__(self, n, dummy):
        """
        Return the (integral) power of self.
        """
        if dummy is not None:
            raise RuntimeError("__pow__ dummy argument not used")
        return generic_power_c(self,n,None)

    def powers(self, n):
        r"""
        Return the list `[x^0, x^1, \ldots, x^{n-1}]`.

        EXAMPLES::

            sage: G = SymmetricGroup(4)
            sage: g = G([2, 3, 4, 1])
            sage: g.powers(4)
            [(), (1,2,3,4), (1,3)(2,4), (1,4,3,2)]
        """
        if n < 0:
            raise ValueError("negative number of powers requested")
        elif n == 0:
            return []
        x = self._parent.one_element()
        l = [x]
        for i in xrange(n - 1):
            x = x * self
            l.append(x)
        return l

    def __nonzero__(self):
        return True

def is_AdditiveGroupElement(x):
    """
    Return ``True`` if x is of type AdditiveGroupElement.
    """
    return IS_INSTANCE(x, AdditiveGroupElement)

cdef class AdditiveGroupElement(ModuleElement):
    """
    Generic element of an additive group.
    """
    def order(self):
        """
        Return additive order of element
        """
        return self.additive_order()

    def __invert__(self):
        raise NotImplementedError("multiplicative inverse not defined for additive group elements")

    cpdef ModuleElement _rmul_(self, RingElement left):
        return self._lmul_(left)

    cpdef ModuleElement _lmul_(self, RingElement right):
        """
        Default module left scalar multiplication, which is to try to
        canonically coerce the scalar to the integers and do that
        multiplication, which is always defined.

        Returning None indicates this action is not implemented.
        """
        return None

def is_MultiplicativeGroupElement(x):
    """
    Return ``True`` if x is of type MultiplicativeGroupElement.
    """
    return IS_INSTANCE(x, MultiplicativeGroupElement)

cdef class MultiplicativeGroupElement(MonoidElement):
    """
    Generic element of a multiplicative group.
    """
    def order(self):
        """
        Return the multiplicative order of self.
        """
        return self.multiplicative_order()

    def _add_(self, x):
        raise ArithmeticError("addition not defined in a multiplicative group")

    def __div__(left, right):
        if have_same_parent_c(left, right):
            return left._div_(right)
        global coercion_model
        return coercion_model.bin_op(left, right, div)

    cpdef MultiplicativeGroupElement _div_(self, MultiplicativeGroupElement right):
        """
        Cython classes should override this function to implement division.
        See extensive documentation at the top of element.pyx.
        """
        return self * ~right

    def __invert__(self):
        if self.is_one():
            return self
        return 1/self


def is_RingElement(x):
    """
    Return ``True`` if x is of type RingElement.
    """
    return IS_INSTANCE(x, RingElement)

cdef class RingElement(ModuleElement):
    ##################################################
    def is_one(self):
        return self == self._parent.one_element()

    ##################################
    # Fast long add/sub path.
    ##################################

    def __add__(left, right):
        """
        Top-level addition operator for RingElements.

        See extensive documentation at the top of element.pyx.
        """
        if have_same_parent_c(left, right):
            if (<PyObject *>left).ob_refcnt < inplace_threshold:
                return (<ModuleElement>left)._iadd_(<ModuleElement>right)
            else:
                return (<ModuleElement>left)._add_(<ModuleElement>right)
        if PyInt_CheckExact(right):
            return (<RingElement>left)._add_long(PyInt_AS_LONG(right))
        elif PyInt_CheckExact(left):
            return (<RingElement>right)._add_long(PyInt_AS_LONG(left))
        return coercion_model.bin_op(left, right, add)

    cdef RingElement _add_long(self, long n):
        """
        Generic path for adding a C long, assumed to commute.
        """
        return coercion_model.bin_op(self, n, add)

    def __sub__(left, right):
        """
        Top-level subtraction operator for RingElements.

        See extensive documentation at the top of element.pyx.
        """
        cdef long n
        if have_same_parent_c(left, right):
            if (<PyObject *>left).ob_refcnt < inplace_threshold:
                return (<ModuleElement>left)._isub_(<ModuleElement>right)
            else:
                return (<ModuleElement>left)._sub_(<ModuleElement>right)
        if PyInt_CheckExact(right):
            n = PyInt_AS_LONG(right)
            # See UNARY_NEG_WOULD_OVERFLOW in Python's intobject.c
            if (n == 0) | (<unsigned long>n != 0 - <unsigned long>n):
                return (<RingElement>left)._add_long(-n)
        return coercion_model.bin_op(left, right, sub)

    ##################################
    # Multiplication
    ##################################

    cpdef ModuleElement _lmul_(self, RingElement right):
        # We return None to invoke the default action of coercing into self
        return None

    cpdef ModuleElement _rmul_(self, RingElement left):
        # We return None to invoke the default action of coercing into self
        return None

    def __mul__(left, right):
        """
        Top-level multiplication operator for ring elements.
        See extensive documentation at the top of element.pyx.

        AUTHOR:

        - Gonzalo Tornaria (2007-06-25) - write base-extending test cases and fix them

        TESTS:

        Here we test (scalar * vector) multiplication::

            sage: parent(ZZ(1)*vector(ZZ,[1,2]))
            Ambient free module of rank 2 over the principal ideal domain Integer Ring
            sage: parent(QQ(1)*vector(ZZ,[1,2]))
            Vector space of dimension 2 over Rational Field
            sage: parent(ZZ(1)*vector(QQ,[1,2]))
            Vector space of dimension 2 over Rational Field
            sage: parent(QQ(1)*vector(QQ,[1,2]))
            Vector space of dimension 2 over Rational Field

            sage: parent(QQ(1)*vector(ZZ['x'],[1,2]))
            Ambient free module of rank 2 over the principal ideal domain Univariate Polynomial Ring in x over Rational Field
            sage: parent(ZZ['x'](1)*vector(QQ,[1,2]))
            Ambient free module of rank 2 over the principal ideal domain Univariate Polynomial Ring in x over Rational Field

            sage: parent(QQ(1)*vector(ZZ['x']['y'],[1,2]))
            Ambient free module of rank 2 over the integral domain Univariate Polynomial Ring in y over Univariate Polynomial Ring in x over Rational Field
            sage: parent(ZZ['x']['y'](1)*vector(QQ,[1,2]))
            Ambient free module of rank 2 over the integral domain Univariate Polynomial Ring in y over Univariate Polynomial Ring in x over Rational Field

            sage: parent(QQ['x'](1)*vector(ZZ['x']['y'],[1,2]))
            Ambient free module of rank 2 over the integral domain Univariate Polynomial Ring in y over Univariate Polynomial Ring in x over Rational Field
            sage: parent(ZZ['x']['y'](1)*vector(QQ['x'],[1,2]))
            Ambient free module of rank 2 over the integral domain Univariate Polynomial Ring in y over Univariate Polynomial Ring in x over Rational Field

            sage: parent(QQ['y'](1)*vector(ZZ['x']['y'],[1,2]))
            Ambient free module of rank 2 over the integral domain Univariate Polynomial Ring in y over Univariate Polynomial Ring in x over Rational Field
            sage: parent(ZZ['x']['y'](1)*vector(QQ['y'],[1,2]))
            Ambient free module of rank 2 over the integral domain Univariate Polynomial Ring in y over Univariate Polynomial Ring in x over Rational Field

            sage: parent(ZZ['x'](1)*vector(ZZ['y'],[1,2]))
            Traceback (most recent call last):
            ...
            TypeError: unsupported operand parent(s) for '*': 'Univariate Polynomial Ring in x over Integer Ring' and 'Ambient free module of rank 2 over the integral domain Univariate Polynomial Ring in y over Integer Ring'
            sage: parent(ZZ['x'](1)*vector(QQ['y'],[1,2]))
            Traceback (most recent call last):
            ...
            TypeError: unsupported operand parent(s) for '*': 'Univariate Polynomial Ring in x over Integer Ring' and 'Ambient free module of rank 2 over the principal ideal domain Univariate Polynomial Ring in y over Rational Field'
            sage: parent(QQ['x'](1)*vector(ZZ['y'],[1,2]))
            Traceback (most recent call last):
            ...
            TypeError: unsupported operand parent(s) for '*': 'Univariate Polynomial Ring in x over Rational Field' and 'Ambient free module of rank 2 over the integral domain Univariate Polynomial Ring in y over Integer Ring'
            sage: parent(QQ['x'](1)*vector(QQ['y'],[1,2]))
            Traceback (most recent call last):
            ...
            TypeError: unsupported operand parent(s) for '*': 'Univariate Polynomial Ring in x over Rational Field' and 'Ambient free module of rank 2 over the principal ideal domain Univariate Polynomial Ring in y over Rational Field'

        Here we test (scalar * matrix) multiplication::

            sage: parent(ZZ(1)*matrix(ZZ,2,2,[1,2,3,4]))
            Full MatrixSpace of 2 by 2 dense matrices over Integer Ring
            sage: parent(QQ(1)*matrix(ZZ,2,2,[1,2,3,4]))
            Full MatrixSpace of 2 by 2 dense matrices over Rational Field
            sage: parent(ZZ(1)*matrix(QQ,2,2,[1,2,3,4]))
            Full MatrixSpace of 2 by 2 dense matrices over Rational Field
            sage: parent(QQ(1)*matrix(QQ,2,2,[1,2,3,4]))
            Full MatrixSpace of 2 by 2 dense matrices over Rational Field

            sage: parent(QQ(1)*matrix(ZZ['x'],2,2,[1,2,3,4]))
            Full MatrixSpace of 2 by 2 dense matrices over Univariate Polynomial Ring in x over Rational Field
            sage: parent(ZZ['x'](1)*matrix(QQ,2,2,[1,2,3,4]))
            Full MatrixSpace of 2 by 2 dense matrices over Univariate Polynomial Ring in x over Rational Field

            sage: parent(QQ(1)*matrix(ZZ['x']['y'],2,2,[1,2,3,4]))
            Full MatrixSpace of 2 by 2 dense matrices over Univariate Polynomial Ring in y over Univariate Polynomial Ring in x over Rational Field
            sage: parent(ZZ['x']['y'](1)*matrix(QQ,2,2,[1,2,3,4]))
            Full MatrixSpace of 2 by 2 dense matrices over Univariate Polynomial Ring in y over Univariate Polynomial Ring in x over Rational Field

            sage: parent(QQ['x'](1)*matrix(ZZ['x']['y'],2,2,[1,2,3,4]))
            Full MatrixSpace of 2 by 2 dense matrices over Univariate Polynomial Ring in y over Univariate Polynomial Ring in x over Rational Field
            sage: parent(ZZ['x']['y'](1)*matrix(QQ['x'],2,2,[1,2,3,4]))
            Full MatrixSpace of 2 by 2 dense matrices over Univariate Polynomial Ring in y over Univariate Polynomial Ring in x over Rational Field

            sage: parent(QQ['y'](1)*matrix(ZZ['x']['y'],2,2,[1,2,3,4]))
            Full MatrixSpace of 2 by 2 dense matrices over Univariate Polynomial Ring in y over Univariate Polynomial Ring in x over Rational Field
            sage: parent(ZZ['x']['y'](1)*matrix(QQ['y'],2,2,[1,2,3,4]))
            Full MatrixSpace of 2 by 2 dense matrices over Univariate Polynomial Ring in y over Univariate Polynomial Ring in x over Rational Field

            sage: parent(ZZ['x'](1)*matrix(ZZ['y'],2,2,[1,2,3,4]))
            Traceback (most recent call last):
            ...
            TypeError: unsupported operand parent(s) for '*': 'Univariate Polynomial Ring in x over Integer Ring' and 'Full MatrixSpace of 2 by 2 dense matrices over Univariate Polynomial Ring in y over Integer Ring'
            sage: parent(ZZ['x'](1)*matrix(QQ['y'],2,2,[1,2,3,4]))
            Traceback (most recent call last):
            ...
            TypeError: unsupported operand parent(s) for '*': 'Univariate Polynomial Ring in x over Integer Ring' and 'Full MatrixSpace of 2 by 2 dense matrices over Univariate Polynomial Ring in y over Rational Field'
            sage: parent(QQ['x'](1)*matrix(ZZ['y'],2,2,[1,2,3,4]))
            Traceback (most recent call last):
            ...
            TypeError: unsupported operand parent(s) for '*': 'Univariate Polynomial Ring in x over Rational Field' and 'Full MatrixSpace of 2 by 2 dense matrices over Univariate Polynomial Ring in y over Integer Ring'
            sage: parent(QQ['x'](1)*matrix(QQ['y'],2,2,[1,2,3,4]))
            Traceback (most recent call last):
            ...
            TypeError: unsupported operand parent(s) for '*': 'Univariate Polynomial Ring in x over Rational Field' and 'Full MatrixSpace of 2 by 2 dense matrices over Univariate Polynomial Ring in y over Rational Field'

        """
        # Try fast pathway if they are both RingElements and the parents match.
        # (We know at least one of the arguments is a RingElement. So if their
        # types are *equal* (fast to check) then they are both RingElements.
        # Otherwise use the slower test via PY_TYPE_CHECK.)
        if have_same_parent_c(left, right):
            if (<PyObject *>left).ob_refcnt < inplace_threshold:
                return (<RingElement>left)._imul_(<RingElement>right)
            else:
                return (<RingElement>left)._mul_(<RingElement>right)
        if PyInt_CheckExact(right):
            return (<ModuleElement>left)._mul_long(PyInt_AS_LONG(right))
        elif PyInt_CheckExact(left):
            return (<ModuleElement>right)._mul_long(PyInt_AS_LONG(left))
        return coercion_model.bin_op(left, right, mul)

    cpdef RingElement _mul_(self, RingElement right):
        """
        Cython classes should override this function to implement multiplication.
        See extensive documentation at the top of element.pyx.
        """
        raise TypeError(arith_error_message(self, right, mul))

    def __imul__(left, right):
        if have_same_parent_c(left, right):
            if (<PyObject *>left).ob_refcnt <= inplace_threshold:
                return (<RingElement>left)._imul_(<RingElement>right)
            else:
                return (<RingElement>left)._mul_(<RingElement>right)

        global coercion_model
        return coercion_model.bin_op(left, right, imul)

    cpdef RingElement _imul_(RingElement self, RingElement right):
        return self._mul_(right)

    def __pow__(self, n, dummy):
        """
        Return the (integral) power of self.

        EXAMPLE::

            sage: a = Integers(389)['x']['y'](37)
            sage: p = sage.structure.element.RingElement.__pow__
            sage: p(a,2)
            202
            sage: p(a,2,1)
            Traceback (most recent call last):
            ...
            RuntimeError: __pow__ dummy argument not used
            sage: p(a,388)
            1
            sage: p(a,2^120)
            81
            sage: p(a,0)
            1
            sage: p(a,1) == a
            True
            sage: p(a,2) * p(a,3) == p(a,5)
            True
            sage: p(a,3)^2 == p(a,6)
            True
            sage: p(a,57) * p(a,43) == p(a,100)
            True
            sage: p(a,-1) == 1/a
            True
            sage: p(a,200) * p(a,-64) == p(a,136)
            True
            sage: p(2, 1/2)
            Traceback (most recent call last):
            ...
            NotImplementedError: non-integral exponents not supported

        TESTS::

        These aren't testing this code, but they are probably good to have around.

            sage: 2r**(SR(2)-1-1r)
            1
            sage: 2r^(1/2)
            sqrt(2)

        Exponent overflow should throw an OverflowError (:trac:`2956`)::

            sage: K.<x,y> = AA[]
            sage: x^(2^64 + 12345)
            Traceback (most recent call last):
            ...
            OverflowError: Exponent overflow (2147483648).

        Another example from :trac:`2956`; this should overflow on x32
        and succeed on x64::

            sage: K.<x,y> = ZZ[]
            sage: (x^12345)^54321
            x^670592745                                   # 64-bit
            Traceback (most recent call last):            # 32-bit
            ...                                           # 32-bit
            OverflowError: Exponent overflow (670592745). # 32-bit

        """
        if dummy is not None:
            raise RuntimeError("__pow__ dummy argument not used")
        return generic_power_c(self,n,None)

    def powers(self, n):
        r"""
        Return the list `[x^0, x^1, \ldots, x^{n-1}]`.

        EXAMPLES::

            sage: 5.powers(3)
            [1, 5, 25]
        """
        if n < 0:
            raise ValueError("negative number of powers requested")
        elif n == 0:
            return []
        x = self._parent.one_element()
        l = [x]
        for i in xrange(n - 1):
            x = x * self
            l.append(x)
        return l

    ##################################
    # Division
    ##################################

    def __truediv__(self, right):
        # in sage all divs are true
        if not PY_TYPE_CHECK(self, Element):
            return coercion_model.bin_op(self, right, div)
        return self.__div__(right)

    def __div__(self, right):
        """
        Top-level multiplication operator for ring elements.
        See extensive documentation at the top of element.pyx.
        """
        if have_same_parent_c(self, right):
            if (<PyObject *>self).ob_refcnt < inplace_threshold:
                return (<RingElement>self)._idiv_(<RingElement>right)
            else:
                return (<RingElement>self)._div_(<RingElement>right)
        global coercion_model
        return coercion_model.bin_op(self, right, div)

    cpdef RingElement _div_(self, RingElement right):
        """
        Cython classes should override this function to implement division.
        See extensive documentation at the top of element.pyx.
        """
        try:
            return self._parent.fraction_field()(self, right)
        except AttributeError:
            if not right:
                raise ZeroDivisionError("Cannot divide by zero")
            else:
                raise TypeError(arith_error_message(self, right, div))

    def __idiv__(self, right):
        """
        Top-level division operator for ring elements.
        See extensive documentation at the top of element.pyx.
        """
        if have_same_parent_c(self, right):
            if (<PyObject *>self).ob_refcnt <= inplace_threshold:
                return (<RingElement>self)._idiv_(<RingElement>right)
            else:
                return (<RingElement>self)._div_(<RingElement>right)
        global coercion_model
        return coercion_model.bin_op(self, right, idiv)

    cpdef RingElement _idiv_(RingElement self, RingElement right):
        return self._div_(right)

    def __invert__(self):
        if self.is_one():
            return self
        return 1/self

    def additive_order(self):
        """
        Return the additive order of ``self``.
        """
        raise NotImplementedError

    def multiplicative_order(self):
        r"""
        Return the multiplicative order of ``self``, if ``self`` is a unit,
        or raise ``ArithmeticError`` otherwise.
        """
        if not self.is_unit():
            raise ArithmeticError("self (=%s) must be a unit to have a multiplicative order.")
        raise NotImplementedError

    def is_nilpotent(self):
        """
        Return ``True`` if ``self`` is nilpotent, i.e., some power of ``self``
        is 0.

        TESTS::

            sage: a = QQ(2)
            sage: a.is_nilpotent()
            False
            sage: a = QQ(0)
            sage: a.is_nilpotent()
            True
            sage: m = matrix(QQ,3,[[3,2,3],[9,0,3],[-9,0,-3]])
            sage: m.is_nilpotent()
            Traceback (most recent call last):
            ...
            AttributeError: ... object has no attribute 'is_nilpotent'
        """
        if self.is_unit():
            return False
        if self.is_zero():
            return True
        raise NotImplementedError

    def abs(self):
        """
        Return the absolute value of self.  (This just calls the __abs__
        method, so it is equivalent to the abs() built-in function.)

        EXAMPLES::

            sage: RR(-1).abs()
            1.00000000000000
            sage: ZZ(-1).abs()
            1
            sage: CC(I).abs()
            1.00000000000000
            sage: Mod(-15, 37).abs()
            Traceback (most recent call last):
            ...
            ArithmeticError: absolute valued not defined on integers modulo n.
        """
        return self.__abs__()



def is_CommutativeRingElement(x):
    """
    Return ``True`` if x is of type CommutativeRingElement.

    TESTS::

        sage: from sage.rings.commutative_ring_element import is_CommutativeRingElement
        sage: is_CommutativeRingElement(oo)
        False

        sage: is_CommutativeRingElement(1)
        True
    """
    return IS_INSTANCE(x, CommutativeRingElement)

cdef class CommutativeRingElement(RingElement):
    """
    Base class for elements of commutative rings.
    """
    def inverse_mod(self, I):
        r"""
        Return an inverse of ``self`` modulo the ideal `I`, if defined,
        i.e., if `I` and ``self`` together generate the unit ideal.
        """
        raise NotImplementedError

    def divides(self, x):
        """
        Return ``True`` if ``self`` divides x.

        EXAMPLES::

            sage: P.<x> = PolynomialRing(QQ)
            sage: x.divides(x^2)
            True
            sage: x.divides(x^2+2)
            False
            sage: (x^2+2).divides(x)
            False
            sage: P.<x> = PolynomialRing(ZZ)
            sage: x.divides(x^2)
            True
            sage: x.divides(x^2+2)
            False
            sage: (x^2+2).divides(x)
            False

        :trac:`5347` has been fixed::

            sage: K = GF(7)
            sage: K(3).divides(1)
            True
            sage: K(3).divides(K(1))
            True

        ::

            sage: R = Integers(128)
            sage: R(0).divides(1)
            False
            sage: R(0).divides(0)
            True
            sage: R(0).divides(R(0))
            True
            sage: R(1).divides(0)
            True
            sage: R(121).divides(R(120))
            True
            sage: R(120).divides(R(121))
            Traceback (most recent call last):
            ...
            ZeroDivisionError: reduction modulo right not defined.

        If x has different parent than `self`, they are first coerced to a
        common parent if possible. If this coercion fails, it returns a
        TypeError. This fixes :trac:`5759`

        ::
            sage: Zmod(2)(0).divides(Zmod(2)(0))
            True
            sage: Zmod(2)(0).divides(Zmod(2)(1))
            False
            sage: Zmod(5)(1).divides(Zmod(2)(1))
            Traceback (most recent call last):
            ...
            TypeError: no common canonical parent for objects with parents: 'Ring of integers modulo 5' and 'Ring of integers modulo 2'
            sage: Zmod(35)(4).divides(Zmod(7)(1))
            True
            sage: Zmod(35)(7).divides(Zmod(7)(1))
            False
        """
        #Check if the parents are the same:

        if have_same_parent_c(self, x):
            # First we test some generic conditions:
            try:
                if x.is_zero():
                    return True # everything divides 0
            except (AttributeError, NotImplementedError):
                pass

            try:
                if self.is_zero():
                    return False # 0 divides nothing else
            except (AttributeError, NotImplementedError):
                pass

            try:
                if self.is_unit():
                    return True # units divide everything
            except (AttributeError, NotImplementedError):
                pass

            try:
                if self.is_one():
                    return True # 1 divides everything
                                # (is_unit() may not be implemented)
            except (AttributeError, NotImplementedError):
                pass

            return (x % self) == 0

        else:
            #Different parents, use coercion
            global coercion_model
            a, b = coercion_model.canonical_coercion(self, x)
            return a.divides(b)

    def mod(self, I):
        r"""
        Return a representative for ``self`` modulo the ideal I (or the ideal
        generated by the elements of I if I is not an ideal.)

        EXAMPLE:  Integers
        Reduction of 5 modulo an ideal::

            sage: n = 5
            sage: n.mod(3*ZZ)
            2

        Reduction of 5 modulo the ideal generated by 3::

            sage: n.mod(3)
            2

        Reduction of 5 modulo the ideal generated by 15 and 6, which is `(3)`.

        ::

            sage: n.mod([15,6])
            2


        EXAMPLE: Univariate polynomials

        ::

            sage: R.<x> = PolynomialRing(QQ)
            sage: f = x^3 + x + 1
            sage: f.mod(x + 1)
            -1

        Reduction for `\ZZ[x]`::

            sage: R.<x> = PolynomialRing(ZZ)
            sage: f = x^3 + x + 1
            sage: f.mod(x + 1)
            -1

        When little is implemented about a given ring, then mod may
        return simply return `f`.

        EXAMPLE: Multivariate polynomials
        We reduce a polynomial in two variables modulo a polynomial
        and an ideal::

            sage: R.<x,y,z> = PolynomialRing(QQ, 3)
            sage: (x^2 + y^2 + z^2).mod(x+y+z)
            2*y^2 + 2*y*z + 2*z^2

        Notice above that `x` is eliminated.  In the next example,
        both `y` and `z` are eliminated::

            sage: (x^2 + y^2 + z^2).mod( (x - y, y - z) )
            3*z^2
            sage: f = (x^2 + y^2 + z^2)^2; f
            x^4 + 2*x^2*y^2 + y^4 + 2*x^2*z^2 + 2*y^2*z^2 + z^4
            sage: f.mod( (x - y, y - z) )
            9*z^4

        In this example `y` is eliminated::

            sage: (x^2 + y^2 + z^2).mod( (x^3, y - z) )
            x^2 + 2*z^2
        """
        from sage.rings.ideal import is_Ideal
        if not is_Ideal(I) or not I.ring() is self._parent:
            I = self._parent.ideal(I)
            #raise TypeError, "I = %s must be an ideal in %s"%(I, self.parent())
        return I.reduce(self)

    ##################################################
    # square roots
    ##################################################

    def is_square(self, root=False):
        """
        Return whether or not the ring element ``self`` is a square.

        If the optional argument root is ``True``, then also return
        the square root (or ``None``, if it is not a square).

        INPUT:

        - ``root`` - whether or not to also return a square
          root (default: ``False``)

        OUTPUT:

        - ``bool`` -- whether or not a square

        - ``object`` -- (optional) an actual square root if
          found, and ``None`` otherwise.

        EXAMPLES::

            sage: R.<x> = PolynomialRing(QQ)
            sage: f = 12*(x+1)^2 * (x+3)^2
            sage: f.is_square()
            False
            sage: f.is_square(root=True)
            (False, None)
            sage: h = f/3
            sage: h.is_square()
            True
            sage: h.is_square(root=True)
            (True, 2*x^2 + 8*x + 6)

        .. NOTE::

            This is the is_square implementation for general
            commutative ring elements. It's implementation is to raise
            a NotImplementedError. The function definition is here to
            show what functionality is expected and provide a general
            framework.
        """
        raise NotImplementedError("is_square() not implemented for elements of %s" % self.parent())

    def sqrt(self, extend=True, all=False, name=None):
        """
        It computes the square root.

        INPUT:

        -  ``extend`` - Whether to make a ring extension containing a square root if ``self`` is not a square (default: ``True``)

        -  ``all`` - Whether to return a list of all square roots or just a square root (default: False)

        -  ``name`` - Required when extend=``True`` and ``self`` is not a square. This will be the name of the generator extension.

        OUTPUT:

        - if all=False it returns a square root. (throws an error if extend=False and ``self`` is not a square)

        - if all=``True`` it returns a list of all the square roots (could be empty if extend=False and ``self`` is not a square)

        ALGORITHM:

        It uses is_square(root=true) for the hard part of the work, the rest is just wrapper code.

        EXAMPLES::

                sage: R.<x> = ZZ[]
                sage: (x^2).sqrt()
                x
                sage: f=x^2-4*x+4; f.sqrt(all=True)
                [x - 2, -x + 2]
                sage: sqrtx=x.sqrt(name="y"); sqrtx
                y
                sage: sqrtx^2
                x
                sage: x.sqrt(all=true,name="y")
                [y, -y]
                sage: x.sqrt(extend=False,all=True)
                []
                sage: x.sqrt()
                Traceback (most recent call last):
                ...
                TypeError: Polynomial is not a square. You must specify the name of the square root when using the default extend = True
                sage: x.sqrt(extend=False)
                Traceback (most recent call last):
                ...
                ValueError: trying to take square root of non-square x with extend = False

        TESTS::

                sage: f = (x+3)^2; f.sqrt()
                x + 3
                sage: f = (x+3)^2; f.sqrt(all=True)
                [x + 3, -x - 3]
                sage: f = (x^2 - x + 3)^2; f.sqrt()
                x^2 - x + 3
                sage: f = (x^2 - x + 3)^6; f.sqrt()
                x^6 - 3*x^5 + 12*x^4 - 19*x^3 + 36*x^2 - 27*x + 27
                sage: g = (R.random_element(15))^2
                sage: g.sqrt()^2 == g
                True

                sage: R.<x> = GF(250037)[]
                sage: f = x^2/(x+1)^2; f.sqrt()
                x/(x + 1)
                sage: f = 9 * x^4 / (x+1)^2; f.sqrt()
                3*x^2/(x + 1)
                sage: f = 9 * x^4 / (x+1)^2; f.sqrt(all=True)
                [3*x^2/(x + 1), 250034*x^2/(x + 1)]

                sage: R.<x> = QQ[]
                sage: a = 2*(x+1)^2 / (2*(x-1)^2); a.sqrt()
                (2*x + 2)/(2*x - 2)
                sage: sqrtx=(1/x).sqrt(name="y"); sqrtx
                y
                sage: sqrtx^2
                1/x
                sage: (1/x).sqrt(all=true,name="y")
                [y, -y]
                sage: (1/x).sqrt(extend=False,all=True)
                []
                sage: (1/(x^2-1)).sqrt()
                Traceback (most recent call last):
                ...
                TypeError: Polynomial is not a square. You must specify the name of the square root when using the default extend = True
                sage: (1/(x^2-3)).sqrt(extend=False)
                Traceback (most recent call last):
                ...
                ValueError: trying to take square root of non-square 1/(x^2 - 3) with extend = False

        """
        #This code is very general, it works for all integral domains that have the
        #is_square(root = True) option

        from sage.rings.integral_domain import is_IntegralDomain
        P=self._parent
        is_sqr, sq_rt = self.is_square( root = True )
        if is_sqr:
            if all:
                if not is_IntegralDomain(P):
                    raise NotImplementedError('sqrt() with all=True is only implemented for integral domains, not for %s' % P)
                if P.characteristic()==2 or sq_rt==0:
                    #0 has only one square root, and in charasteristic 2 everything also has only 1 root
                    return [ sq_rt ]
                return [ sq_rt, -sq_rt ]
            return sq_rt
        #from now on we know that self is not a square
        if not is_IntegralDomain(P):
            raise NotImplementedError('sqrt() of non squares is only implemented for integral domains, not for %s' % P)
        if not extend:
            #all square roots of a non-square should be an empty list
            if all:
                return []
            raise ValueError('trying to take square root of non-square %s with extend = False' % self)

        if name == None:
            raise TypeError("Polynomial is not a square. You must specify the name of the square root when using the default extend = True")
        from sage.rings.polynomial.polynomial_ring_constructor import PolynomialRing
        PY = PolynomialRing(P,'y')
        y = PY.gen()
        sq_rt = PY.quotient(y**2-self, names = name)(y)
        if all:
            if P.characteristic() == 2:
                return [ sq_rt ]
            return [ sq_rt, -sq_rt ]
        return sq_rt

    ##############################################

cdef class Vector(ModuleElement):
    cdef bint is_sparse_c(self):
        raise NotImplementedError

    cdef bint is_dense_c(self):
        raise NotImplementedError

    def __imul__(left, right):
        if have_same_parent_c(left, right):
            return (<Vector>left)._dot_product_(<Vector>right)
        # Always do this
        global coercion_model
        return coercion_model.bin_op(left, right, imul)


    def __mul__(left, right):
        """
        Multiplication of vector by vector, matrix, or scalar

        AUTHOR:

        - Gonzalo Tornaria (2007-06-21) - write test cases and fix them

        .. NOTE::

            scalar * vector is implemented (and tested) in class RingElement
            matrix * vector is implemented (and tested) in class Matrix

        TESTS:

        Here we test (vector * vector) multiplication::

            sage: parent(vector(ZZ,[1,2])*vector(ZZ,[1,2]))
            Integer Ring
            sage: parent(vector(ZZ,[1,2])*vector(QQ,[1,2]))
            Rational Field
            sage: parent(vector(QQ,[1,2])*vector(ZZ,[1,2]))
            Rational Field
            sage: parent(vector(QQ,[1,2])*vector(QQ,[1,2]))
            Rational Field

            sage: parent(vector(QQ,[1,2,3,4])*vector(ZZ['x'],[1,2,3,4]))
            Univariate Polynomial Ring in x over Rational Field
            sage: parent(vector(ZZ['x'],[1,2,3,4])*vector(QQ,[1,2,3,4]))
            Univariate Polynomial Ring in x over Rational Field

            sage: parent(vector(QQ,[1,2,3,4])*vector(ZZ['x']['y'],[1,2,3,4]))
            Univariate Polynomial Ring in y over Univariate Polynomial Ring in x over Rational Field
            sage: parent(vector(ZZ['x']['y'],[1,2,3,4])*vector(QQ,[1,2,3,4]))
            Univariate Polynomial Ring in y over Univariate Polynomial Ring in x over Rational Field

            sage: parent(vector(QQ['x'],[1,2,3,4])*vector(ZZ['x']['y'],[1,2,3,4]))
            Univariate Polynomial Ring in y over Univariate Polynomial Ring in x over Rational Field
            sage: parent(vector(ZZ['x']['y'],[1,2,3,4])*vector(QQ['x'],[1,2,3,4]))
            Univariate Polynomial Ring in y over Univariate Polynomial Ring in x over Rational Field

            sage: parent(vector(QQ['y'],[1,2,3,4])*vector(ZZ['x']['y'],[1,2,3,4]))
            Univariate Polynomial Ring in y over Univariate Polynomial Ring in x over Rational Field
            sage: parent(vector(ZZ['x']['y'],[1,2,3,4])*vector(QQ['y'],[1,2,3,4]))
            Univariate Polynomial Ring in y over Univariate Polynomial Ring in x over Rational Field

            sage: parent(vector(ZZ['x'],[1,2,3,4])*vector(ZZ['y'],[1,2,3,4]))
            Traceback (most recent call last):
            ...
            TypeError: unsupported operand parent(s) for '*': 'Ambient free module of rank 4 over the integral domain Univariate Polynomial Ring in x over Integer Ring' and 'Ambient free module of rank 4 over the integral domain Univariate Polynomial Ring in y over Integer Ring'
            sage: parent(vector(ZZ['x'],[1,2,3,4])*vector(QQ['y'],[1,2,3,4]))
            Traceback (most recent call last):
            ...
            TypeError: unsupported operand parent(s) for '*': 'Ambient free module of rank 4 over the integral domain Univariate Polynomial Ring in x over Integer Ring' and 'Ambient free module of rank 4 over the principal ideal domain Univariate Polynomial Ring in y over Rational Field'
            sage: parent(vector(QQ['x'],[1,2,3,4])*vector(ZZ['y'],[1,2,3,4]))
            Traceback (most recent call last):
            ...
            TypeError: unsupported operand parent(s) for '*': 'Ambient free module of rank 4 over the principal ideal domain Univariate Polynomial Ring in x over Rational Field' and 'Ambient free module of rank 4 over the integral domain Univariate Polynomial Ring in y over Integer Ring'
            sage: parent(vector(QQ['x'],[1,2,3,4])*vector(QQ['y'],[1,2,3,4]))
            Traceback (most recent call last):
            ...
            TypeError: unsupported operand parent(s) for '*': 'Ambient free module of rank 4 over the principal ideal domain Univariate Polynomial Ring in x over Rational Field' and 'Ambient free module of rank 4 over the principal ideal domain Univariate Polynomial Ring in y over Rational Field'

        Here we test (vector * matrix) multiplication::

            sage: parent(vector(ZZ,[1,2])*matrix(ZZ,2,2,[1,2,3,4]))
            Ambient free module of rank 2 over the principal ideal domain Integer Ring
            sage: parent(vector(QQ,[1,2])*matrix(ZZ,2,2,[1,2,3,4]))
            Vector space of dimension 2 over Rational Field
            sage: parent(vector(ZZ,[1,2])*matrix(QQ,2,2,[1,2,3,4]))
            Vector space of dimension 2 over Rational Field
            sage: parent(vector(QQ,[1,2])*matrix(QQ,2,2,[1,2,3,4]))
            Vector space of dimension 2 over Rational Field

            sage: parent(vector(QQ,[1,2])*matrix(ZZ['x'],2,2,[1,2,3,4]))
            Ambient free module of rank 2 over the principal ideal domain Univariate Polynomial Ring in x over Rational Field
            sage: parent(vector(ZZ['x'],[1,2])*matrix(QQ,2,2,[1,2,3,4]))
            Ambient free module of rank 2 over the principal ideal domain Univariate Polynomial Ring in x over Rational Field

            sage: parent(vector(QQ,[1,2])*matrix(ZZ['x']['y'],2,2,[1,2,3,4]))
            Ambient free module of rank 2 over the integral domain Univariate Polynomial Ring in y over Univariate Polynomial Ring in x over Rational Field
            sage: parent(vector(ZZ['x']['y'],[1,2])*matrix(QQ,2,2,[1,2,3,4]))
            Ambient free module of rank 2 over the integral domain Univariate Polynomial Ring in y over Univariate Polynomial Ring in x over Rational Field

            sage: parent(vector(QQ['x'],[1,2])*matrix(ZZ['x']['y'],2,2,[1,2,3,4]))
            Ambient free module of rank 2 over the integral domain Univariate Polynomial Ring in y over Univariate Polynomial Ring in x over Rational Field
            sage: parent(vector(ZZ['x']['y'],[1,2])*matrix(QQ['x'],2,2,[1,2,3,4]))
            Ambient free module of rank 2 over the integral domain Univariate Polynomial Ring in y over Univariate Polynomial Ring in x over Rational Field

            sage: parent(vector(QQ['y'],[1,2])*matrix(ZZ['x']['y'],2,2,[1,2,3,4]))
            Ambient free module of rank 2 over the integral domain Univariate Polynomial Ring in y over Univariate Polynomial Ring in x over Rational Field
            sage: parent(vector(ZZ['x']['y'],[1,2])*matrix(QQ['y'],2,2,[1,2,3,4]))
            Ambient free module of rank 2 over the integral domain Univariate Polynomial Ring in y over Univariate Polynomial Ring in x over Rational Field

            sage: parent(vector(ZZ['x'],[1,2])*matrix(ZZ['y'],2,2,[1,2,3,4]))
            Traceback (most recent call last):
            ...
            TypeError: unsupported operand parent(s) for '*': 'Ambient free module of rank 2 over the integral domain Univariate Polynomial Ring in x over Integer Ring' and 'Full MatrixSpace of 2 by 2 dense matrices over Univariate Polynomial Ring in y over Integer Ring'
            sage: parent(vector(ZZ['x'],[1,2])*matrix(QQ['y'],2,2,[1,2,3,4]))
            Traceback (most recent call last):
            ...
            TypeError: unsupported operand parent(s) for '*': 'Ambient free module of rank 2 over the integral domain Univariate Polynomial Ring in x over Integer Ring' and 'Full MatrixSpace of 2 by 2 dense matrices over Univariate Polynomial Ring in y over Rational Field'
            sage: parent(vector(QQ['x'],[1,2])*matrix(ZZ['y'],2,2,[1,2,3,4]))
            Traceback (most recent call last):
            ...
            TypeError: unsupported operand parent(s) for '*': 'Ambient free module of rank 2 over the principal ideal domain Univariate Polynomial Ring in x over Rational Field' and 'Full MatrixSpace of 2 by 2 dense matrices over Univariate Polynomial Ring in y over Integer Ring'
            sage: parent(vector(QQ['x'],[1,2])*matrix(QQ['y'],2,2,[1,2,3,4]))
            Traceback (most recent call last):
            ...
            TypeError: unsupported operand parent(s) for '*': 'Ambient free module of rank 2 over the principal ideal domain Univariate Polynomial Ring in x over Rational Field' and 'Full MatrixSpace of 2 by 2 dense matrices over Univariate Polynomial Ring in y over Rational Field'

        Here we test (vector * scalar) multiplication::

            sage: parent(vector(ZZ,[1,2])*ZZ(1))
            Ambient free module of rank 2 over the principal ideal domain Integer Ring
            sage: parent(vector(QQ,[1,2])*ZZ(1))
            Vector space of dimension 2 over Rational Field
            sage: parent(vector(ZZ,[1,2])*QQ(1))
            Vector space of dimension 2 over Rational Field
            sage: parent(vector(QQ,[1,2])*QQ(1))
            Vector space of dimension 2 over Rational Field

            sage: parent(vector(QQ,[1,2])*ZZ['x'](1))
            Ambient free module of rank 2 over the principal ideal domain Univariate Polynomial Ring in x over Rational Field
            sage: parent(vector(ZZ['x'],[1,2])*QQ(1))
            Ambient free module of rank 2 over the principal ideal domain Univariate Polynomial Ring in x over Rational Field

            sage: parent(vector(QQ,[1,2])*ZZ['x']['y'](1))
            Ambient free module of rank 2 over the integral domain Univariate Polynomial Ring in y over Univariate Polynomial Ring in x over Rational Field
            sage: parent(vector(ZZ['x']['y'],[1,2])*QQ(1))
            Ambient free module of rank 2 over the integral domain Univariate Polynomial Ring in y over Univariate Polynomial Ring in x over Rational Field

            sage: parent(vector(QQ['x'],[1,2])*ZZ['x']['y'](1))
            Ambient free module of rank 2 over the integral domain Univariate Polynomial Ring in y over Univariate Polynomial Ring in x over Rational Field
            sage: parent(vector(ZZ['x']['y'],[1,2])*QQ['x'](1))
            Ambient free module of rank 2 over the integral domain Univariate Polynomial Ring in y over Univariate Polynomial Ring in x over Rational Field

            sage: parent(vector(QQ['y'],[1,2])*ZZ['x']['y'](1))
            Ambient free module of rank 2 over the integral domain Univariate Polynomial Ring in y over Univariate Polynomial Ring in x over Rational Field
            sage: parent(vector(ZZ['x']['y'],[1,2])*QQ['y'](1))
            Ambient free module of rank 2 over the integral domain Univariate Polynomial Ring in y over Univariate Polynomial Ring in x over Rational Field

            sage: parent(vector(ZZ['x'],[1,2])*ZZ['y'](1))
            Traceback (most recent call last):
            ...
            TypeError: unsupported operand parent(s) for '*': 'Ambient free module of rank 2 over the integral domain Univariate Polynomial Ring in x over Integer Ring' and 'Univariate Polynomial Ring in y over Integer Ring'
            sage: parent(vector(ZZ['x'],[1,2])*QQ['y'](1))
            Traceback (most recent call last):
            ...
            TypeError: unsupported operand parent(s) for '*': 'Ambient free module of rank 2 over the integral domain Univariate Polynomial Ring in x over Integer Ring' and 'Univariate Polynomial Ring in y over Rational Field'
            sage: parent(vector(QQ['x'],[1,2])*ZZ['y'](1))
            Traceback (most recent call last):
            ...
            TypeError: unsupported operand parent(s) for '*': 'Ambient free module of rank 2 over the principal ideal domain Univariate Polynomial Ring in x over Rational Field' and 'Univariate Polynomial Ring in y over Integer Ring'
            sage: parent(vector(QQ['x'],[1,2])*QQ['y'](1))
            Traceback (most recent call last):
            ...
            TypeError: unsupported operand parent(s) for '*': 'Ambient free module of rank 2 over the principal ideal domain Univariate Polynomial Ring in x over Rational Field' and 'Univariate Polynomial Ring in y over Rational Field'

        """
        if have_same_parent_c(left, right):
            return (<Vector>left)._dot_product_(<Vector>right)
        # Always do this
        global coercion_model
        return coercion_model.bin_op(left, right, mul)

    cpdef Element _dot_product_(Vector left, Vector right):
        raise TypeError(arith_error_message(left, right, mul))

    cpdef Vector _pairwise_product_(Vector left, Vector right):
        raise TypeError("unsupported operation for '%s' and '%s'"%(parent_c(left), parent_c(right)))

    def __div__(self, right):
        if PY_IS_NUMERIC(right):
            right = py_scalar_to_element(right)
        if PY_TYPE_CHECK(right, RingElement):
            # Let __mul__ do the job
            return self.__mul__(~right)
        if PY_TYPE_CHECK(right, Vector):
            try:
                W = right.parent().submodule([right])
                return W.coordinates(self)[0] / W.coordinates(right)[0]
            except ArithmeticError:
                if right.is_zero():
                    raise ZeroDivisionError("division by zero vector")
                else:
                    raise ArithmeticError("vector is not in free module")
        raise TypeError(arith_error_message(self, right, div))

    def _magma_init_(self, magma):
        """
        Return string that evaluates in Magma to something equivalent
        to this vector.

        EXAMPLES::

            sage: v = vector([1,2,3])
            sage: v._magma_init_(magma)                 # optional - magma
            '_sage_[...]![1,2,3]'
            sage: mv = magma(v); mv                     # optional - magma
            (1 2 3)
            sage: mv.Type()                             # optional - magma
            ModTupRngElt
            sage: mv.Parent()                           # optional - magma
            Full RSpace of degree 3 over Integer Ring

            sage: v = vector(QQ, [1/2, 3/4, 5/6])
            sage: mv = magma(v); mv                     # optional - magma
            (1/2 3/4 5/6)
            sage: mv.Type()                             # optional - magma
            ModTupFldElt
            sage: mv.Parent()                           # optional - magma
            Full Vector space of degree 3 over Rational Field

        A more demanding example::

            sage: R.<x,y,z> = QQ[]
            sage: v = vector([x^3, y, 2/3*z + x/y])
            sage: magma(v)                              # optional - magma
            (            x^3               y (2/3*y*z + x)/y)
            sage: magma(v).Parent()                     # optional - magma
            Full Vector space of degree 3 over Multivariate rational function field of rank 3 over Rational Field
        """
        V = magma(self._parent)
        v = [x._magma_init_(magma) for x in self.list()]
        return '%s![%s]'%(V.name(), ','.join(v))

def is_Vector(x):
    return IS_INSTANCE(x, Vector)

cdef class Matrix(ModuleElement):

    cdef bint is_sparse_c(self):
        raise NotImplementedError

    cdef bint is_dense_c(self):
        raise NotImplementedError

    def __imul__(left, right):
        if have_same_parent_c(left, right):
            return (<Matrix>left)._matrix_times_matrix_(<Matrix>right)
        else:
            global coercion_model
            return coercion_model.bin_op(left, right, imul)

    def __mul__(left, right):
        """
        Multiplication of matrix by matrix, vector, or scalar

        AUTHOR:

        - Gonzalo Tornaria (2007-06-25) - write test cases and fix them

        .. NOTE::

            scalar * matrix is implemented (and tested) in class RingElement
            vector * matrix is implemented (and tested) in class Vector

        TESTS:

        Here we test (matrix * matrix) multiplication::

            sage: parent(matrix(ZZ,2,2,[1,2,3,4])*matrix(ZZ,2,2,[1,2,3,4]))
            Full MatrixSpace of 2 by 2 dense matrices over Integer Ring
            sage: parent(matrix(QQ,2,2,[1,2,3,4])*matrix(ZZ,2,2,[1,2,3,4]))
            Full MatrixSpace of 2 by 2 dense matrices over Rational Field
            sage: parent(matrix(ZZ,2,2,[1,2,3,4])*matrix(QQ,2,2,[1,2,3,4]))
            Full MatrixSpace of 2 by 2 dense matrices over Rational Field
            sage: parent(matrix(QQ,2,2,[1,2,3,4])*matrix(QQ,2,2,[1,2,3,4]))
            Full MatrixSpace of 2 by 2 dense matrices over Rational Field

            sage: parent(matrix(QQ,2,2,[1,2,3,4])*matrix(ZZ['x'],2,2,[1,2,3,4]))
            Full MatrixSpace of 2 by 2 dense matrices over Univariate Polynomial Ring in x over Rational Field
            sage: parent(matrix(ZZ['x'],2,2,[1,2,3,4])*matrix(QQ,2,2,[1,2,3,4]))
            Full MatrixSpace of 2 by 2 dense matrices over Univariate Polynomial Ring in x over Rational Field

            sage: parent(matrix(QQ,2,2,[1,2,3,4])*matrix(ZZ['x']['y'],2,2,[1,2,3,4]))
            Full MatrixSpace of 2 by 2 dense matrices over Univariate Polynomial Ring in y over Univariate Polynomial Ring in x over Rational Field
            sage: parent(matrix(ZZ['x']['y'],2,2,[1,2,3,4])*matrix(QQ,2,2,[1,2,3,4]))
            Full MatrixSpace of 2 by 2 dense matrices over Univariate Polynomial Ring in y over Univariate Polynomial Ring in x over Rational Field

            sage: parent(matrix(QQ['x'],2,2,[1,2,3,4])*matrix(ZZ['x']['y'],2,2,[1,2,3,4]))
            Full MatrixSpace of 2 by 2 dense matrices over Univariate Polynomial Ring in y over Univariate Polynomial Ring in x over Rational Field
            sage: parent(matrix(ZZ['x']['y'],2,2,[1,2,3,4])*matrix(QQ['x'],2,2,[1,2,3,4]))
            Full MatrixSpace of 2 by 2 dense matrices over Univariate Polynomial Ring in y over Univariate Polynomial Ring in x over Rational Field

            sage: parent(matrix(QQ['y'],2,2,[1,2,3,4])*matrix(ZZ['x']['y'],2,2,[1,2,3,4]))
            Full MatrixSpace of 2 by 2 dense matrices over Univariate Polynomial Ring in y over Univariate Polynomial Ring in x over Rational Field
            sage: parent(matrix(ZZ['x']['y'],2,2,[1,2,3,4])*matrix(QQ['y'],2,2,[1,2,3,4]))
            Full MatrixSpace of 2 by 2 dense matrices over Univariate Polynomial Ring in y over Univariate Polynomial Ring in x over Rational Field

            sage: parent(matrix(ZZ['x'],2,2,[1,2,3,4])*matrix(ZZ['y'],2,2,[1,2,3,4]))
            Traceback (most recent call last):
            ...
            TypeError: unsupported operand parent(s) for '*': 'Full MatrixSpace of 2 by 2 dense matrices over Univariate Polynomial Ring in x over Integer Ring' and 'Full MatrixSpace of 2 by 2 dense matrices over Univariate Polynomial Ring in y over Integer Ring'
            sage: parent(matrix(ZZ['x'],2,2,[1,2,3,4])*matrix(QQ['y'],2,2,[1,2,3,4]))
            Traceback (most recent call last):
            ...
            TypeError: unsupported operand parent(s) for '*': 'Full MatrixSpace of 2 by 2 dense matrices over Univariate Polynomial Ring in x over Integer Ring' and 'Full MatrixSpace of 2 by 2 dense matrices over Univariate Polynomial Ring in y over Rational Field'
            sage: parent(matrix(QQ['x'],2,2,[1,2,3,4])*matrix(ZZ['y'],2,2,[1,2,3,4]))
            Traceback (most recent call last):
            ...
            TypeError: unsupported operand parent(s) for '*': 'Full MatrixSpace of 2 by 2 dense matrices over Univariate Polynomial Ring in x over Rational Field' and 'Full MatrixSpace of 2 by 2 dense matrices over Univariate Polynomial Ring in y over Integer Ring'
            sage: parent(matrix(QQ['x'],2,2,[1,2,3,4])*matrix(QQ['y'],2,2,[1,2,3,4]))
            Traceback (most recent call last):
            ...
            TypeError: unsupported operand parent(s) for '*': 'Full MatrixSpace of 2 by 2 dense matrices over Univariate Polynomial Ring in x over Rational Field' and 'Full MatrixSpace of 2 by 2 dense matrices over Univariate Polynomial Ring in y over Rational Field'

        Here we test (matrix * vector) multiplication::

            sage: parent(matrix(ZZ,2,2,[1,2,3,4])*vector(ZZ,[1,2]))
            Ambient free module of rank 2 over the principal ideal domain Integer Ring
            sage: parent(matrix(QQ,2,2,[1,2,3,4])*vector(ZZ,[1,2]))
            Vector space of dimension 2 over Rational Field
            sage: parent(matrix(ZZ,2,2,[1,2,3,4])*vector(QQ,[1,2]))
            Vector space of dimension 2 over Rational Field
            sage: parent(matrix(QQ,2,2,[1,2,3,4])*vector(QQ,[1,2]))
            Vector space of dimension 2 over Rational Field

            sage: parent(matrix(QQ,2,2,[1,2,3,4])*vector(ZZ['x'],[1,2]))
            Ambient free module of rank 2 over the principal ideal domain Univariate Polynomial Ring in x over Rational Field
            sage: parent(matrix(ZZ['x'],2,2,[1,2,3,4])*vector(QQ,[1,2]))
            Ambient free module of rank 2 over the principal ideal domain Univariate Polynomial Ring in x over Rational Field

            sage: parent(matrix(QQ,2,2,[1,2,3,4])*vector(ZZ['x']['y'],[1,2]))
            Ambient free module of rank 2 over the integral domain Univariate Polynomial Ring in y over Univariate Polynomial Ring in x over Rational Field
            sage: parent(matrix(ZZ['x']['y'],2,2,[1,2,3,4])*vector(QQ,[1,2]))
            Ambient free module of rank 2 over the integral domain Univariate Polynomial Ring in y over Univariate Polynomial Ring in x over Rational Field

            sage: parent(matrix(QQ['x'],2,2,[1,2,3,4])*vector(ZZ['x']['y'],[1,2]))
            Ambient free module of rank 2 over the integral domain Univariate Polynomial Ring in y over Univariate Polynomial Ring in x over Rational Field
            sage: parent(matrix(ZZ['x']['y'],2,2,[1,2,3,4])*vector(QQ['x'],[1,2]))
            Ambient free module of rank 2 over the integral domain Univariate Polynomial Ring in y over Univariate Polynomial Ring in x over Rational Field

            sage: parent(matrix(QQ['y'],2,2,[1,2,3,4])*vector(ZZ['x']['y'],[1,2]))
            Ambient free module of rank 2 over the integral domain Univariate Polynomial Ring in y over Univariate Polynomial Ring in x over Rational Field
            sage: parent(matrix(ZZ['x']['y'],2,2,[1,2,3,4])*vector(QQ['y'],[1,2]))
            Ambient free module of rank 2 over the integral domain Univariate Polynomial Ring in y over Univariate Polynomial Ring in x over Rational Field

            sage: parent(matrix(ZZ['x'],2,2,[1,2,3,4])*vector(ZZ['y'],[1,2]))
            Traceback (most recent call last):
            ...
            TypeError: unsupported operand parent(s) for '*': 'Full MatrixSpace of 2 by 2 dense matrices over Univariate Polynomial Ring in x over Integer Ring' and 'Ambient free module of rank 2 over the integral domain Univariate Polynomial Ring in y over Integer Ring'
            sage: parent(matrix(ZZ['x'],2,2,[1,2,3,4])*vector(QQ['y'],[1,2]))
            Traceback (most recent call last):
            ...
            TypeError: unsupported operand parent(s) for '*': 'Full MatrixSpace of 2 by 2 dense matrices over Univariate Polynomial Ring in x over Integer Ring' and 'Ambient free module of rank 2 over the principal ideal domain Univariate Polynomial Ring in y over Rational Field'
            sage: parent(matrix(QQ['x'],2,2,[1,2,3,4])*vector(ZZ['y'],[1,2]))
            Traceback (most recent call last):
            ...
            TypeError: unsupported operand parent(s) for '*': 'Full MatrixSpace of 2 by 2 dense matrices over Univariate Polynomial Ring in x over Rational Field' and 'Ambient free module of rank 2 over the integral domain Univariate Polynomial Ring in y over Integer Ring'
            sage: parent(matrix(QQ['x'],2,2,[1,2,3,4])*vector(QQ['y'],[1,2]))
            Traceback (most recent call last):
            ...
            TypeError: unsupported operand parent(s) for '*': 'Full MatrixSpace of 2 by 2 dense matrices over Univariate Polynomial Ring in x over Rational Field' and 'Ambient free module of rank 2 over the principal ideal domain Univariate Polynomial Ring in y over Rational Field'

        Here we test (matrix * scalar) multiplication::

            sage: parent(matrix(ZZ,2,2,[1,2,3,4])*ZZ(1))
            Full MatrixSpace of 2 by 2 dense matrices over Integer Ring
            sage: parent(matrix(QQ,2,2,[1,2,3,4])*ZZ(1))
            Full MatrixSpace of 2 by 2 dense matrices over Rational Field
            sage: parent(matrix(ZZ,2,2,[1,2,3,4])*QQ(1))
            Full MatrixSpace of 2 by 2 dense matrices over Rational Field
            sage: parent(matrix(QQ,2,2,[1,2,3,4])*QQ(1))
            Full MatrixSpace of 2 by 2 dense matrices over Rational Field

            sage: parent(matrix(QQ,2,2,[1,2,3,4])*ZZ['x'](1))
            Full MatrixSpace of 2 by 2 dense matrices over Univariate Polynomial Ring in x over Rational Field
            sage: parent(matrix(ZZ['x'],2,2,[1,2,3,4])*QQ(1))
            Full MatrixSpace of 2 by 2 dense matrices over Univariate Polynomial Ring in x over Rational Field

            sage: parent(matrix(QQ,2,2,[1,2,3,4])*ZZ['x']['y'](1))
            Full MatrixSpace of 2 by 2 dense matrices over Univariate Polynomial Ring in y over Univariate Polynomial Ring in x over Rational Field
            sage: parent(matrix(ZZ['x']['y'],2,2,[1,2,3,4])*QQ(1))
            Full MatrixSpace of 2 by 2 dense matrices over Univariate Polynomial Ring in y over Univariate Polynomial Ring in x over Rational Field

            sage: parent(matrix(QQ['x'],2,2,[1,2,3,4])*ZZ['x']['y'](1))
            Full MatrixSpace of 2 by 2 dense matrices over Univariate Polynomial Ring in y over Univariate Polynomial Ring in x over Rational Field
            sage: parent(matrix(ZZ['x']['y'],2,2,[1,2,3,4])*QQ['x'](1))
            Full MatrixSpace of 2 by 2 dense matrices over Univariate Polynomial Ring in y over Univariate Polynomial Ring in x over Rational Field

            sage: parent(matrix(QQ['y'],2,2,[1,2,3,4])*ZZ['x']['y'](1))
            Full MatrixSpace of 2 by 2 dense matrices over Univariate Polynomial Ring in y over Univariate Polynomial Ring in x over Rational Field
            sage: parent(matrix(ZZ['x']['y'],2,2,[1,2,3,4])*QQ['y'](1))
            Full MatrixSpace of 2 by 2 dense matrices over Univariate Polynomial Ring in y over Univariate Polynomial Ring in x over Rational Field

            sage: parent(matrix(ZZ['x'],2,2,[1,2,3,4])*ZZ['y'](1))
            Traceback (most recent call last):
            ...
            TypeError: unsupported operand parent(s) for '*': 'Full MatrixSpace of 2 by 2 dense matrices over Univariate Polynomial Ring in x over Integer Ring' and 'Univariate Polynomial Ring in y over Integer Ring'
            sage: parent(matrix(ZZ['x'],2,2,[1,2,3,4])*QQ['y'](1))
            Traceback (most recent call last):
            ...
            TypeError: unsupported operand parent(s) for '*': 'Full MatrixSpace of 2 by 2 dense matrices over Univariate Polynomial Ring in x over Integer Ring' and 'Univariate Polynomial Ring in y over Rational Field'
            sage: parent(matrix(QQ['x'],2,2,[1,2,3,4])*ZZ['y'](1))
            Traceback (most recent call last):
            ...
            TypeError: unsupported operand parent(s) for '*': 'Full MatrixSpace of 2 by 2 dense matrices over Univariate Polynomial Ring in x over Rational Field' and 'Univariate Polynomial Ring in y over Integer Ring'
            sage: parent(matrix(QQ['x'],2,2,[1,2,3,4])*QQ['y'](1))
            Traceback (most recent call last):
            ...
            TypeError: unsupported operand parent(s) for '*': 'Full MatrixSpace of 2 by 2 dense matrices over Univariate Polynomial Ring in x over Rational Field' and 'Univariate Polynomial Ring in y over Rational Field'

        Examples with matrices having matrix coefficients::

            sage: m = matrix
            sage: a = m([[m([[1,2],[3,4]]),m([[5,6],[7,8]])],[m([[9,10],[11,12]]),m([[13,14],[15,16]])]])
            sage: 3*a
            [[ 3  6]
            [ 9 12] [15 18]
            [21 24]]
            [[27 30]
            [33 36] [39 42]
            [45 48]]

            sage: m = matrix
            sage: a = m([[m([[1,2],[3,4]]),m([[5,6],[7,8]])],[m([[9,10],[11,12]]),m([[13,14],[15,16]])]])
            sage: a*3
            [[ 3  6]
            [ 9 12] [15 18]
            [21 24]]
            [[27 30]
            [33 36] [39 42]
            [45 48]]
        """
        if have_same_parent_c(left, right):
            return (<Matrix>left)._matrix_times_matrix_(<Matrix>right)
        else:
            global coercion_model
            return coercion_model.bin_op(left, right, mul)

    def __div__(left, right):
        """
        Division of the matrix ``left`` by the matrix or scalar ``right``.

        EXAMPLES::

            sage: a = matrix(ZZ, 2, range(4))
            sage: a / 5
            [ 0 1/5]
            [2/5 3/5]
            sage: a = matrix(ZZ, 2, range(4))
            sage: b = matrix(ZZ, 2, [1,1,0,5])
            sage: a / b
            [  0 1/5]
            [  2 1/5]
            sage: c = matrix(QQ, 2, [3,2,5,7])
            sage: c / a
            [-5/2  3/2]
            [-1/2  5/2]
            sage: a / c
            [-5/11  3/11]
            [-1/11  5/11]
            sage: a / 7
            [  0 1/7]
            [2/7 3/7]

        Other rings work just as well::

            sage: a = matrix(GF(3),2,2,[0,1,2,0])
            sage: b = matrix(ZZ,2,2,[4,6,1,2])
            sage: a / b
            [1 2]
            [2 0]
            sage: c = matrix(GF(3),2,2,[1,2,1,1])
            sage: a / c
            [1 2]
            [1 1]
            sage: a = matrix(RDF,2,2,[.1,-.4,1.2,-.6])
            sage: b = matrix(RDF,2,2,[.3,.1,-.5,1.3])
            sage: a / b # rel tol 1e-10
            [-0.15909090909090906 -0.29545454545454547]
            [   2.863636363636364  -0.6818181818181817]
            sage: R.<t> = ZZ['t']
            sage: a = matrix(R,2,2,[t^2,t+1,-t,t+2])
            sage: b = matrix(R,2,2,[t^3-1,t,-t+3,t^2])
            sage: a / b
            [      (t^4 + t^2 - 2*t - 3)/(t^5 - 3*t)               (t^4 - t - 1)/(t^5 - 3*t)]
            [       (-t^3 + t^2 - t - 6)/(t^5 - 3*t) (t^4 + 2*t^3 + t^2 - t - 2)/(t^5 - 3*t)]
        """
        cdef Matrix rightinv
        if have_same_parent_c(left, right):
            rightinv = ~<Matrix>right
            if have_same_parent_c(left,rightinv):
                return (<Matrix>left)._matrix_times_matrix_(rightinv)
            else:
                return (<Matrix>(left.change_ring(rightinv.parent().base_ring())))._matrix_times_matrix_(rightinv)
        else:
            global coercion_model
            return coercion_model.bin_op(left, right, div)

    cdef Vector _vector_times_matrix_(matrix_right, Vector vector_left):
        raise TypeError

    cdef Vector _matrix_times_vector_(matrix_left, Vector vector_right):
        raise TypeError

    cdef Matrix _matrix_times_matrix_(left, Matrix right):
        raise TypeError



def is_Matrix(x):
    return IS_INSTANCE(x, Matrix)

def is_IntegralDomainElement(x):
    """
    Return ``True`` if x is of type IntegralDomainElement.
    """
    return IS_INSTANCE(x, IntegralDomainElement)

cdef class IntegralDomainElement(CommutativeRingElement):
    def is_nilpotent(self):
        return self.is_zero()


def is_DedekindDomainElement(x):
    """
    Return ``True`` if x is of type DedekindDomainElement.
    """
    return IS_INSTANCE(x, DedekindDomainElement)

cdef class DedekindDomainElement(IntegralDomainElement):
    pass

def is_PrincipalIdealDomainElement(x):
    """
    Return ``True`` if x is of type PrincipalIdealDomainElement.
    """
    return IS_INSTANCE(x, PrincipalIdealDomainElement)

cdef class PrincipalIdealDomainElement(DedekindDomainElement):
    def lcm(self, right):
        """
        Return the least common multiple of ``self`` and right. 
        """
        if not isinstance(right, Element) or not ((<Element>right)._parent is self._parent):
            from sage.rings.arith import lcm
            return coercion_model.bin_op(self, right, lcm)
        return self._lcm(right)


# This is pretty nasty low level stuff. The idea is to speed up construction
# of EuclideanDomainElements (in particular Integers) by skipping some tp_new
# calls up the inheritance tree.
PY_SET_TP_NEW(EuclideanDomainElement, Element)

def is_EuclideanDomainElement(x):
    """
    Return ``True`` if x is of type EuclideanDomainElement.
    """
    return IS_INSTANCE(x, EuclideanDomainElement)

cdef class EuclideanDomainElement(PrincipalIdealDomainElement):

    def degree(self):
        raise NotImplementedError

    def leading_coefficient(self):
        raise NotImplementedError

    def quo_rem(self, other):
        raise NotImplementedError

    def __divmod__(self, other):
        """
        Return the quotient and remainder of ``self`` divided by other.

        EXAMPLES::

            sage: divmod(5,3)
            (1, 2)
            sage: divmod(25r,12)
            (2, 1)
            sage: divmod(25,12r)
            (2, 1)

        """
        if PY_TYPE_CHECK(self, Element):
            return self.quo_rem(other)
        else:
            x, y = canonical_coercion(self, other)
            return x.quo_rem(y)

    def __floordiv__(self,right):
        """
        Quotient of division of ``self`` by other.  This is denoted //.
        """
        Q, _ = self.quo_rem(right)
        return Q

    def __mod__(self, other):
        """
        Remainder of division of ``self`` by other.

        EXAMPLES::

            sage: R.<x> = ZZ[]
            sage: x % (x+1)
            -1
            sage: (x**3 + x - 1) % (x**2 - 1)
            2*x - 1
        """
        _, R = self.quo_rem(other)
        return R

def is_FieldElement(x):
    """
    Return ``True`` if x is of type FieldElement.
    """
    return IS_INSTANCE(x, FieldElement)

cdef class FieldElement(CommutativeRingElement):

    def __floordiv__(self, other):
        return self / other

    def is_unit(self):
        r"""
        Return ``True`` if ``self`` is a unit in its parent ring.

        EXAMPLES::

            sage: a = 2/3; a.is_unit()
            True

        On the other hand, 2 is not a unit, since its parent is `\ZZ`.

        ::

            sage: a = 2; a.is_unit()
            False
            sage: parent(a)
            Integer Ring

        However, a is a unit when viewed as an element of QQ::

            sage: a = QQ(2); a.is_unit()
            True
        """
        return not not self

    def _lcm(self, FieldElement other):
        """
        Return the least common multiple of ``self`` and other.
        """
        if self.is_zero() and other.is_zero():
            return self
        else:
            return self._parent(1)

    def quo_rem(self, right):
        r"""
        Return the quotient and remainder obtained by dividing `self` by
        `other`. Since this element lives in a field, the remainder is always
        zero and the quotient is `self/right`.

        TESTS:

        Test if #8671 is fixed::

            sage: R.<x,y> = QQ[]
            sage: S.<a,b> = R.quo(y^2 + 1)
            sage: S.is_field = lambda : False
            sage: F = Frac(S); u = F.one_element()
            sage: u.quo_rem(u)
            (1, 0)
        """
        if not isinstance(right, FieldElement) or not (parent(right) is self._parent):
            right = self.parent()(right)
        return self/right, 0

    def divides(self, FieldElement other):
        r"""
        Check whether ``self`` divides other, for field elements.

        Since this is a field, all values divide all other values,
        except that zero does not divide any non-zero values.

        EXAMPLES::

            sage: K.<rt3> = QQ[sqrt(3)]
            sage: K(0).divides(rt3)
            False
            sage: rt3.divides(K(17))
            True
            sage: K(0).divides(K(0))
            True
            sage: rt3.divides(K(0))
            True
        """
        if not (other._parent is self._parent):
            other = self.parent()(other)
        return bool(self) or other.is_zero()

def is_AlgebraElement(x):
    """
    Return ``True`` if x is of type AlgebraElement.

    TESTS::

        sage: from sage.structure.element import is_AlgebraElement
        sage: R.<x,y> = FreeAlgebra(QQ,2)
        sage: is_AlgebraElement(x*y)
        True

        sage: is_AlgebraElement(1)
        False
    """
    return IS_INSTANCE(x, AlgebraElement)

cdef class AlgebraElement(RingElement):
    pass

def is_CommutativeAlgebraElement(x):
    """
    Return ``True`` if x is of type CommutativeAlgebraElement.
    """
    return IS_INSTANCE(x, CommutativeAlgebraElement)

cdef class CommutativeAlgebraElement(CommutativeRingElement):
    pass

def is_InfinityElement(x):
    """
    Return ``True`` if x is of type InfinityElement.

    TESTS::

        sage: from sage.structure.element import is_InfinityElement
        sage: is_InfinityElement(1)
        False

        sage: is_InfinityElement(oo)
        True
    """
    return IS_INSTANCE(x, InfinityElement)

cdef class InfinityElement(RingElement):
    def __invert__(self):
        from sage.rings.all import ZZ
        return ZZ(0)

cdef class PlusInfinityElement(InfinityElement):
    pass

cdef class MinusInfinityElement(InfinityElement):
    pass


#################################################################################
#
#  Coercion of elements
#
#################################################################################

cpdef canonical_coercion(x, y):
    """
    canonical_coercion(x,y) is what is called before doing an
    arithmetic operation between x and y.  It returns a pair (z,w)
    such that z is got from x and w from y via canonical coercion and
    the parents of z and w are identical.

    EXAMPLES::

        sage: A = Matrix([[0,1],[1,0]])
        sage: canonical_coercion(A,1)
        (
        [0 1]  [1 0]
        [1 0], [0 1]
        )
    """
    global coercion_model
    return coercion_model.canonical_coercion(x,y)

cpdef bin_op(x, y, op):
    global coercion_model
    return coercion_model.bin_op(x,y,op)


def coerce(Parent p, x):
    try:
        return p._coerce_c(x)
    except AttributeError:
        return p(x)

def coerce_cmp(x,y):
    global coercion_model
    cdef int c
    try:
        x, y = coercion_model.canonical_coercion(x, y)
        return cmp(x,y)
    except TypeError:
        c = cmp(type(x), type(y))
        if c == 0: c = -1
        return c

# We define this base class here to avoid circular cimports.
cdef class CoercionModel:
    """
    Most basic coercion scheme. If it doesn't already match, throw an error.
    """
    cpdef canonical_coercion(self, x, y):
        if parent_c(x) is parent_c(y):
            return x,y
        raise TypeError("no common canonical parent for objects with parents: '%s' and '%s'"%(parent_c(x), parent_c(y)))

    cpdef bin_op(self, x, y, op):
        if parent_c(x) is parent_c(y):
            return op(x,y)
        raise TypeError(arith_error_message(x,y,op))

import coerce
cdef CoercionModel coercion_model = coerce.CoercionModel_cache_maps()

def get_coercion_model():
    """
    Return the global coercion model.

    EXAMPLES::

       sage: import sage.structure.element as e
       sage: cm = e.get_coercion_model()
       sage: cm
       <sage.structure.coerce.CoercionModel_cache_maps object at ...>
    """
    return coercion_model

def set_coercion_model(cm):
    global coercion_model
    coercion_model = cm

def coercion_traceback(dump=True):
    r"""
    This function is very helpful in debugging coercion errors. It prints
    the tracebacks of all the errors caught in the coercion detection. Note
    that failure is cached, so some errors may be omitted the second time
    around (as it remembers not to retry failed paths for speed reasons.

    For performance and caching reasons, exception recording must be
    explicitly enabled before using this function.

    EXAMPLES::

        sage: cm = sage.structure.element.get_coercion_model()
        sage: cm.record_exceptions()
        sage: 1 + 1/5
        6/5
        sage: coercion_traceback()  # Should be empty, as all went well.
        sage: 1/5 + GF(5).gen()
        Traceback (most recent call last):
        ...
        TypeError: unsupported operand parent(s) for '+': 'Rational Field' and 'Finite Field of size 5'
        sage: coercion_traceback()
        Traceback (most recent call last):
        ...
        TypeError: no common canonical parent for objects with parents: 'Rational Field' and 'Finite Field of size 5'
    """
    if dump:
        for traceback in coercion_model.exception_stack():
            print traceback
    else:
        return coercion_model.exception_stack()


cdef class NamedBinopMethod:
    """
    A decorator to be used on binary operation methods that should operate
    on elements of the same parent. If the parents of the arguments differ,
    coercion is performed, then the method is re-looked up by name on the
    first argument.

    In short, using the ``NamedBinopMethod`` (alias ``coerce_binop``) decorator
    on a method gives it the exact same semantics of the basic arithmetic
    operations like ``_add_``, ``_sub_``, etc. in that both operands are
    guaranteed to have exactly the same parent.
    """
    cdef _self
    cdef _func
    cdef _name

    def __init__(self, func, name=None, obj=None):
        """
        TESTS::

            sage: from sage.structure.element import NamedBinopMethod
            sage: NamedBinopMethod(gcd)(12, 15)
            3
        """
        self._func = func
        if name is None:
            if isinstance(func, types.FunctionType):
                name = func.__name__
            if isinstance(func, types.UnboundMethodType):
                name = func.__func__.__name__
            else:
                name = func.__name__
        self._name = name
        self._self = obj

    def __call__(self, x, y=None, **kwds):
        """
        TESTS::

            sage: from sage.structure.element import NamedBinopMethod
            sage: test_func = NamedBinopMethod(lambda x, y, **kwds: (x, y, kwds), '_add_')
            sage: class test_class(Rational):
            ....:     def __init__(self,value):
            ....:         self.v = value
            ....:     @NamedBinopMethod
            ....:     def test_add(self, other, keyword='z'):
            ....:         return (self.v, other, keyword)

        Calls func directly if the two arguments have the same parent::

            sage: test_func(1, 2)
            (1, 2, {})
            sage: x = test_class(1)
            sage: x.test_add(1/2)
            (1, 1/2, 'z')
            sage: x.test_add(1/2, keyword=3)
            (1, 1/2, 3)

        Passes through coercion and does a method lookup if the
        left operand is not the same::

            sage: test_func(0.5, 1)
            (0.500000000000000, 1.00000000000000, {})
            sage: test_func(1, 2, algorithm='fast')
            (1, 2, {'algorithm': 'fast'})
            sage: test_func(1, 1/2)
            3/2
            sage: x.test_add(2)
            (1, 2, 'z')
            sage: x.test_add(2, keyword=3)
            (1, 2, 3)

        A real example::

            sage: R1=QQ['x,y']
            sage: R2=QQ['x,y,z']
            sage: f=R1(1)
            sage: g=R1(2)
            sage: h=R2(1)
            sage: f.gcd(g)
            1
            sage: f.gcd(g,algorithm='modular')
            1
            sage: f.gcd(h)
            1
            sage: f.gcd(h,algorithm='modular')
            1
            sage: h.gcd(f)
            1
            sage: h.gcd(f,algorithm='modular')
            1
        """
        if y is None:
            if self._self is None:
                self._func(x, **kwds)
            else:
                x, y = self._self, x
        if not have_same_parent_c(x, y):
            old_x = x
            x,y = coercion_model.canonical_coercion(x, y)
            if old_x is x:
                return self._func(x,y, **kwds)
            else:
                return getattr(x, self._name)(y, **kwds)
        else:
            return self._func(x,y, **kwds)

    def __get__(self, obj, objtype):
        """
        Used to transform from an unbound to a bound method.

        TESTS::
            sage: from sage.structure.element import NamedBinopMethod
            sage: R.<x> = ZZ[]
            sage: isinstance(x.quo_rem, NamedBinopMethod)
            True
            sage: x.quo_rem(x)
            (1, 0)
            sage: type(x).quo_rem(x,x)
            (1, 0)
        """
        return NamedBinopMethod(self._func, self._name, obj)

    def _sage_doc_(self):
        """
        Return the docstring of the wrapped object for introspection.

        EXAMPLES::

            sage: from sage.structure.element import NamedBinopMethod
            sage: g = NamedBinopMethod(gcd)
            sage: from sage.misc.sageinspect import sage_getdoc
            sage: sage_getdoc(g) == sage_getdoc(gcd)
            True
        """
        return sageinspect._sage_getdoc_unformatted(self._func)

    def _sage_src_(self):
        """
        Return the source of the wrapped object for introspection.

        EXAMPLES::

            sage: from sage.structure.element import NamedBinopMethod
            sage: g = NamedBinopMethod(gcd)
            sage: 'def gcd(' in g._sage_src_()
            True
        """
        return sageinspect.sage_getsource(self._func)

    def _sage_argspec_(self):
        """
        Return the argspec of the wrapped object for introspection.

        EXAMPLES::

            sage: from sage.structure.element import NamedBinopMethod
            sage: g = NamedBinopMethod(gcd)
            sage: g._sage_argspec_()
            ArgSpec(args=['a', 'b'], varargs=None, keywords='kwargs', defaults=(None,))
        """
        return sageinspect.sage_getargspec(self._func)

coerce_binop = NamedBinopMethod

###############################################################################

from sage.misc.lazy_import import lazy_import
lazy_import('sage.rings.arith', ['gcd', 'xgcd', 'lcm'], deprecation=10779)


######################

def generic_power(a, n, one=None):
    """
    Computes `a^n`, where `n` is an integer, and `a` is an object which
    supports multiplication.  Optionally an additional argument,
    which is used in the case that n == 0:

    - ``one`` - the "unit" element, returned directly (can be anything)

    If this is not supplied, int(1) is returned.

    EXAMPLES::

        sage: from sage.structure.element import generic_power
        sage: generic_power(int(12),int(0))
        1
        sage: generic_power(int(0),int(100))
        0
        sage: generic_power(Integer(10),Integer(0))
        1
        sage: generic_power(Integer(0),Integer(23))
        0
        sage: sum([generic_power(2,i) for i in range(17)]) #test all 4-bit combinations
        131071
        sage: F = Zmod(5)
        sage: a = generic_power(F(2), 5); a
        2
        sage: a.parent() is F
        True
        sage: a = generic_power(F(1), 2)
        sage: a.parent() is F
        True

        sage: generic_power(int(5), 0)
        1
    """

    return generic_power_c(a,n,one)

cdef generic_power_c(a, nn, one):
    try:
        n = PyNumber_Index(nn)
    except TypeError:
        try:
            # Try harder, since many things coerce to Integer.
            from sage.rings.integer import Integer
            n = int(Integer(nn))
        except TypeError:
            raise NotImplementedError("non-integral exponents not supported")

    if not n:
        if one is None:
            if PY_TYPE_CHECK(a, Element):
                return (<Element>a)._parent.one()
            try:
                try:
                    return a.parent().one()
                except AttributeError:
                    return type(a)(1)
            except Exception:
                return 1 #oops, the one sucks
        else:
            return one
    elif n < 0:
        # I don't think raising division by zero is really my job. It should
        # be the one of ~a. Moreover, this does not handle the case of monoids
        # with partially defined division (e.g. the multiplicative monoid of a
        # ring such as ZZ/12ZZ)
        #        if not a:
        #            raise ZeroDivisionError
        a = ~a
        n = -n

    if n < 4:
        # These cases will probably be called often
        # and don't benefit from the code below
        if n == 1:
            return a
        elif n == 2:
            return a*a
        elif n == 3:
            return a*a*a

    # check for idempotence, and store the result otherwise
    aa = a*a
    if aa == a:
        return a

    # since we've computed a^2, let's start squaring there
    # so, let's keep the least-significant bit around, just
    # in case.
    m = n & 1
    n = n >> 1

    # One multiplication can be saved by starting with
    # the second-smallest power needed rather than with 1
    # we've already squared a, so let's start there.
    apow = aa
    while n&1 == 0:
        apow = apow*apow
        n = n >> 1
    power = apow
    n = n >> 1

    # now multiply that least-significant bit in...
    if m:
        power = power * a

    # and this is straight from the book.
    while n != 0:
        apow = apow*apow
        if n&1 != 0:
            power = power*apow
        n = n >> 1

    return power<|MERGE_RESOLUTION|>--- conflicted
+++ resolved
@@ -1418,13 +1418,8 @@
             return (<ModuleElement>left)._mul_long(PyInt_AS_LONG(right))
         if PyInt_CheckExact(left):
             return (<ModuleElement>right)._mul_long(PyInt_AS_LONG(left))
-<<<<<<< HEAD
         if have_same_parent_c(left, right):
-            raise TypeError, arith_error_message(left, right, mul)
-=======
-        if have_same_parent(left, right):
             raise TypeError(arith_error_message(left, right, mul))
->>>>>>> dbf722e1
         # Always do this
         global coercion_model
         return coercion_model.bin_op(left, right, mul)
