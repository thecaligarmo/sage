--- conflicted
+++ resolved
@@ -5246,7 +5246,6 @@
             res += QR.Fundamental()(Composition(from_subset=(descents, n)))
         return res
 
-<<<<<<< HEAD
     def cuts(self):
         r"""
         Return the list of cuts of the poset ``self``.
@@ -5334,138 +5333,95 @@
         """
         from sage.combinat.posets.incidence_algebras import IncidenceAlgebra
         return IncidenceAlgebra(R, self, prefix)
-=======
+
     @cached_method(key=lambda self,x,y,l: (x,y))
     def _kl_poly(self, x=None, y=None, canonical_labels=None):
         r"""
-        Cached Kazhdan-Lusztig polynomial of ``self`` for generic `q`.
+        Return the list of cuts of the poset ``self``.
+
+        A cut is a subset `A` of ``self`` such that the set of lower
+        bounds of the set of upper bounds of `A` is exactly `A`.
+
+        The cuts are computed here using the maximal independent sets in the
+        auxiliary graph defined as `P \times [0,1]` with an edge
+        from `(x, 0)` to `(y, 1)` if
+        and only if `x \not\geq_P y`. See the end of section 4 in [JRJ94]_.
+
+        EXAMPLES::
+
+            sage: P = posets.AntichainPoset(3)
+            sage: Pc = P.cuts()
+            sage: [list(c) for c in Pc]
+            [[0], [0, 1, 2], [], [1], [2]]
+            sage: Pc[0]
+            frozenset({0})
 
         .. SEEALSO::
 
-            :meth:`kazhdan_lusztig_polynomial`
-
-        EXAMPLES::
-
-            sage: L = posets.SymmetricGroupWeakOrderPoset(4)
-            sage: L._kl_poly()
-            1
-            sage: x = '2314'
-            sage: y = '3421'
-            sage: L._kl_poly(x, y)
-            -q + 1
-
-        AUTHORS:
-
-        - Travis Scrimshaw (27-12-2014)
-        """
-        R = PolynomialRing(ZZ, 'q')
-        q = R.gen(0)
-
-        # Handle some special cases
-        if self.cardinality() == 0:
-            return q.parent().zero()
-        if not self.rank():
-            return q.parent().one()
-
-        if canonical_labels is None:
-            canonical_labels = x is None and y is None
-
-        if x is not None or y is not None:
-            if x == y:
-                return q.parent().one()
-            if x is None:
-                x = self.minimal_elements()[0]
-            if y is None:
-                y = self.maximal_elements()[0]
-            if not self.le(x, y):
-                return q.parent().zero()
-            P = self.subposet(self.interval(x, y))
-            return P.kazhdan_lusztig_polynomial(q=q, canonical_labels=canonical_labels)
-
-        min_elt = self.minimal_elements()[0]
-        if canonical_labels:
-            sublat = lambda P: self.subposet(P).canonical_label()
-        else:
-            sublat = lambda P: self.subposet(P)
-        poly = -sum(sublat(self.order_ideal([x])).characteristic_polynomial()
-                    * sublat(self.order_filter([x])).kazhdan_lusztig_polynomial()
-                    for x in self if x != min_elt)
-        tr = floor(self.rank()/2) + 1
-        ret = poly.truncate(tr)
-        return ret(q=q)
-
-    def kazhdan_lusztig_polynomial(self, x=None, y=None, q=None, canonical_labels=None):
+            :meth:`completion_by_cuts`
+
+        REFERENCES:
+
+        .. [JRJ94] Jourdan, Guy-Vincent; Rampon, Jean-Xavier; Jard, Claude
+           (1994), "Computing on-line the lattice of maximal antichains
+           of posets", Order 11 (3) p. 197-210, :doi:`10.1007/BF02115811`
+        """
+        from sage.graphs.graph import Graph
+        from sage.graphs.independent_sets import IndependentSets
+        auxg = Graph({(u, 0): [(v, 1) for v in self if not self.ge(u, v)]
+                      for u in self})
+        auxg.add_vertices([(v, 1) for v in self])
+        return [frozenset([xa for xa, xb in c if xb == 0])
+                for c in IndependentSets(auxg, maximal=True)]
+
+    def completion_by_cuts(self):
+        """
+        Return the completion by cuts of ``self``.
+
+        This is a lattice, also called the Dedekind-MacNeille completion.
+
+        See the :wikipedia:`Dedekind-MacNeille completion`.
+
+        OUTPUT:
+
+        - a finite lattice
+
+        EXAMPLES::
+
+            sage: P = posets.PentagonPoset()
+            sage: P.completion_by_cuts().is_isomorphic(P)
+            True
+
+            sage: P = posets.AntichainPoset(3)
+            sage: Q = P.completion_by_cuts()
+            sage: Q.is_isomorphic(posets.DiamondPoset(5))
+            True
+
+            sage: P = posets.SymmetricGroupBruhatOrderPoset(3)
+            sage: Q = P.completion_by_cuts(); Q
+            Finite lattice containing 7 elements
+
+        .. SEEALSO::
+
+            :meth:`cuts`
+        """
+        from sage.combinat.posets.lattices import LatticePoset
+        from sage.misc.misc import attrcall
+        return LatticePoset((self.cuts(), attrcall("issubset")))
+
+    def incidence_algebra(self, R, prefix='I'):
         r"""
-        Return the Kazhdan-Lusztig polynomial `P_{x,y}(q)` of ``self``.
-
-        We follow the definition given in [EPW14]_. Let `G` denote a
-        graded poset with unique minimal and maximal elements and `\chi_G`
-        denote the characteristic polynomial of `G`. Let `I_x` and `F^x`
-        denote the order ideal and filter of `x` respectively. Define the
-        *Kazhdan-Lusztig polynomial* of `G` as the unique polynomial
-        `P_G(q)` satisfying the following:
-
-        1. If `\operatorname{rank} G = 0`, then `P_G(q) = 1`.
-        2. If `\operatorname{rank} G > 0`, then `\deg P_G(q) <
-           \frac{1}{2} \operatorname{rank} G`.
-        3. We have
-
-           .. MATH::
-
-                q^{\operatorname{rank} G} P_G(q^{-1})
-                = \sum_{x \in G} \chi_{I_x}(q) P_{F^x}(q).
-
-        We then extend this to `P_{x,y}(q)` by considering the subposet
-        corresponding to the (closed) interval `[x, y]`. We also
-        define `P_{\emptyset}(q) = 0` (so if `x \not\leq y`,
-        then `P_{x,y}(q) = 0`).
-
-        INPUT:
-
-        - ``q`` -- (default: `q \in \ZZ[q]`) the indeterminate `q`
-        - ``x`` -- (default: the minimal element) the element `x`
-        - ``y`` -- (default: the maximal element) the element `y`
-        - ``canonical_labels`` -- (optional) for subposets, use the
-          canonical labeling (this can limit recursive calls for posets
-          with large amounts of symmetry, but producing the labeling
-          takes time); if not specified, this is ``True`` if ``x``
-          and ``y`` are both not specified and ``False`` otherwise
-
-        EXAMPLES::
-
-            sage: L = posets.BooleanLattice(3)
-            sage: L.kazhdan_lusztig_polynomial()
-            1
-
-        ::
-
-            sage: L = posets.SymmetricGroupWeakOrderPoset(4)
-            sage: L.kazhdan_lusztig_polynomial()
-            1
-            sage: x = '2314'
-            sage: y = '3421'
-            sage: L.kazhdan_lusztig_polynomial(x, y)
-            -q + 1
-            sage: L.kazhdan_lusztig_polynomial(x, y, var('t'))
-            -t + 1
-
-        REFERENCES:
-
-        .. [EPW14] Ben Elias, Nicholas Proudfoot, and Max Wakefield.
-           *The Kazhdan-Lusztig polynomial of a matroid*. 2014.
-           :arxiv:`1412.7408`.
-
-        AUTHORS:
-
-        - Travis Scrimshaw (27-12-2014)
-        """
-        if not self.is_ranked():
-            raise ValueError("poset is not ranked")
-        if q is None:
-            q = PolynomialRing(ZZ, 'q').gen(0)
-        poly = self._kl_poly(x, y, canonical_labels)
-        return poly(q=q)
->>>>>>> 65af64eb
+        Return the incidence algebra of ``self`` over ``R``.
+
+        EXAMPLES::
+
+            sage: P = posets.BooleanLattice(4)
+            sage: P.incidence_algebra(QQ)
+            Incidence algebra of Finite lattice containing 16 elements
+             over Rational Field
+        """
+        from sage.combinat.posets.incidence_algebras import IncidenceAlgebra
+        return IncidenceAlgebra(R, self, prefix)
 
 FinitePoset._dual_class = FinitePoset
 
