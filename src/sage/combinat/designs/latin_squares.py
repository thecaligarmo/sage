# -*- coding: utf-8 -*-
r"""
Mutually Orthogonal Latin Squares (MOLS)

A Latin square is an `n\times n` array filled with `n` different symbols, each
occurring exactly once in each row and exactly once in each column. For Sage's
methods related to Latin Squares, see the module
:mod:`sage.combinat.matrices.latin`.

This module gathers constructions of Mutually Orthogonal Latin Squares, which
are equivalent to Transversal Designs and specific Orthogonal Arrays.

For more information on MOLS, see the :wikipedia:`Wikipedia entry on MOLS
<Graeco-Latin_square#Mutually_orthogonal_Latin_squares>`.

The following table prints the maximum number of MOLS that Sage can build for
every order `n<300`, similarly to the `table of MOLS
<http://books.google.fr/books?id=S9FA9rq1BgoC&dq=handbook%20combinatorial%20designs%20MOLS%2010000&pg=PA176>`_
from the Handbook of Combinatorial Designs.

::

    sage: def MOLS_table(number_of_lines):
    ....:     print "     "+join(['%3s'%str(i) for i in range(20)])
    ....:     print "    "+"_"*80
    ....:     for i in range(20*15):
    ....:         if i%20==0:
    ....:             print "\n"+'%3s'%str(i)+"|",
    ....:         print '%3s'%str(designs.mutually_orthogonal_latin_squares(i,None,existence=True) if i>1 else "+oo"),
    sage: MOLS_table(15) # long time
           0   1   2   3   4   5   6   7   8   9  10  11  12  13  14  15  16  17  18  19
        ________________________________________________________________________________
    <BLANKLINE>
<<<<<<< HEAD
      0| +oo +oo   1   2   3   4   1   6   7   8   2  10   4  12   1   2  15  16   2  18
     20|   4   5   3  22   7  24   4  26   5  28   4  30  31   5   4   5   8  36   4   5
     40|   7  40   5  42   5   6   4  46   8  48   6   5   5  52   5   6   7   3   2  58
     60|   5  60   5   6  63   4   2  66   4   4   6  70   7  72   2   7   3   6   2  78
     80|   9  80   8  82   6   6   6   3   7  88   2   6   3   4   2   6   7  96   6   8
    100|   8 100   6 102   7   4   4 106   4 108   3   6   7 112   3   7   4   8   3   6
    120|   6 120   3   6   4 124   6 126 127   4   6 130   6   6   3   6   7 136   4 138
    140|   6   7   6  10  10   7   6   7   4 148   6 150   7   8   4   4   4 156   4   6
    160|   7   7   3 162   4   7   4 166   7 168   6   8   6 172   6   6  10   6   6 178
=======
      0| +oo +oo   1   2   3   4   1   6   7   8   2  10   4  12   4   4  15  16   3  18
     20|   4   5   3  22   7  24   4  26   5  28   4  30  31   5   4   5   8  36   4   5
     40|   7  40   5  42   5   6   4  46   8  48   6   5   5  52   5   6   7   3   2  58
     60|   5  60   5   6  63   4   2  66   4   4   6  70   7  72   3   7   3   6   3  78
     80|   9  80   8  82   6   6   6   3   7  88   3   6   3   4   3   6   7  96   6   8
    100|   8 100   6 102   7   4   4 106   4 108   4   6   7 112   3   7   4   8   3   6
    120|   6 120   4   6   4 124   6 126 127   4   6 130   6   6   4   6   7 136   4 138
    140|   6   7   6  10  10   7   6   7   4 148   6 150   7   8   4   4   4 156   4   6
    160|   7   7   4 162   4   7   4 166   7 168   6   8   6 172   6   6  10   6   6 178
>>>>>>> 7e77f908
    180|   6 180   6   6   7   8   6  10   6   6   4 190   7 192   6   7   6 196   6 198
    200|   7   7   6   7   4   6   6   8  12  10  10 210   6   7   6   7   7   8   4  10
    220|   6  12   6 222   7   8   6 226   6 228   6   6   7 232   6   7   6   6   5 238
    240|   7 240   6 242   6   7   6  12   7   7   5 250   6  10   4   7 255 256   4   7
    260|   6   8   7 262   7   8   6  10   6 268   6 270  15   7   4  10   6 276   6   8
    280|   7 280   6 282   6  12   6   7  15 288   6   6   5 292   6   6   7  10   6  12

TODO:

* Look at [ColDin01]_.

REFERENCES:

.. [Stinson2004] Douglas R. Stinson,
  Combinatorial designs: construction and analysis,
  Springer, 2004.

.. [ColDin01] Charles Colbourn, Jeffrey Dinitz,
  Mutually orthogonal latin squares: a brief survey of constructions,
  Volume 95, Issues 1-2, Pages 9-48,
  Journal of Statistical Planning and Inference,
  Springer, 1 May 2001.

Functions
---------
"""
from sage.categories.sets_cat import EmptySetError
from sage.misc.unknown import Unknown

def are_mutually_orthogonal_latin_squares(l, verbose=False):
    r"""
    Check wether the list of matrices in ``l`` form mutually orthogonal latin
    squares.

    INPUT:

    - ``verbose`` - if ``True`` then print why the list of matrices provided are
      not mutually orthogonal latin squares

    EXAMPLES::

        sage: from sage.combinat.designs.latin_squares import are_mutually_orthogonal_latin_squares
        sage: m1 = matrix([[0,1,2],[2,0,1],[1,2,0]])
        sage: m2 = matrix([[0,1,2],[1,2,0],[2,0,1]])
        sage: m3 = matrix([[0,1,2],[2,0,1],[1,2,0]])
        sage: are_mutually_orthogonal_latin_squares([m1,m2])
        True
        sage: are_mutually_orthogonal_latin_squares([m1,m3])
        False
        sage: are_mutually_orthogonal_latin_squares([m2,m3])
        True
        sage: are_mutually_orthogonal_latin_squares([m1,m2,m3], verbose=True)
        matrices 0 and 2 are not orthogonal
        False

        sage: m = designs.mutually_orthogonal_latin_squares(8,7)
        sage: are_mutually_orthogonal_latin_squares(m)
        True
    """
    if not l:
        raise ValueError("the list must be non empty")

    n = l[0].nrows()
    if any(M.nrows() != n and M.ncols() != n for M in l):
        if verbose:
            print "some matrix has wrong dimension"
        return False

    # check that the matrices in l are actually latin
    for i,M in enumerate(l):
        if (any(sorted(r) != range(n) for r in M.rows()) or
            any(sorted(c) != range(n) for c in M.columns())):
            if verbose:
                print "matrix %d is not latin"%i
            return False

    # check orthogonality of each pair
    for k1 in xrange(len(l)):
        M1 = l[k1]
        for k2 in xrange(k1):
            M2 = l[k2]
            L = [(M1[i,j],M2[i,j]) for i in xrange(n) for j in xrange(n)]
            if len(set(L)) != len(L):
                if verbose:
                    print "matrices %d and %d are not orthogonal"%(k2,k1)
                return False

    return True

def mutually_orthogonal_latin_squares(n,k, partitions = False, check = True, existence=False, who_asked=tuple()):
    r"""
    Returns `k` Mutually Orthogonal `n\times n` Latin Squares (MOLS).

    For more information on Latin Squares and MOLS, see
    :mod:`~sage.combinat.designs.latin_squares` or the :wikipedia:`Latin_square`,
    or even the
    :wikipedia:`Wikipedia entry on MOLS <Graeco-Latin_square#Mutually_orthogonal_Latin_squares>`.

    INPUT:

    - ``n`` (integer) -- size of the latin square.

    - ``k`` (integer) -- number of MOLS. If ``k=None`` it is set to the largest
      value available.

    - ``partition`` (boolean) -- a Latin Square can be seen as 3 partitions of
      the `n^2` cells of the array into `n` sets of size `n`, respectively :

      * The partition of rows
      * The partition of columns
      * The partition of number (cells numbered with 0, cells numbered with 1,
        ...)

      These partitions have the additional property that any two sets from
      different partitions intersect on exactly one element.

      When ``partition`` is set to ``True``, this function returns a list of `k+2`
      partitions satisfying this intersection property instead of the `k+2` MOLS
      (though the data is exactly the same in both cases).

    - ``existence`` (boolean) -- instead of building the design, returns:

        - ``True`` -- meaning that Sage knows how to build the design

        - ``Unknown`` -- meaning that Sage does not know how to build the
          design, but that the design may exist (see :mod:`sage.misc.unknown`).

        - ``False`` -- meaning that the design does not exist.

      .. NOTE::

          When ``k=None`` and ``existence=True`` the function returns an
          integer, i.e. the largest `k` such that we can build a `k` MOLS of
          order `n`.

    - ``check`` -- (boolean) Whether to check that output is correct before
      returning it. As this is expected to be useless (but we are cautious
      guys), you may want to disable it whenever you want speed. Set to
      ``True`` by default.

    - ``who_asked`` (internal use only) -- because of the equivalence between
      OA/TD/MOLS, each of the three constructors calls the others. We must keep
      track of who calls who in order to avoid infinite loops. ``who_asked`` is
      the tuple of the other functions that were called before this one.

    EXAMPLES::

        sage: designs.mutually_orthogonal_latin_squares(5,4)
        [
        [0 2 4 1 3]  [0 3 1 4 2]  [0 4 3 2 1]  [0 1 2 3 4]
        [4 1 3 0 2]  [3 1 4 2 0]  [2 1 0 4 3]  [4 0 1 2 3]
        [3 0 2 4 1]  [1 4 2 0 3]  [4 3 2 1 0]  [3 4 0 1 2]
        [2 4 1 3 0]  [4 2 0 3 1]  [1 0 4 3 2]  [2 3 4 0 1]
        [1 3 0 2 4], [2 0 3 1 4], [3 2 1 0 4], [1 2 3 4 0]
        ]

        sage: designs.mutually_orthogonal_latin_squares(7,3)
        [
        [0 2 4 6 1 3 5]  [0 3 6 2 5 1 4]  [0 4 1 5 2 6 3]
        [6 1 3 5 0 2 4]  [5 1 4 0 3 6 2]  [4 1 5 2 6 3 0]
        [5 0 2 4 6 1 3]  [3 6 2 5 1 4 0]  [1 5 2 6 3 0 4]
        [4 6 1 3 5 0 2]  [1 4 0 3 6 2 5]  [5 2 6 3 0 4 1]
        [3 5 0 2 4 6 1]  [6 2 5 1 4 0 3]  [2 6 3 0 4 1 5]
        [2 4 6 1 3 5 0]  [4 0 3 6 2 5 1]  [6 3 0 4 1 5 2]
        [1 3 5 0 2 4 6], [2 5 1 4 0 3 6], [3 0 4 1 5 2 6]
        ]

        sage: designs.mutually_orthogonal_latin_squares(5,2,partitions=True)
        [[[0, 1, 2, 3, 4],
          [5, 6, 7, 8, 9],
          [10, 11, 12, 13, 14],
          [15, 16, 17, 18, 19],
          [20, 21, 22, 23, 24]],
         [[0, 5, 10, 15, 20],
          [1, 6, 11, 16, 21],
          [2, 7, 12, 17, 22],
          [3, 8, 13, 18, 23],
          [4, 9, 14, 19, 24]],
         [[0, 8, 11, 19, 22],
          [3, 6, 14, 17, 20],
          [1, 9, 12, 15, 23],
          [4, 7, 10, 18, 21],
          [2, 5, 13, 16, 24]],
         [[0, 9, 13, 17, 21],
          [2, 6, 10, 19, 23],
          [4, 8, 12, 16, 20],
          [1, 5, 14, 18, 22],
          [3, 7, 11, 15, 24]]]

    What is the maximum number of MOLS of size 8 that Sage knows how to build?::

        sage: designs.mutually_orthogonal_latin_squares(8,None,existence=True)
        7

    If you only want to know if Sage is able to build a given set of MOLS, just
    set the argument ``existence`` to ``True``::

        sage: designs.mutually_orthogonal_latin_squares(5, 5, existence=True)
        False
        sage: designs.mutually_orthogonal_latin_squares(6, 4, existence=True)
        Unknown
<<<<<<< HEAD

    If you ask for such a MOLS then you will respecively get an informative
    ``EmptySetError`` or ``NotImplementedError``::

        sage: designs.mutually_orthogonal_latin_squares(5, 5)
        Traceback (most recent call last):
        ...
        EmptySetError: There exist at most n-1 MOLS of size n if n>=2.
        sage: designs.mutually_orthogonal_latin_squares(6, 3)
        Traceback (most recent call last):
        ...
        NotImplementedError: I don't know how to build these MOLS!

    TESTS:

    The special case `n=1`::

        sage: designs.mutually_orthogonal_latin_squares(1, 3)
        [[0], [0], [0]]
        sage: designs.mutually_orthogonal_latin_squares(1, None, existence=True)
        +Infinity
        sage: designs.mutually_orthogonal_latin_squares(1, None)
        Traceback (most recent call last):
        ...
        ValueError: there are no bound on k when n=1.
=======
        sage: designs.mutually_orthogonal_latin_squares(10,2,existence=True)
        True
        sage: designs.mutually_orthogonal_latin_squares(10,2)
        [
        [1 8 9 0 2 4 6 3 5 7]  [1 7 6 5 0 9 8 2 3 4]
        [7 2 8 9 0 3 5 4 6 1]  [8 2 1 7 6 0 9 3 4 5]
        [6 1 3 8 9 0 4 5 7 2]  [9 8 3 2 1 7 0 4 5 6]
        [5 7 2 4 8 9 0 6 1 3]  [0 9 8 4 3 2 1 5 6 7]
        [0 6 1 3 5 8 9 7 2 4]  [2 0 9 8 5 4 3 6 7 1]
        [9 0 7 2 4 6 8 1 3 5]  [4 3 0 9 8 6 5 7 1 2]
        [8 9 0 1 3 5 7 2 4 6]  [6 5 4 0 9 8 7 1 2 3]
        [2 3 4 5 6 7 1 8 9 0]  [3 4 5 6 7 1 2 8 0 9]
        [3 4 5 6 7 1 2 0 8 9]  [5 6 7 1 2 3 4 0 9 8]
        [4 5 6 7 1 2 3 9 0 8], [7 1 2 3 4 5 6 9 8 0]
        ]
>>>>>>> 7e77f908
    """
    from sage.combinat.designs.orthogonal_arrays import orthogonal_array
    from sage.matrix.constructor import Matrix
    from sage.rings.arith import factor
    from database import MOLS_constructions

    # Is k is None we find the largest available
    if k is None:
        if n == 1:
            if existence:
                from sage.rings.infinity import Infinity
                return Infinity
            raise ValueError("there are no bound on k when n=1.")

        k = orthogonal_array(None,n,existence=True) - 2
        if existence:
            return k

    if n == 1:
        if existence:
            return True
        matrices = [Matrix([[0]])]*k

    elif k >= n:
        if existence:
            return False
        raise EmptySetError("There exist at most n-1 MOLS of size n if n>=2.")

    elif n == 10 and k == 2:
        if existence:
            return True

        from database import MOLS_10_2
        matrices = MOLS_10_2()

    elif n in MOLS_constructions and k <= MOLS_constructions[n][0]:
        if existence:
            return True
        _, construction = MOLS_constructions[n]

        matrices = construction()[:k]

    elif (orthogonal_array not in who_asked and
        orthogonal_array(k+2,n,existence=True,who_asked = who_asked+(mutually_orthogonal_latin_squares,)) is not Unknown):

        # Forwarding non-existence results
        if orthogonal_array(k+2,n,existence=True,who_asked = who_asked+(mutually_orthogonal_latin_squares,)):
            if existence:
                return True
        else:
            if existence:
                return False
            raise EmptySetError("These MOLS do not exist!")

        OA = orthogonal_array(k+2,n,check=False, who_asked = who_asked+(mutually_orthogonal_latin_squares,))
        OA.sort() # make sure that the first two columns are "11, 12, ..., 1n, 21, 22, ..."

        # We first define matrices as lists of n^2 values
        matrices = [[] for _ in range(k)]
        for L in OA:
            for i in range(2,k+2):
                matrices[i-2].append(L[i])

        # The real matrices
        matrices = [[M[i*n:(i+1)*n] for i in range(n)] for M in matrices]
        matrices = [Matrix(M) for M in matrices]

    else:
        if existence:
            return Unknown
        raise NotImplementedError("I don't know how to build these MOLS!")

    if check:
        assert are_mutually_orthogonal_latin_squares(matrices)

    # partitions have been requested but have not been computed yet
    if partitions is True:
        partitions = [[[i*n+j for j in range(n)] for i in range(n)],
                      [[j*n+i for j in range(n)] for i in range(n)]]
        for m in matrices:
            partition = [[] for i in range(n)]
            for i in range(n):
                for j in range(n):
                    partition[m[i,j]].append(i*n+j)
            partitions.append(partition)

    if partitions:
        return partitions
    else:
        return matrices

def latin_square_product(M,N,*others):
    r"""
    Returns the product of two (or more) latin squares.

    Given two Latin Squares `M,N` of respective sizes `m,n`, the direct product
    `M\times N` of size `mn` is defined by `(M\times
    N)((i_1,i_2),(j_1,j_2))=(M(i_1,j_1),N(i_2,j_2))` where `i_1,j_1\in [m],
    i_2,j_2\in [n]`

    Each pair of values `(i,j)\in [m]\times [n]` is then relabeled to `in+j`.

    This is Lemma 6.25 of [Stinson2004]_.

    INPUT:

    An arbitrary number of latin squares (greater than 2).

    EXAMPLES::

        sage: from sage.combinat.designs.latin_squares import latin_square_product
        sage: m=designs.mutually_orthogonal_latin_squares(4,3)[0]
        sage: latin_square_product(m,m,m)
        64 x 64 sparse matrix over Integer Ring
    """
    from sage.matrix.constructor import Matrix
    m = M.nrows()
    n = N.nrows()

    D = {((i,j),(ii,jj)):(M[i,ii],N[j,jj])
         for i in range(m)
         for ii in range(m)
         for j in range(n)
         for jj in range(n)}

    L = lambda i_j: i_j[0] * n + i_j[1]
    D = {(L(c[0]),L(c[1])): L(v) for c,v in D.iteritems()}
    P = Matrix(D)

    if others:
        return latin_square_product(P, others[0],*others[1:])
    else:
        return P<|MERGE_RESOLUTION|>--- conflicted
+++ resolved
@@ -28,36 +28,6 @@
     ....:             print "\n"+'%3s'%str(i)+"|",
     ....:         print '%3s'%str(designs.mutually_orthogonal_latin_squares(i,None,existence=True) if i>1 else "+oo"),
     sage: MOLS_table(15) # long time
-           0   1   2   3   4   5   6   7   8   9  10  11  12  13  14  15  16  17  18  19
-        ________________________________________________________________________________
-    <BLANKLINE>
-<<<<<<< HEAD
-      0| +oo +oo   1   2   3   4   1   6   7   8   2  10   4  12   1   2  15  16   2  18
-     20|   4   5   3  22   7  24   4  26   5  28   4  30  31   5   4   5   8  36   4   5
-     40|   7  40   5  42   5   6   4  46   8  48   6   5   5  52   5   6   7   3   2  58
-     60|   5  60   5   6  63   4   2  66   4   4   6  70   7  72   2   7   3   6   2  78
-     80|   9  80   8  82   6   6   6   3   7  88   2   6   3   4   2   6   7  96   6   8
-    100|   8 100   6 102   7   4   4 106   4 108   3   6   7 112   3   7   4   8   3   6
-    120|   6 120   3   6   4 124   6 126 127   4   6 130   6   6   3   6   7 136   4 138
-    140|   6   7   6  10  10   7   6   7   4 148   6 150   7   8   4   4   4 156   4   6
-    160|   7   7   3 162   4   7   4 166   7 168   6   8   6 172   6   6  10   6   6 178
-=======
-      0| +oo +oo   1   2   3   4   1   6   7   8   2  10   4  12   4   4  15  16   3  18
-     20|   4   5   3  22   7  24   4  26   5  28   4  30  31   5   4   5   8  36   4   5
-     40|   7  40   5  42   5   6   4  46   8  48   6   5   5  52   5   6   7   3   2  58
-     60|   5  60   5   6  63   4   2  66   4   4   6  70   7  72   3   7   3   6   3  78
-     80|   9  80   8  82   6   6   6   3   7  88   3   6   3   4   3   6   7  96   6   8
-    100|   8 100   6 102   7   4   4 106   4 108   4   6   7 112   3   7   4   8   3   6
-    120|   6 120   4   6   4 124   6 126 127   4   6 130   6   6   4   6   7 136   4 138
-    140|   6   7   6  10  10   7   6   7   4 148   6 150   7   8   4   4   4 156   4   6
-    160|   7   7   4 162   4   7   4 166   7 168   6   8   6 172   6   6  10   6   6 178
->>>>>>> 7e77f908
-    180|   6 180   6   6   7   8   6  10   6   6   4 190   7 192   6   7   6 196   6 198
-    200|   7   7   6   7   4   6   6   8  12  10  10 210   6   7   6   7   7   8   4  10
-    220|   6  12   6 222   7   8   6 226   6 228   6   6   7 232   6   7   6   6   5 238
-    240|   7 240   6 242   6   7   6  12   7   7   5 250   6  10   4   7 255 256   4   7
-    260|   6   8   7 262   7   8   6  10   6 268   6 270  15   7   4  10   6 276   6   8
-    280|   7 280   6 282   6  12   6   7  15 288   6   6   5 292   6   6   7  10   6  12
 
 TODO:
 
@@ -253,7 +223,6 @@
         False
         sage: designs.mutually_orthogonal_latin_squares(6, 4, existence=True)
         Unknown
-<<<<<<< HEAD
 
     If you ask for such a MOLS then you will respecively get an informative
     ``EmptySetError`` or ``NotImplementedError``::
@@ -279,7 +248,6 @@
         Traceback (most recent call last):
         ...
         ValueError: there are no bound on k when n=1.
-=======
         sage: designs.mutually_orthogonal_latin_squares(10,2,existence=True)
         True
         sage: designs.mutually_orthogonal_latin_squares(10,2)
@@ -295,7 +263,6 @@
         [3 4 5 6 7 1 2 0 8 9]  [5 6 7 1 2 3 4 0 9 8]
         [4 5 6 7 1 2 3 9 0 8], [7 1 2 3 4 5 6 9 8 0]
         ]
->>>>>>> 7e77f908
     """
     from sage.combinat.designs.orthogonal_arrays import orthogonal_array
     from sage.matrix.constructor import Matrix
