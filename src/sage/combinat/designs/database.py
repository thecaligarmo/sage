--- conflicted
+++ resolved
@@ -773,22 +773,8 @@
                 if B[-1] != 0:
                     OA.append([S[x] for x in B[:-1]]+[i*7+B[-1]])
 
-<<<<<<< HEAD
-    times4 = lambda x : None if x is None else 4*x
-    for R in zip(*M):
-        a,b,c,d,e,f = [None if x is None else G(x) for x in R]
-        for i in range(5):
-            Mb[0].append(a)
-            Mb[1].append(b)
-            Mb[2].append(c)
-            Mb[3].append(d)
-            Mb[4].append(e)
-            Mb[5].append(f)
-            a,b,c,d,e,f = list(map(times4,[e,a,b,c,d,f]))
-=======
     for i in range(120):
         OA.append([i]*8+[0])
->>>>>>> 6996fd88
 
     return OA
 
@@ -3759,105 +3745,13 @@
     onezero = G((1,0))
 
     for R in zip(*M60):
-<<<<<<< HEAD
         a,b,c,d,e,f = list(map(G,R))
-        M60b[0].extend([a,c,b,-d,-e,-f])
-        M60b[1].extend([b,a,c,-e,-f,-d])
-        M60b[2].extend([c,b,a,-f,-d,-e])
-        M60b[3].extend([d,e,f,-a+onezero,-c+onezero,-b+onezero])
-        M60b[4].extend([e,f,d,-b+onezero,-a+onezero,-c+onezero])
-        M60b[5].extend([f,d,e,-c+onezero,-b+onezero,-a+onezero])
-
-    M = OA_from_quasi_difference_matrix(M60b,G)
-    return M
-
-def OA_7_62():
-    r"""
-    Returns an OA(7,62)
-
-    As explained in the Handbook III.3.74 [DesignHandbook]_.
-
-    .. SEEALSO::
-
-        :func:`sage.combinat.designs.orthogonal_arrays.OA_from_quasi_difference_matrix`
-
-    EXAMPLES::
-
-        sage: from sage.combinat.designs.orthogonal_arrays import is_orthogonal_array
-        sage: from sage.combinat.designs.database import OA_7_62
-        sage: OA = OA_7_62()
-        sage: print is_orthogonal_array(OA,7,62,2)
-        True
-
-    The design is available from the general constructor::
-
-        sage: designs.orthogonal_array(7,62,existence=True)
-        True
-    """
-    from sage.rings.finite_rings.integer_mod_ring import IntegerModRing as AdditiveCyclic
-    G = AdditiveCyclic(54)
-
-    M = [
-        [ 0 ,None,None,None, 0   ,None ,None ,None,None,None],
-        [17 , 0  , 0  , 0  , -17 ,  0  ,  0  ,  0 ,  1 , 11 ],
-        [29 , 28 , 35 , 23 , -29 , -28 , -35 , -23,  3 , 19 ],
-        [36 , 50 , 5  , 33 , -36 , -50 , -5  , -33,  7 , 33 ],
-        [31 ,  2 , 43 , 30 , -31 , - 2 , -43 , -30, 34 , 33 ],
-        [16 , 47 , 44 , 51 , -16 , -47 , -44 , -51, 30 , 19 ],
-        [41 , 11 ,  1 , 17 , -41 , -11 , - 1 , -17, 28 , 11 ]
-        ]
-
-    Mb=[[] for _ in range(7)]
-
-    for R in zip(*M):
-        for c in range(7):
-            for i,x in enumerate(cyclic_shift(R,c)):
-                Mb[i].append(x)
-
-    M = OA_from_quasi_difference_matrix(Mb,G,add_col = False)
-    return M
-
-def OA_9_65():
-    r"""
-    Returns an OA(9,65)
-
-    Construction shared by Julian R. Abel
-
-    .. SEEALSO::
-
-        :func:`sage.combinat.designs.orthogonal_arrays.OA_from_quasi_difference_matrix`
-
-    EXAMPLES::
-
-        sage: from sage.combinat.designs.orthogonal_arrays import is_orthogonal_array
-        sage: from sage.combinat.designs.database import OA_9_65
-        sage: OA = OA_9_65()
-        sage: print is_orthogonal_array(OA,9,65,2)
-        True
-
-    The design is available from the general constructor::
-
-        sage: designs.orthogonal_array(9,65,existence=True)
-        True
-    """
-    from sage.rings.finite_rings.integer_mod_ring import IntegerModRing as G
-    from orthogonal_arrays import orthogonal_array
-
-    B = [None,1, 6, 7, 9, 19, 38, 42, 49] # Base block of a (57,8,1)-BIBD
-    OA = orthogonal_array(9,9,2)
-    M = [R for R in OA if any(R[0] != x for x in R)]
-
-    M = [[B[x] for x in R] for R in M] # replacing [0,..,8] by the elements of B
-    M.append([0]*9)
-=======
-        a,b,c,d,e,f = map(G,R)
         M60b.append([a,b,c,d,e,f])
         M60b.append([c,a,b,e,f,d])
         M60b.append([b,c,a,f,d,e])
         M60b.append([-d,-e,-f,-a+onezero,-b+onezero,-c+onezero])
         M60b.append([-e,-f,-d,-c+onezero,-a+onezero,-b+onezero])
         M60b.append([-f,-d,-e,-b+onezero,-c+onezero,-a+onezero])
->>>>>>> 6996fd88
 
     return G, M60b
 
