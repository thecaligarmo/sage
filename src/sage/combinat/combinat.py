--- conflicted
+++ resolved
@@ -148,10 +148,7 @@
 # (at your option) any later version.
 #                  https://www.gnu.org/licenses/
 # ****************************************************************************
-<<<<<<< HEAD
-=======
 from numbers import Integral
->>>>>>> 9d686f22
 
 from sage.rings.all import ZZ, QQ, Integer, infinity
 from sage.arith.all import bernoulli, factorial
