--- conflicted
+++ resolved
@@ -23,11 +23,6 @@
 .. [Haz2004] Michiel Hazewinkel, *Explicit polynomial generators for the
    ring of quasisymmetric functions over the integers*.
    :arXiv:`math/0410366v1`
-<<<<<<< HEAD
-
-.. [Rad1979] David E. Radford, *A natural ring basis for the shuffle algebra
-   and an application to group schemes*, J. Algebra **58** (1979), 432-454.
-=======
 
 .. [Rad1979] David E. Radford, *A natural ring basis for the shuffle algebra
    and an application to group schemes*, J. Algebra **58** (1979), 432-454.
@@ -46,7 +41,6 @@
    quasisymmetric functions, and Young composition tableaux*,
    May 23, 2013, Springer.
    http://www.math.ubc.ca/%7Esteph/papers/QuasiSchurBook.pdf
->>>>>>> 8029bc64
 
 AUTHOR:
 
@@ -123,17 +117,10 @@
     and
 
     .. MATH::
-<<<<<<< HEAD
 
         F_I = \sum_{(j_1, j_2, \ldots, j_n)} x_{j_1} x_{j_2} \cdots
         x_{j_n}
 
-=======
-
-        F_I = \sum_{(j_1, j_2, \ldots, j_n)} x_{j_1} x_{j_2} \cdots
-        x_{j_n}
-
->>>>>>> 8029bc64
     where in the second equation the sum runs over all weakly increasing
     `n`-tuples `(j_1, j_2, \ldots, j_n)` of positive integers
     (where `n` is the size of `I`) which increase strictly from `j_r`
@@ -327,15 +314,9 @@
     left (respectively, right) multiplication by `g`. Since there is a duality
     between `\mathrm{QSym}` and `NCSF`, this linear transformation induces an
     operator `g^{\perp}` on `\mathrm{QSym}` satisfying
-<<<<<<< HEAD
 
     .. MATH::
 
-=======
-
-    .. MATH::
-
->>>>>>> 8029bc64
         [ g^{\perp}(H), h ] = [ H, gh ].
 
     for any non-commutative symmetric function `h`.
@@ -1017,124 +998,6 @@
             kronecker_coproduct = internal_coproduct
 
             def frobenius(self, n):
-<<<<<<< HEAD
-                r"""
-                Return the image of the quasi-symmetric function ``self``
-                under the `n`-th Frobenius operator.
-
-                The `n`-th Frobenius operator `\mathbf{f}_n` is defined to be
-                the map from the `R`-algebra of quasi-symmetric functions
-                to itself that sends every symmetric function
-                `P(x_1, x_2, x_3, \ldots)` to
-                `P(x_1^n, x_2^n, x_3^n, \ldots)`. This operator `\mathbf{f}_n`
-                is a Hopf algebra endomorphism, and satisfies
-
-                .. MATH::
-
-                    f_n M_{(i_1, i_2, i_3, \ldots)} =
-                    M_{(ni_1, ni_2, ni_3, \ldots)}
-
-                for every composition `(i_1, i_2, i_3, \ldots)`
-                (where `M` means the monomial basis).
-
-                The `n`-th Frobenius operator is also called the `n`-th
-                Frobenius endomorphism. It is not related to the Frobenius map
-                which connects the ring of symmetric functions with the
-                representation theory of the symmetric group.
-
-                The `n`-th Frobenius operator is also the `n`-th Adams operator
-                of the `\Lambda`-ring of quasi-symmetric functions over the
-                integers.
-
-                The restriction of the `n`-th Frobenius operator to the
-                subring formed by all symmetric functions is, not
-                unexpectedly, the `n`-th Frobenius operator of the ring of
-                symmetric functions.
-
-                :meth:`adams_operation` serves as alias for :meth:`frobenius`,
-                since the Frobenius operators are the Adams operations of
-                the `\Lambda`-ring of quasi-symmetric functions.
-
-                .. SEEALSO::
-
-                    :meth:`Symmetric functions plethsym
-                    <sage.combinat.sf.sfa.SymmetricFunctionAlgebra_generic_Element.plethysm>`
-
-                INPUT:
-
-                - ``n`` -- a positive integer
-
-                OUTPUT:
-
-                The result of applying the `n`-th Frobenius operator (on the
-                ring of quasi-symmetric functions) to ``self``.
-
-                EXAMPLES::
-
-                    sage: QSym = QuasiSymmetricFunctions(ZZ)
-                    sage: M = QSym.M()
-                    sage: F = QSym.F()
-                    sage: M[3,2].frobenius(2)
-                    M[6, 4]
-                    sage: (M[2,1] - 2*M[3]).frobenius(4)
-                    M[8, 4] - 2*M[12]
-                    sage: M([]).frobenius(3)
-                    M[]
-                    sage: F[1,1].frobenius(2)
-                    F[1, 1, 1, 1] - F[1, 1, 2] - F[2, 1, 1] + F[2, 2]
-
-                The Frobenius endomorphisms are multiplicative::
-
-                    sage: all( all( M(I).frobenius(3) * M(J).frobenius(3)
-                    ....:           == (M(I) * M(J)).frobenius(3)
-                    ....:           for I in Compositions(3) )
-                    ....:      for J in Compositions(2) )
-                    True
-
-                Being Hopf algebra endomorphisms, the Frobenius operators
-                commute with the antipode::
-
-                    sage: all( M(I).frobenius(4).antipode()
-                    ....:      == M(I).antipode().frobenius(4)
-                    ....:      for I in Compositions(3) )
-                    True
-
-                The restriction of the Frobenius operators to the subring
-                of symmetric functions are the Frobenius operators of
-                the latter::
-
-                    sage: e = SymmetricFunctions(ZZ).e()
-                    sage: all( M(e(lam)).frobenius(3)
-                    ....:      == M(e(lam).frobenius(3))
-                    ....:      for lam in Partitions(3) )
-                    True
-                """
-                # Convert to the monomial basis, there apply Frobenius componentwise,
-                # then convert back.
-                parent = self.parent()
-                M = parent.realization_of().M()
-                dct = {Composition(map(lambda i: n * i, I)): coeff
-                       for (I, coeff) in M(self).monomial_coefficients().items()}
-                result_in_M_basis = M._from_dict(dct)
-                return parent(result_in_M_basis)
-
-            adams_operation = frobenius
-
-            def expand(self, n, alphabet='x'):
-                r"""
-                Expand the quasi-symmetric function into ``n`` variables in
-                an alphabet, which by default is ``'x'``.
-
-                INPUT:
-
-                - ``n`` -- A nonnegative integer; the number of variables
-                  in the expansion
-                - ``alphabet`` -- (default: ``'x'``); the alphabet in
-                  which ``self`` is to be expanded
-
-                OUTPUT:
-
-=======
                 r"""
                 Return the image of the quasi-symmetric function ``self``
                 under the `n`-th Frobenius operator.
@@ -1397,7 +1260,6 @@
 
                 OUTPUT:
 
->>>>>>> 8029bc64
                 - An expansion of ``self`` into the ``n`` variables specified
                   by ``alphabet``.
 
@@ -1735,11 +1597,7 @@
             QQ_result = QQM.zero()
             for lam in Partitions(n):
                 coeff = QQ((-1) ** len(lam)) / lam.centralizer_size()
-<<<<<<< HEAD
-                QQ_result += coeff * QQM.prod([QQM(Composition([k * i for i in I]))
-=======
                 QQ_result += coeff * QQM.prod([QQM(self._basis_keys([k * i for i in I]))
->>>>>>> 8029bc64
                                                for k in lam])
             QQ_result *= (-1) ** n
             # QQ_result is now \lambda^n(M_I) over QQ.
@@ -1752,8 +1610,6 @@
             r"""
             Element methods of the ``Monomial`` basis of ``QuasiSymmetricFunctions``.
             """
-<<<<<<< HEAD
-=======
 
             def psi_involution(self):
                 r"""
@@ -1820,7 +1676,6 @@
                                    * parent.sum_of_fatter_compositions(I)
                                    for I, coeff in
                                    self._monomial_coefficients.items() )
->>>>>>> 8029bc64
 
             def expand(self, n, alphabet='x'):
                 r"""
@@ -2089,9 +1944,6 @@
                                        for i in range(len(compo))
                                        for j in range(1, compo[i]) )
 
-<<<<<<< HEAD
-        class Element(CombinatorialFreeModule.Element):
-=======
         @cached_method
         def Eulerian(self, n, j, k=None):
             r"""
@@ -2231,7 +2083,6 @@
 
         class Element(CombinatorialFreeModule.Element):
 
->>>>>>> 8029bc64
             def internal_coproduct(self):
                 r"""
                 Return the inner coproduct of ``self`` in the Fundamental basis.
@@ -2353,8 +2204,6 @@
 
             kronecker_coproduct = internal_coproduct
 
-<<<<<<< HEAD
-=======
             def star_involution(self):
                 r"""
                 Return the image of the quasisymmetric function ``self`` under
@@ -2413,7 +2262,6 @@
                        for (I, coeff) in self.monomial_coefficients().items()}
                 return parent._from_dict(dct)
 
->>>>>>> 8029bc64
     F = Fundamental
 
     class Quasisymmetric_Schur(CombinatorialFreeModule, BindableClass):
@@ -3028,11 +2876,7 @@
 
             # Handle the n == 0 case separately
             if n == 0:
-<<<<<<< HEAD
-                part = Composition([])
-=======
                 part = self._basis_keys([])
->>>>>>> 8029bc64
                 to_self_cache[ part ] = { part: base_ring(1) }
                 from_self_cache[ part ] = { part: base_ring(1) }
                 transition_matrices[n] = matrix(base_ring, [[1]])
@@ -3059,9 +2903,8 @@
             for I in compositions_n:
                 # M_coeffs will be M(self[I])._monomial_coefficients
                 M_coeffs = {}
-<<<<<<< HEAD
-
-                self_I_in_M_basis = M.prod([from_self_gen_function(Composition(list(J)))
+
+                self_I_in_M_basis = M.prod([from_self_gen_function(self._basis_keys(list(J)))
                                             for J in Word(I).lyndon_factorization()])
 
                 j = 0
@@ -3225,173 +3068,6 @@
 
             - A quasi-symmetric function in the Hazewinkel lambda basis.
 
-=======
-
-                self_I_in_M_basis = M.prod([from_self_gen_function(self._basis_keys(list(J)))
-                                            for J in Word(I).lyndon_factorization()])
-
-                j = 0
-
-                for J in compositions_n:
-                    if J in self_I_in_M_basis._monomial_coefficients:
-                        sp = self_I_in_M_basis._monomial_coefficients[J]
-                        M_coeffs[J] = sp
-                        transition_matrix_n[i,j] = sp
-
-                    j += 1
-
-                from_self_cache[I] = M_coeffs
-                i += 1
-
-            # Save the transition matrix
-            inverse_transition_matrices[n] = transition_matrix_n
-
-            # This second section calculates how the basis elements of the
-            # monomial basis M expand in terms of the basis B. We do this
-            # by inverting the above transition matrix.
-            #
-            # TODO: The way given in Hazewinkel's [Haz2004]_ paper might
-            # be faster.
-            inverse_transition = ~transition_matrix_n
-
-            for i in range(len_compositions_n):
-                self_coeffs = {}
-                for j in range(len_compositions_n):
-                    if inverse_transition[i,j] != zero:
-                        self_coeffs[ compositions_n[j] ] = inverse_transition[i,j]
-
-                to_self_cache[ compositions_n[i] ] = self_coeffs
-
-            transition_matrices[n] = inverse_transition
-
-        def _precompute_M(self, n):
-            """
-            Compute the transition matrices between ``self`` and the
-            monomial basis in the homogeneous components of degree `n`
-            (and in those of smaller degree, if not already computed).
-            The result is not returned, but rather stored in the cache.
-
-            INPUT:
-
-            - ``n`` -- nonnegative integer
-
-            EXAMPLES:
-
-            The examples below demonstrate how the caches of ``self`` are
-            built step by step using the ``_precompute_M`` method. This
-            demonstration relies on an untouched Hazewinkel Lambda basis
-            (because any computations might have filled the cache already).
-            We obtain such a basis by choosing a ground ring unlikely to
-            appear elsewhere::
-
-                sage: QSym = QuasiSymmetricFunctions(ZZ['hell', 'yeah'])
-                sage: HWL = QSym.HazewinkelLambda()
-                sage: M = QSym.M()
-                sage: l = lambda c: [ (i[0],[j for j in sorted(i[1].items())]) for i in sorted(c.items())]
-                sage: l(HWL._M_to_self_cache)
-                []
-                sage: HWL._precompute_M(0)
-                sage: l(HWL._M_to_self_cache)
-                [([], [([], 1)])]
-                sage: HWL._precompute_M(1)
-                sage: l(HWL._M_to_self_cache)
-                [([], [([], 1)]), ([1], [([1], 1)])]
-                sage: HWL._precompute_M(2)
-                sage: l(HWL._M_to_self_cache)
-                [([], [([], 1)]),
-                 ([1], [([1], 1)]),
-                 ([1, 1], [([2], 1)]),
-                 ([2], [([1, 1], 1), ([2], -2)])]
-                sage: HWL._M_transition_matrices[2]
-                [ 0  1]
-                [ 1 -2]
-                sage: HWL._M_inverse_transition_matrices[2]
-                [2 1]
-                [1 0]
-                sage: HWL._M_transition_matrices.keys()
-                [0, 1, 2]
-
-            We did not have to call ``HWL._precompute_M(0)``,
-            ``HWL._precompute_M(1)`` and ``HWL._precompute_M(2)``
-            in this order; it would be enough to just call
-            ``HWL._precompute_M(2)``::
-
-                sage: QSym = QuasiSymmetricFunctions(ZZ['lol', 'wut'])
-                sage: HWL = QSym.HazewinkelLambda()
-                sage: M = QSym.M()
-                sage: l = lambda c: [ (i[0],[j for j in sorted(i[1].items())]) for i in sorted(c.items())]
-                sage: l(HWL._M_to_self_cache)
-                []
-                sage: HWL._precompute_M(2)
-                sage: l(HWL._M_to_self_cache)
-                [([], [([], 1)]),
-                 ([1], [([1], 1)]),
-                 ([1, 1], [([2], 1)]),
-                 ([2], [([1, 1], 1), ([2], -2)])]
-                sage: HWL._precompute_M(1)
-                sage: l(HWL._M_to_self_cache)
-                [([], [([], 1)]),
-                 ([1], [([1], 1)]),
-                 ([1, 1], [([2], 1)]),
-                 ([2], [([1, 1], 1), ([2], -2)])]
-            """
-            l = len(self._M_transition_matrices)
-            M = self.realization_of().M()
-            if l <= n:
-                from sage.misc.cachefunc import cached_function
-                from sage.rings.arith import gcd
-                @cached_function
-                def monolambda(I):
-                    # expansion of self[I] in monomial basis,
-                    # where I is a composition which is a Lyndon word
-                    g = gcd(I)
-                    I_reduced = [i // g for i in I]
-                    return M.lambda_of_monomial(I_reduced, g)
-                for i in range(l, n + 1):
-                    self._precompute_cache(i, self._M_to_self_cache,
-                                           self._M_from_self_cache,
-                                           self._M_transition_matrices,
-                                           self._M_inverse_transition_matrices,
-                                           monolambda)
-
-        def _to_Monomial_on_basis(self, J):
-            r"""
-            Expand the Hazewinkel Lambda basis element labelled by a
-            composition ``J`` in the quasi-symmetric Monomial basis.
-
-            INPUT:
-
-            - ``J`` -- a composition
-
-            OUTPUT:
-
-            - A quasi-symmetric function in the Monomial basis.
-
-            EXAMPLES::
-
-                sage: HWL = QuasiSymmetricFunctions(QQ).HazewinkelLambda()
-                sage: J = Composition([1, 2, 1])
-                sage: HWL._to_Monomial_on_basis(J)
-                2*M[1, 1, 2] + M[1, 2, 1] + M[1, 3] + M[2, 2]
-            """
-            n = sum(J)
-            self._precompute_M(n)
-            return self.realization_of().M()._from_dict(self._M_from_self_cache[J])
-
-        def _from_Monomial_on_basis(self, J):
-            r"""
-            Expand the Monomial quasi-symmetric function labelled by the
-            composition ``J`` in the Hazewinkel Lambda basis.
-
-            INPUT:
-
-            - ``J`` -- a composition
-
-            OUTPUT:
-
-            - A quasi-symmetric function in the Hazewinkel lambda basis.
-
->>>>>>> 8029bc64
             EXAMPLES::
 
                 sage: HWL = QuasiSymmetricFunctions(QQ).HazewinkelLambda()
@@ -3452,8 +3128,4 @@
             # either some i satisfies a_i > b_i and (a_j == b_j for all
             # j < i), or we have n > m and all i <= m satisfy a_i == b_i.
             new_factors = sorted(I_factors + J_factors, reverse=True)
-<<<<<<< HEAD
-            return self[Composition(flatten(new_factors))]
-=======
             return self.monomial(self._basis_keys(flatten(new_factors)))
->>>>>>> 8029bc64
