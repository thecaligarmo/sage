--- conflicted
+++ resolved
@@ -1885,13 +1885,8 @@
                     ...
                     ValueError: Not a positive integer: 0
                 """
-<<<<<<< HEAD
-                if i<1:
-                    return "Not a positive integer: %s" % `i`
-=======
                 if i < 1:
                     raise ValueError("Not a positive integer: {}".format(i))
->>>>>>> 49068b23
                 def C(i): return self._indices([i]) if i else self._indices([])
                 T = self.tensor_square()
                 return T.sum_of_monomials( (C(j), C(i-j)) for j in range(0,i+1) )
