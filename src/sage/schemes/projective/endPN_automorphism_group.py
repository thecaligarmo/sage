r"""
Automorphism groups of endomorphisms of the projective line

AUTHORS:

- Xander Faber, Michelle Manes, Bianca Viray: algorithm and original code
  "Computing Conjugating Sets and Automorphism Groups of Rational Functions" by
  Xander Faber, Michelle Manes, and Bianca Viray [FMV]_.

- Joao de Faria, Ben Hutz, Bianca Thompson (11-2013): adaption for inclusion in Sage

"""

#*****************************************************************************
#       Copyright (C) 2012
#
#  Distributed under the terms of the GNU General Public License (GPL)
#  as published by the Free Software Foundation; either version 2 of
#  the License, or (at your option) any later version.
#                  http://www.gnu.org/licenses/
#*****************************************************************************

<<<<<<< HEAD
from copy                          import copy
from sage.combinat.subset          import Subsets
from sage.functions.all            import sqrt
from itertools                     import permutations, combinations
from sage.matrix.constructor       import matrix
from sage.matrix.matrix            import is_Matrix
from sage.misc.functional          import squarefree_part
from sage.misc.misc_c              import prod
=======
from copy import copy
from sage.combinat.subset import Subsets
from sage.functions.all import sqrt
from itertools import permutations, combinations
from sage.matrix.constructor import matrix
from sage.matrix.matrix import is_Matrix
from sage.misc.functional import squarefree_part
from sage.misc.misc_c import prod
>>>>>>> dd7dabf3
from sage.rings.finite_rings.finite_field_constructor import GF
from sage.rings.finite_rings.integer_mod_ring import Integers
from sage.rings.fraction_field import FractionField
from sage.rings.integer_ring import ZZ
from sage.rings.number_field.number_field import NumberField
from sage.arith.all import gcd, lcm, CRT, is_square, divisors
from sage.rings.polynomial.polynomial_ring_constructor import PolynomialRing
from sage.rings.rational_field import QQ
from sage.sets.primes import Primes

def automorphism_group_QQ_fixedpoints(rational_function, return_functions=False, iso_type=False):
    r"""

    This function will compute the automorphism group for ``rational_function`` via the method of fixed points

    ALGORITHM:

        See Algorithm 3 in Faber-Manes-Viray [FMV]_.

    INPUT:

    - ``rational_function`` - Rational Function defined over `\mathbb{Z}` or `\mathbb{Q}`

    - ``return_functions`` - Boolean Value, True will return elements in the automorphism group
        as linear fractional transformations. False will return elements as `PGL2` matrices.

    - ``iso_type`` - Boolean - True will cause the classification of the finite automorphism
        group to also be returned

    OUTPUT:

    - List of automorphisms that make up the Automorphism Group
      of ``rational_function``.

    EXAMPLES::

        sage: F.<z> = PolynomialRing(QQ)
        sage: rational_function = (z^2 - 2*z - 2)/(-2*z^2 - 2*z + 1)
        sage: from sage.schemes.projective.endPN_automorphism_group import automorphism_group_QQ_fixedpoints
        sage: automorphism_group_QQ_fixedpoints(rational_function, True)
          [z, 2/(2*z), -z - 1, -2*z/(2*z + 2), (-z - 1)/z, -1/(z + 1)]

    ::

        sage: F.<z> = PolynomialRing(QQ)
        sage: rational_function = (z^2 + 2*z)/(-2*z - 1)
        sage: from sage.schemes.projective.endPN_automorphism_group import automorphism_group_QQ_fixedpoints
        sage: automorphism_group_QQ_fixedpoints(rational_function)
          [
          [1 0]  [-1 -1]  [-2  0]  [0 2]  [-1 -1]  [ 0 -1]
          [0 1], [ 0  1], [ 2  2], [2 0], [ 1  0], [ 1  1]
          ]

    ::

        sage: F.<z> = PolynomialRing(QQ)
        sage: rational_function = (z^2 - 4*z -3)/(-3*z^2 - 2*z + 2)
        sage: from sage.schemes.projective.endPN_automorphism_group import automorphism_group_QQ_fixedpoints
        sage: automorphism_group_QQ_fixedpoints(rational_function, True, True)
          ([z, (-z - 1)/z, -1/(z + 1)], 'Cyclic of order 3')
    """

    if rational_function.parent().is_field():
        K = rational_function.parent()
        R = K.ring()
    else:
        R = rational_function.parent()
        K = R.fraction_field()

    F = R.base_ring()

    if F != QQ and F!= ZZ:
        raise TypeError("coefficient ring is not the rational numbers or the integers")

    z = R.gen(0)
    phi = R.fraction_field()(rational_function)

    f = phi.numerator()
    g = phi.denominator()

    #scale f,g so both have integer coefficients
    N = lcm(f.denominator(),g.denominator())
    f = f*N
    g = g*N
    N = gcd(gcd(f.coefficients()), gcd(g.coefficients()))
    f = f/N
    g = g/N

    d = max(f.degree(), g.degree())

    h = f - g*z

    if return_functions:
        elements = [z]
    else:
        elements = [matrix(F, 2, [1,0,0,1])]

    rational_roots = h.roots(multiplicities = False)

    min_poly = 1

    #check if infinity is a fixed point
    if g.degree() < d: #then infinity is a fixed point
        #find elements in W of the form (infinity, y)
        #where W is the set of F-rational points (x,y) such that
        #x is fixed by phi and phi(y)=x
        for T in g.roots(multiplicities=False):
            alpha = T
            zeta = -1
            s = (zeta*z + alpha*(1 - zeta))
            if s(phi(z)) == phi(s(z)):
                if return_functions:
                    elements.append(s)
                else:
                    elements.append(matrix(F, 2, [zeta, alpha*(1-zeta), 0, 1]))

    for S in h.roots():
        min_poly = min_poly*(z - S[0])**(S[1])

        if g.degree() < d: #then infinity is a fixed point so (infinity, S[0])
            alpha = S[0]  # is in Z_(1,1)**2
            zeta = -1
            s = (zeta*z + alpha*(1 - zeta))
            if s(phi(z)) == phi(s(z)):
                if return_functions:
                    elements.append(s)
                else:
                    elements.append(matrix(F, 2, [zeta, alpha*(1-zeta), 0, 1]))

        #now compute points in W
        preimage = f - g*S[0]
        if preimage.degree() < d: #infinity is in W
            zeta = -1
            alpha = S[0]
            s = (zeta*z + alpha*(1 - zeta))
            if s(phi(z)) == phi(s(z)):
                if return_functions:
                    elements.append(s)
                else:
                    elements.append(matrix(F, 2, [zeta, alpha*(1-zeta), 0, 1]))
        for T in preimage.roots(multiplicities=False):
            if T != S[0]:
                zeta = -1
                alpha = S[0]
                beta = T
                s = ( (alpha - zeta*beta)*z - (alpha*beta)*(1 - zeta))/((1 - zeta)*z + (alpha*zeta - beta))
                if s(phi(z)) == phi(s(z)):
                    if return_functions:
                        elements.append(s)
                    else:
                        elements.append(matrix(F, 2,
                            [(alpha - zeta*beta), - (alpha*beta)*(1 - zeta),
                             (1 - zeta), (alpha*zeta - beta)]))

    #first look at rational fixed points
    #Subsets is ok since we just needed unordered pairs
    for S in Subsets(rational_roots, 2):
        zeta = -1
        alpha = S[0]
        beta = S[1]
        s = ( (alpha - zeta*beta)*z - (alpha*beta)*(1 - zeta))/((1 - zeta)*z + (alpha*zeta - beta))
        if s(phi(z)) == phi(s(z)):
            if return_functions:
                elements.append(s)
            else:
                elements.append(matrix(F, 2,
                    [(alpha - zeta*beta), - (alpha*beta)*(1 - zeta),
                     (1 - zeta), (alpha*zeta - beta)]))


    #now consider 2-periodic points
    psi = phi(phi(z))
    f2 = psi.numerator()
    g2 = psi.denominator()
    period2_points = [x for x in (f2 - z*g2).roots(multiplicities=False) if not x in rational_roots]
    for S in Subsets(period2_points, 2):
        zeta = -1
        alpha = S[0]
        beta = S[1]
        s = ( (alpha - zeta*beta)*z - (alpha*beta)*(1 - zeta))/((1 - zeta)*z + (alpha*zeta - beta))
        if s(phi(z)) == phi(s(z)):
            if return_functions:
                elements.append(s)
            else:
                elements.append(matrix(F, 2,
                    [(alpha - zeta*beta), - (alpha*beta)*(1 - zeta),
                     (1 - zeta), (alpha*zeta - beta)]))
    if g2.degree() < f2.degree() and g.degree() == d: #infinity has period 2
        for alpha in period2_points:
            zeta = -1
            s = (zeta*z + alpha*(1 - zeta))
            if s(phi(z)) == phi(s(z)):
                if return_functions:
                    elements.append(s)
                else:
                    elements.append(matrix(F, 2, [zeta, alpha*(1-zeta), 0, 1]))
    factors = (f2 - z*g2).factor()
    L1 = NumberField(z**2 + 1,'i')
    i=L1.gen(0)
    L2 = NumberField(z**2 + 3,'isqrt3')
    isqrt3 = L2.gen(0)
    for psi in factors:
        if psi[0].degree() == 2:
            a = psi[0][2]
            b = psi[0][1]
            c = psi[0][0]
            disc = b**2 - 4*a*c
            s = (-b*z - 2*c)/(2*a*z + b)
            if s(phi(z)) == phi(s(z)):
                if return_functions:
                    elements.append(K(s))
                else:
                    elements.append(matrix(F, 2, [-b,-2*c, 2*a, b]))
            if is_square(-disc): #psi[0] generates Q(i)
                alpha = psi[0].change_ring(L1).roots()[0][0]
                beta = alpha.trace() - alpha
                for zeta in [i, -i]:
                    a = (alpha - zeta*beta)/(1 - zeta)
                    d = (alpha*zeta - beta)/(1 - zeta)
                    if a in F and d in F:
                        a = F(a)
                        d = F(d)
                        b = F(-alpha*beta)
                        s = ( a*z  + b)/(z + d)
                        if s(phi(z)) == phi(s(z)):
                            if return_functions:
                                elements.append(K(s))
                            else:
                                elements.append(matrix(F, 2, [a,b, 1, d]))
            elif is_square(-3*disc): #psi[0] generates Q(zeta_3)
                alpha = psi[0].change_ring(L2).roots()[0][0]
                beta = alpha.trace() - alpha
                for zeta in [F(1)/F(2)*(1 + isqrt3), F(1)/F(2)*(1 - isqrt3),F(1)/F(2)*(-1 + isqrt3), F(1)/F(2)*(-1 - isqrt3)]:
                    a = (alpha - zeta*beta)/(1 - zeta)
                    d = (alpha*zeta - beta)/(1 - zeta)
                    if a in F and d in F:
                        a = F(a)
                        d = F(d)
                        b = F(-alpha*beta)
                        s = ( a*z  + b)/(z + d)
                        if s(phi(z)) == phi(s(z)):
                            if return_functions:
                                elements.append(K(s))
                            else:
                                elements.append(matrix(F, 2, [a,b, 1, d]))

    if iso_type:
        return(elements, which_group(elements))
    return(elements)

def height_bound(polynomial):
    r"""
    Compute the maximum height of the coefficients of an automorphism.

    This bounds sets the termination criteria for the Chinese Remainder Theorem step.

    Let `f` be a square-free polynomial with coefficients in `K`
    Let `F` be an automorphism of `\mathbb{P}^1_{Frac(R)}` that permutes the roots of `f`
    This function returns a bound on the height of `F`,
    when viewed as an element of `\mathbb{P}^3`

    In [FMV]_ it is proven that `ht(F) <= 6^{[K:Q]}*M`, where `M` is the Mahler measure of `f`
    M is bounded above by `H(f)`, so we return the floor of `6*H(f)`
    (since `ht(F)` is an integer)

    INPUT:

    - ``polynomial`` -- a univariate polynomial.

    OUTPUT:

    - a positive integer.

    EXAMPLES::

        sage: R.<z> = PolynomialRing(QQ)
        sage: f = (z^3+2*z+6)
        sage: from sage.schemes.projective.endPN_automorphism_group import height_bound
        sage: height_bound(f)
        413526
    """
    # first check that polynomial is over QQ or ZZ
    K=polynomial.parent()

    if K.is_field():
        R = K.ring()
    else:
        R = K
    F = R.base_ring()

    if F != QQ and F!= ZZ:
        raise TypeError("coefficient ring is not the rational numbers or the integers")

    # scale polynomial so that it has integer coefficients with gcd 1
    # this ensures that H(f) = H_infinity(f)
    f = R(polynomial)
    f = f*f.denominator()
    f = f/(gcd(f.coefficients()))

    # compute the infinite height
    L2norm_sq = sum([a**2 for a in f.coefficients()])

    return (6*(L2norm_sq)**3)

def PGL_repn(rational_function):
    r"""
    Take a linear fraction transformation and represent it as a 2x2 matrix.

    INPUT:

    - ``rational_function`` -- a linear fraction transformation.

    OUTPUT:

    - a 2x2 matrix representing ``rational_function``.

    EXAMPLES::

        sage: R.<z> = PolynomialRing(QQ)
        sage: f = ((2*z-1)/(3-z))
        sage: from sage.schemes.projective.endPN_automorphism_group import PGL_repn
        sage: PGL_repn(f)
        [ 2 -1]
        [-1  3]
    """
    if is_Matrix(rational_function):
        return rational_function
    K = rational_function.parent()
    F = K.base_ring()
    if not K.is_field():
        return matrix(F, 2, [rational_function[1], rational_function[0], 0, 1])
    else:
        f = rational_function.numerator()
        g = rational_function.denominator()
        return matrix(F, 2, [f[1], f[0], g[1], g[0]])

def PGL_order(A):
    r"""
    Find the multiplicative order of a linear fractional transformation that
    has a finite order as an element of `PGL_2(R)`.

    ``A`` can be represented either as a rational function or a 2x2 matrix

    INPUT:

    - ``A`` -- a linear fractional transformation.

    OUTPUT:

    - a positive integer.

    EXAMPLES::

        sage: M = matrix([[0,2],[2,0]])
        sage: from sage.schemes.projective.endPN_automorphism_group import PGL_order
        sage: PGL_order(M)
        2

    ::

        sage: R.<x> = PolynomialRing(QQ)
        sage: from sage.schemes.projective.endPN_automorphism_group import PGL_order
        sage: PGL_order(-1/x)
        2
    """

    n = 1
    AA = PGL_repn(A)
    B = copy(AA)
    while B[0][0] != B[1][1] or B[0][1] != 0 or B[1][0] != 0:
        n = n + 1
        B = AA*B

    return n

def CRT_helper(automorphisms, moduli):
    r"""
    Lift the given list of automorphisms to `Zmod(M)`.

    Given a list of automorphisms over various `Zmod(p^k)` find a list
    of automorphisms over `Zmod(M)` where `M=\prod p^k` that surjects
    onto every tuple of automorphisms from the various `Zmod(p^k)`.

    INPUT:

    - ``automorphisms`` -- a list of lists of automorphisms over various `Zmod(p^k)`.

    - ``moduli`` -- list of the various `p^k`.

    OUTPUT:

    - a list of automorphisms over `Zmod(M)`.

    EXAMPLES::

        sage: from sage.schemes.projective.endPN_automorphism_group import CRT_helper
        sage: CRT_helper([[matrix([[4,0],[0,1]]), matrix([[0,1],[1,0]])]],[5])
        ([
        [4 0]  [0 1]
        [0 1], [1 0]
        ], 5)
    """
    if len(automorphisms) > 2:
        temp, modulus = CRT_helper(
            [automorphisms[i] for i in range(len(automorphisms)) if i != 0],
            [moduli[i] for i in range(len(moduli)) if i != 0])
    elif len(automorphisms) == 2:
        temp = automorphisms[1]
        modulus = moduli[1]
    else:
        return automorphisms[0], moduli[0]

    autos = []
    for B in temp:
        for C in automorphisms[0]:
            A = matrix(Integers(modulus*moduli[0]), 2,
                [CRT(B[0][0].lift(), C[0][0].lift(), modulus, moduli[0]),
                 CRT(B[0][1].lift(), C[0][1].lift(), modulus, moduli[0]),
                 CRT(B[1][0].lift(), C[1][0].lift(), modulus, moduli[0]),
                 CRT(B[1][1].lift(), C[1][1].lift(), modulus, moduli[0])])
            autos.append(A)

    return autos, modulus*moduli[0]

def CRT_automorphisms(automorphisms, order_elts, degree, moduli):
    r"""
    Compute a maximal list of automorphisms over `Zmod(M)`.

    Given a list of automorphisms over various `Zmod(p^k)`, a list of the
    elements orders, an integer degree, and a list of the `p^k` values compute
    a maximal list of automorphisms over `Zmod(M)`, such that for every `j` in `len(moduli)`,
    each element reduces mod ``moduli[j]`` to one of the elements in ``automorphisms[j]`` that
    has order = ``degree``

    INPUT:

    - ``automorphisms`` -- a list of lists of automorphisms over various `Zmod(p^k)`.

    - ``order_elts`` -- a list of lists of the orders of the elements of ``automorphisms``.

    - ``degree`` - a positive integer.

    - ``moduli`` -- list of prime powers, i.e., `p^k`.

    OUTPUT:

    - a list containing a list of automorphisms over `Zmod(M)` and the product of the moduli

    EXAMPLES::

        sage: aut = [[matrix([[1,0],[0,1]]), matrix([[0,1],[1,0]])]]
        sage: ords = [[1,2]]
        sage: degree = 2
        sage: mods = [5]
        sage: from sage.schemes.projective.endPN_automorphism_group import CRT_automorphisms
        sage: CRT_automorphisms(aut,ords,degree,mods)
        ([
        [0 1]
        [1 0]
        ], 5)
    """
    # restrict to automorphisms of degree `degree`
    degree_d_autos = []
    for j in range(len(automorphisms)):
        L = automorphisms[j]
        degree_d_autos.append(
            [L[i] for i in range(len(L)) if order_elts[j][i] == degree])

    # get list of CRT'ed automorphisms
    return CRT_helper(degree_d_autos, moduli)

def valid_automorphisms(automorphisms_CRT, rational_function, ht_bound, M,
                        return_functions=False):
    r"""
    Check if automorphism mod `p^k` lifts to automorphism over `\ZZ`.

    Checks whether an element that is an automorphism of ``rational_function`` modulo `p^k` for various
    `p` s and `k` s can be lifted to an automorphism over `\ZZ`. It uses the fact that every
    automorphism has height at most ``ht_bound``

    INPUT:

    - ``automorphisms`` -- a list of lists of automorphisms over various `Zmod(p^k)`.

    - ``rational_function`` -- A one variable rational function.

    - ``ht_bound`` - a positive integer.

    - ``M`` -- a positive integer, a product of prime powers.

    - ``return_functions`` -- Boolean. default: False (optional).

    OUTPUT:

    - a list of automorphisms over `\ZZ`.

    EXAMPLES::

        sage: R.<z> = PolynomialRing(QQ)
        sage: F = z^2
        sage: from sage.schemes.projective.endPN_automorphism_group import valid_automorphisms
        sage: valid_automorphisms([matrix(GF(5),[[0,1],[1,0]])], F, 48, 5, True)
        [1/z]
    """
    z = rational_function.parent().gen(0)
    valid_auto = []

    for A in automorphisms_CRT:
        init_lift = [x.lift() for x in A.list()]  # lift coefficients of A
        # multiply lift by appropriate scalar matrices and adjust (mod M)
        # to find an element of minimal height. These will have
        # coefficients in [-M/2, M/2)
        for scalar in [y for y in xrange(1, M) if gcd(y,M) == 1]:
            new_lift = [scalar*x - (scalar*x/M).round()*M for x in init_lift]
            g = gcd(new_lift)
            new_lift = [x // g for x in new_lift]
            if  all([abs(x) <= ht_bound for x in new_lift]):
                a,b,c,d = new_lift
                f = (a*z + b) / (c*z + d)
                if rational_function(f(z)) == f(rational_function(z)):
                    if return_functions:
                        valid_auto.append(f)
                    else:
                        valid_auto.append(matrix(ZZ,2,2,new_lift))
                    break

    return valid_auto

def remove_redundant_automorphisms(automorphisms, order_elts, moduli, integral_autos):
    r"""
    If an element of `Aut_{F_p}` has been lifted to `\QQ`
    remove that element from `Aut_{F_p}`.

    We don't want to attempt to lift that element again unnecessarily.

    INPUT:

    - ``automorphisms`` -- a list of lists of automorphisms.

    - ``order_elts`` -- a list of lists of the orders of the elements of ``automorphisms``.

    - ``moduli`` -- a list of prime powers.

    - ``integral_autos`` -- list of known automorphisms.

    OUTPUT:

    - a list of automorphisms.

    EXAMPLES::

        sage: auts = [[matrix([[1,0],[0,1]]), matrix([[6,0],[0,1]]), matrix([[0,1],[1,0]]),
        ....: matrix([[6,1],[1,1]]), matrix([[1,1],[1,6]]), matrix([[0,6],[1,0]]),
        ....: matrix([[1,6],[1,1]]), matrix([[6,6],[1,6]])]]
        sage: ord_elts = [[1, 2, 2, 2, 2, 2, 4, 4]]
        sage: mods = [7]
        sage: R.<x> = PolynomialRing(QQ)
        sage: int_auts = [-1/x]
        sage: from sage.schemes.projective.endPN_automorphism_group import remove_redundant_automorphisms
        sage: remove_redundant_automorphisms(auts, ord_elts, mods, int_auts)
        [[
        [1 0]  [6 0]  [0 1]  [6 1]  [1 1]  [1 6]  [6 6]
        [0 1], [0 1], [1 0], [1 1], [1 6], [1 1], [1 6]
        ]]
    """
    to_del = []

    for i in range(len(automorphisms)):
        p = moduli[i]
        to_del_temp = []
        for psi in integral_autos:
            #The return_functions boolean determines if the automorphisms
            #are matricies or linear fractional transformations
            if is_Matrix(psi):
                ppsi = psi.change_ring(GF(p))
                B = [ppsi[0,0], ppsi[0,1], ppsi[1,0], psi[1,1]]
            else:
                ff = psi.numerator().change_ring(GF(p))
                gg = psi.denominator().change_ring(GF(p))
                B = [ff[1],ff[0],gg[1],gg[0]]
            for j in range(len(automorphisms[i])):
                A = automorphisms[i][j]
                M = matrix(GF(p), [B, [A[0][0], A[0][1], A[1][0], A[1][1]]])
                if M.rank() == 1:
                    to_del_temp.append(j)
                    break
        to_del.append(to_del_temp)

    for i in range(len(to_del)):
        to_del[i].sort()
        to_del[i].reverse()
        for j in to_del[i]:
            del automorphisms[i][j]
            del order_elts[i][j]

    return(automorphisms)

def automorphism_group_QQ_CRT(rational_function, prime_lower_bound=4, return_functions=True, iso_type=False):
    r"""
    Determines the complete group of rational automorphisms (under the conjugation action
    of `PGL(2,\QQ)`) for a rational function of one variable.

    See [FMV]_ for details.

    INPUT:

    - ``rational_function`` - a rational function of a univariate polynomial ring over `\QQ`.

    - ``prime_lower_bound`` -- a positive integer - a lower bound for the primes to use for
      the Chinese Remainder Theorem step. default: 4 (optional).

    - ``return_functions`` -- Boolean - True returns linear fractional transformations
      False returns elements of `PGL(2,\QQ)` default: True (optional).

    - ``iso_type`` -- Boolean - True returns the isomorphism type of the automorphism group.
        default: False (optional).

    OUTPUT:

    - a complete list of automorphisms of ``rational_function``.

    EXAMPLES::

        sage: R.<z> = PolynomialRing(QQ)
        sage: f = (3*z^2 - 1)/(z^3 - 3*z)
        sage: from sage.schemes.projective.endPN_automorphism_group import automorphism_group_QQ_CRT
        sage: automorphism_group_QQ_CRT(f, 4, True)
        [z, -z, 1/z, -1/z, (-z + 1)/(z + 1), (z + 1)/(z - 1), (z - 1)/(z + 1),
        (-z - 1)/(z - 1)]

    ::

        sage: R.<z> = PolynomialRing(QQ)
        sage: f = (3*z^2 - 1)/(z^3 - 3*z)
        sage: from sage.schemes.projective.endPN_automorphism_group import automorphism_group_QQ_CRT
        sage: automorphism_group_QQ_CRT(f, 4, False)
        [
        [1 0]  [-1  0]  [0 1]  [ 0 -1]  [-1  1]  [ 1  1]  [ 1 -1]  [-1 -1]
        [0 1], [ 0  1], [1 0], [ 1  0], [ 1  1], [ 1 -1], [ 1  1], [ 1 -1]
        ]
    """
    if rational_function.parent().is_field():
        K = rational_function.parent()
        R = K.ring()
    else:
        R = rational_function.parent()
        K = R.fraction_field()

    F = R.base_ring()

    if F != QQ and F!= ZZ:
        raise TypeError("coefficient ring is not the rational numbers or the integers")

    z = R.gen(0)
    phi = K(rational_function)

    f = phi.numerator()
    g = phi.denominator()

    #scale f,g so both have integer coefficients
    N = lcm(f.denominator(),g.denominator())
    f = f*N
    g = g*N
    N = gcd(gcd(f.coefficients()), gcd(g.coefficients()))
    f = f/N
    g = g/N

    d = max(f.degree(), g.degree())

    if d == 1:
        raise ValueError("rational function has degree 1")

    #badprimes is an integer divisible by every prime p such that either
    #    1) phi has bad reduction at p or
    #    2) the reduction map fails to be injective
    badprimes = (gcd(f[d],g[d])*f.resultant(g)*6)
    #6 is because over Q, Aut(phi) has order dividing 12
    #when generalizing to a number field K, 6 should be replaced with
    # 2*gcd(2*[K:Q] + 1, d^3 - d)

    #Determining the set that is used to obtain the height bound
    h = R(prod(x[0] for x in (R(f - g*z)).factor()))# take minimal polynomial of fixed points
    if h.degree() == 2: #if there are only 2 finite fixed points, take preimage of fixed points
        h = h[2]*f**2 + h[1]*f*g + h[0]*g**2
    elif h.degree() == 1: #if there is just 1 finite fixed point, take preimages under phi^2
        psi = phi(phi(z))
        f2 = psi.numerator()
        g2 = psi.denominator()
        N = lcm(f2.denominator(),g2.denominator())
        f2 = f2*N
        g2 = g2*N
        N = gcd(gcd(f2.coefficients()), gcd(g2.coefficients()))
        f2 = f2/N
        g2 = g2/N
        h = h[1]*f2 + h[0]*g2

    MaxH = height_bound(h)
    congruence = 1
    primes = Primes();
    p = primes.next(ZZ(prime_lower_bound))
    primepowers = []
    automorphisms = []
    orderaut = []
    orderelts = []

    if return_functions:
        elements = [z]
    else:
        elements = [matrix(ZZ, 2, [1,0,0,1])]

    badorders = [1, 12]# order 12 not possible over Q, even though 4 and 6 are

    #over QQ, elts of PGL_2 of finite order can only have order dividing 6 or 4,
    # and the finite subgroups can only be cyclic or dihedral (Beauville) so
    # the only possible groups are C_n, D_2n for n|6 or n|4
    # all of these groups have order dividing 24
    while (congruence < (2*MaxH**2)) and len(elements) < gcd(orderaut + [24]):
        if badprimes%p != 0:  #prime of good reduction
            # compute automorphisms mod p
            phi_p = f.change_ring(GF(p))/g.change_ring(GF(p))
            sorted_automorphisms = automorphism_group_FF(phi_p)
            sorted_automorphisms.sort(key = PGL_order)
            orders = [PGL_order(A) for A in sorted_automorphisms]

            automorphisms.append(sorted_automorphisms)
            orderaut.append(len(automorphisms[-1]))
            orderelts.append(orders)
            primepowers.append(p)

            # check if we already found 8 or 12 automorphisms
            # and the gcd of orders over Fp and 24 is 24
            # or if the gcd is equal to the the number of automorphisms we have
            if (len(elements) == gcd(orderaut + [24])) or \
                (gcd(orderaut + [24]) == 24 and \
                (len(elements) == 12 or len(elements) == 8)):
                    if iso_type:
                        return(elements, which_group(elements))
                    return elements
            else:
                N = gcd(orderaut + [12]) #all orders of elements divide N
                for order in [O for O in divisors(N) \
                                if not O in badorders]: #range over all orders
                    # that are possible over QQ such that we haven't already
                    # found all elements of that order

                    # First count number of elements of particular order
                    numeltsoffixedorder = []
                    for L in orderelts:
                        numeltsoffixedorder.append(L.count(order))
                    numelts = min(numeltsoffixedorder)
                    # Have some elts of fixed order mod p for each p
                    if numelts != 0:
                        #CRT order d elements together and check if
                        # they are an automorphism
                        autos, M = CRT_automorphisms(automorphisms,
                                orderelts, order, primepowers)
                        temp = valid_automorphisms(autos, phi, MaxH, M,
                                            return_functions)
                        elements.extend(temp)

                        if (len(elements) == gcd(orderaut + [24])):
                            #found enough automorphisms
                                if iso_type:
                                    return(elements, which_group(elements))
                                return elements
                        elif numelts <= (len(temp)):
                            badorders.append(order)
                            # found all elements of order 'order;
                        elif len(temp) != 0:
                            # found some elements of order 'order'
                            # if an element of Aut_{F_p} has been lifted to QQ
                            # remove that element from Aut_{F_p} so we don't
                            # attempt to lift that element again unecessarily
                            automorphisms=remove_redundant_automorphisms(automorphisms,
                                orderelts, primepowers, temp)
                            if order == 4: #have some elements of order 4
                                # so possible aut group is Z/4 or D_4
                                badorders.extend([3, 6])
                            elif order == 3 or order == 6:#have some elements of
                                # order 3 or 6 so possible aut groups are Z/3,
                                # D_3, Z/6, or D_6
                                badorders.append(4)
                    else: #no elements of order d in some F_v
                        for m in divisors(N):
                            if m%order == 0:
                                badorders.append(m)
                                #no elements of that order or any order that
                                # is a multiple of it
                if len([order for order in divisors(N) \
                        if not order in badorders]) == 0:
                    #found all elements of every possible order
                        if iso_type:
                            return(elements, which_group(elements))
                        return elements
            congruence = congruence*p

        p = primes.next(p)

    if iso_type:
        return(elements, which_group(elements))
    return(elements)

def automorphism_group_FF(rational_function, absolute=False, iso_type=False, return_functions=False):
    r"""
    This function computes automorphism groups over finite fields.

    ALGORITHM:

    See Algorithm 4 in Faber-Manes-Viray [FMV]_.

    INPUT:

    - ``rational_function`` -- a rational function defined over the fraction field
        of a polynomial ring in one variable with finite field coefficients.

    - ``absolute``-- Boolean - True returns the absolute automorphism group and a field of definition.
        default: False (optional)

    - ``iso_type`` -- Boolean - True returns the isomorphism type of the automorphism group.
        default: False (optional)

    - ``return_functions`` -- Boolean, True returns linear fractional transformations
      False returns elements of `PGL(2)`. default: False (optional)

    OUTPUT:

    - List of automorphisms of ``rational_function``.

    EXAMPLES::

        sage: R.<x> = PolynomialRing(GF(5^2, 't'))
        sage: from sage.schemes.projective.endPN_automorphism_group import automorphism_group_FF
        sage: automorphism_group_FF((x^2+x+1)/(x+1))
        [
        [1 0]  [4 3]
        [0 1], [0 1]
        ]

    ::

        sage: R.<x> = PolynomialRing(GF(2^5, 't'))
        sage: from sage.schemes.projective.endPN_automorphism_group import automorphism_group_FF
        sage: automorphism_group_FF(x^(5), True, False, True)
        [Univariate Polynomial Ring in w over Finite Field in b of size 2^5, [w, 1/w]]

    ::

        sage: R.<x> = PolynomialRing(GF(2^5, 't'))
        sage: from sage.schemes.projective.endPN_automorphism_group import automorphism_group_FF
        sage: automorphism_group_FF(x^(5), False, False, True)
        [x, 1/x]
    """

    if absolute==False:
        G = automorphism_group_FF_alg3(rational_function)
    else:
        G = automorphism_group_FF_alg2(rational_function)

    if not return_functions:
        if absolute:
            R=G[1][0].parent()
            if R.is_field():
                R = R.ring()
            G[1] = [matrix(R.base_ring(),[[R(g.numerator())[1],R(g.numerator())[0]],[R(g.denominator())[1],R(g.denominator())[0]]]) for g in G[1]]
        else:
            R=G[0].parent()
            if R.is_field():
                R = R.ring()
            G = [matrix(R.base_ring(),[[R(g.numerator())[1],R(g.numerator())[0]],[R(g.denominator())[1],R(g.denominator())[0]]]) for g in G]

    if iso_type == False:
        return G
    elif absolute == False:
        return G, which_group(G)
    else:
        return G, which_group(G[1])

def field_descent(sigma, y):
    r"""
    Function for descending an element in a field E to a subfield F.

    Here F, E must be finite fields or number fields. This function determines
    the unique image of subfield which is ``y`` by the embedding ``sigma`` if it exists.
    Otherwise returns ``None``.
    This functionality is necessary because Sage does not keep track of subfields.

    INPUT:

    - ``sigma``-- an embedding sigma: `F` -> `E` of fields.

    - ``y`` --an element of the field `E`.

    OUTPUT:

    - the unique element of the subfield if it exists, otherwise ``None``.

    EXAMPLE::

        sage: R = GF(11^2,'b')
        sage: RR = GF(11)
        sage: s = RR.Hom(R)[0]
        sage: from sage.schemes.projective.endPN_automorphism_group import field_descent
        sage: field_descent(s, R(1))
        1
    """
    F = sigma.domain()
    a = F.gen()

    p = F.characteristic()
    r = F.degree()
    if p != 0 and y**(p**r) != y:
        return

    K = F.prime_subfield()
    R = PolynomialRing(K,'X')
    f = R(sigma(a).polynomial().coefficients(sparse=False))
    g = R(y.polynomial().coefficients(sparse=False))

    x = F(0)
    quotient, remainder = g.quo_rem(f)
    if not remainder.is_constant():
        return
    else:
        x = x+ F(remainder)

    steps = 1
    while not quotient.is_constant():
        quotient, remainder = quotient.quo_rem(f)
        if not remainder.is_constant():
            return
        else:
            x = x+ F(remainder)*a**(steps)
            steps += 1

    return x + F(quotient)*a**(steps)

def rational_function_coefficient_descent(rational_function, sigma, poly_ring):
    r"""
    Function for descending the coefficients of a rational function from field `E`
    to a subfield `F`.

    Here `F`, `E` must be finite fields or number fields.
    It determines the unique rational function in fraction field of
    ``poly_ring`` which is the image of ``rational_function`` by ``ssigma``,
    if it exists, and otherwise returns ``None``.

    INPUT:

    - ``rational_function``--a rational function with coefficients in a field `E`.

    - ``sigma``-- a field embedding sigma: `F` -> `E`.

    - ``poly_ring``-- a polynomial ring `R` with coefficients in `F`.

    OUTPUT:

    - a rational function with coefficients in the fraction field of ``poly_ring``
      if it exists, and otherwise ``None``.

    EXAMPLES::

        sage: T.<z> = PolynomialRing(GF(11^2,'b'))
        sage: S.<y> = PolynomialRing(GF(11))
        sage: s = S.base_ring().hom(T.base_ring())
        sage: f = (3*z^3 - z^2)/(z-1)
        sage: from sage.schemes.projective.endPN_automorphism_group import rational_function_coefficient_descent
        sage: rational_function_coefficient_descent(f,s,S)
        (3*y^3 + 10*y^2)/(y + 10)
    """

    if rational_function.parent().is_field():
        S = rational_function.parent().ring()
    else:
        S = rational_function.parent()

    if rational_function == S(0):
        return poly_ring(0)

    num = S(rational_function.numerator())
    denom = S(rational_function.denominator())
    f = num.coefficients()
    fe = num.exponents()
    g = denom.coefficients()
    ge = denom.exponents()
    #force the cancellation of common coefficient factors by scaling by f[-1]
    ff = [ field_descent(sigma, x/f[-1]) for x in f]
    gg = [ field_descent(sigma, x/f[-1]) for x in g]
    if None in ff or None in gg:
        return

    z = poly_ring.gen(0)
    numer = sum( poly_ring(ff[i])*z**fe[i] for i in range(len(ff)) )
    denom = sum( poly_ring(gg[i])*z**ge[i] for i in range(len(gg)) )
    return    numer / denom

def rational_function_coerce(rational_function, sigma, S_polys):
    r"""
    Function for coercing a rational function defined over a ring `R` to have
    coefficients in a second ring ``S_polys``.

    The fraction field of polynomial ring ``S_polys`` will contain the new rational function.

    INPUT:

    - ``rational_funtion``-- rational function with coefficients in `R`.

    - ``sigma`` -- a ring homomorphism sigma: `R` -> ``S_polys``.

    - ``S_polys`` -- a polynomial ring.

    OUTPUT:

    - a rational function with coefficients in ``S_polys``.

    EXAMPLES::

        sage: R.<y> = PolynomialRing(QQ)
        sage: S.<z> = PolynomialRing(ZZ)
        sage: s = S.hom([z],R)
        sage: f = (3*z^2 + 1)/(z^3-1)
        sage: from sage.schemes.projective.endPN_automorphism_group import rational_function_coerce
        sage: rational_function_coerce(f,s,R)
        (3*y^2 + 1)/(y^3 - 1)
    """
    if rational_function.parent().is_field():
        R = rational_function.parent().ring()
    else:
        R = rational_function.parent()

    f = R(rational_function.numerator()).coefficients(sparse=False)
    g = R(rational_function.denominator()).coefficients(sparse=False)

    if g == [R(1)]:
        return S_polys([sigma(a) for a in f]) # allows for coercion of polynomials
    else:
        return S_polys([sigma(a) for a in f]) / S_polys([sigma(b) for b in g])

def rational_function_reduce(rational_function):
    r"""
    Force Sage to divide out common factors in numerator and denominator
    of rational function.

    INPUT:

    - ``rational_function`` -- rational function `= F/G` in univariate polynomial ring.

    OUTPUT:

    - rational function -- `(F/gcd(F,G) ) / (G/gcd(F,G))`.

    EXAMPLES::

        sage: R.<z> = PolynomialRing(GF(7))
        sage: f = ((z-1)*(z^2+z+1))/((z-1)*(z^3+1))
        sage: from sage.schemes.projective.endPN_automorphism_group import rational_function_reduce
        sage: rational_function_reduce(f)
        (z^2 + z + 1)/(z^3 + 1)
    """
    phi = rational_function
    F = phi.numerator()
    G = phi.denominator()
    comm_factor = gcd(F,G)
    return (F.quo_rem(comm_factor)[0]) / (G.quo_rem(comm_factor)[0])

def three_stable_points(rational_function, invariant_list):
    r"""
    Implementation of Algorithm 1 for automorphism groups from
    Faber-Manes-Viray [FMV]_.

    INPUT:

    - ``rational_function``--rational function `phi` defined over finite
      field `E`.

    - ``invariant_list``-- a list of at least `3` points of `\mathbb{P}^1(E)` that
      is stable under `Aut_{phi}(E)`.

    OUTPUT:

    - list of automorphisms.

    EXAMPLES::

        sage: R.<z> = PolynomialRing(GF(5^2,'t'))
        sage: f = z^3
        sage: L = [[0,1],[4,1],[1,1],[1,0]]
        sage: from sage.schemes.projective.endPN_automorphism_group import three_stable_points
        sage: three_stable_points(f,L)
        [z, 4*z, 2/(2*z), 3/(2*z)]
    """
    # define ground field and ambient function field
    if rational_function.parent().is_field():
        K = rational_function.parent()
        R = K.ring()
    else:
        R = rational_function.parent()
        K = R.fraction_field()

    z = R.gen(0)
    phi = K(rational_function)

    T = invariant_list

    automorphisms = []
    for t in permutations(range(len(T)),3):
        a = (T[0][0]*T[1][1]*T[2][1]*T[t[0]][0]*T[t[1]][0]*T[t[2]][1] -
            T[0][0]*T[1][1]*T[2][1]*T[t[0]][0]*T[t[1]][1]*T[t[2]][0] -
            T[0][1]*T[1][0]*T[2][1]*T[t[0]][0]*T[t[1]][0]*T[t[2]][1] +
            T[0][1]*T[1][0]*T[2][1]*T[t[0]][1]*T[t[1]][0]*T[t[2]][0] +
            T[0][1]*T[1][1]*T[2][0]*T[t[0]][0]*T[t[1]][1]*T[t[2]][0] -
            T[0][1]*T[1][1]*T[2][0]*T[t[0]][1]*T[t[1]][0]*T[t[2]][0])

        b = (T[0][0]*T[1][0]*T[2][1]*T[t[0]][0]*T[t[1]][1]*T[t[2]][0] -
            T[0][0]*T[1][0]*T[2][1]*T[t[0]][1]*T[t[1]][0]*T[t[2]][0] -
            T[0][0]*T[1][1]*T[2][0]*T[t[0]][0]*T[t[1]][0] *T[t[2]][1] +
            T[0][0]*T[1][1]*T[2][0]*T[t[0]][1]*T[t[1]][0]*T[t[2]][0] +
            T[0][1]*T[1][0]*T[2][0]*T[t[0]][0]*T[t[1]][0]*T[t[2]][1] -
            T[0][1]*T[1][0]*T[2][0]*T[t[0]][0]*T[t[1]][1]*T[t[2]][0])

        c = (T[0][0]*T[1][1]*T[2][1]*T[t[0]][1]*T[t[1]][0] *T[t[2]][1]-
            T[0][0]*T[1][1]*T[2][1]*T[t[0]][1]*T[t[1]][1]*T[t[2]][0] -
            T[0][1]*T[1][0]*T[2][1]*T[t[0]][0]*T[t[1]][1]*T[t[2]][1] +
            T[0][1]*T[1][0]*T[2][1]*T[t[0]][1]*T[t[1]][1]*T[t[2]][0] +
            T[0][1]*T[1][1]*T[2][0]*T[t[0]][0]*T[t[1]][1]*T[t[2]][1] -
            T[0][1]*T[1][1]*T[2][0]*T[t[0]][1]*T[t[1]][0]*T[t[2]][1])

        d = (T[0][0]*T[1][0]*T[2][1]*T[t[0]][0]*T[t[1]][1]*T[t[2]][1] -
            T[0][0]*T[1][0]*T[2][1]*T[t[0]][1]*T[t[1]][0] *T[t[2]][1]-
            T[0][0]*T[1][1]*T[2][0]*T[t[0]][0]*T[t[1]][1]*T[t[2]][1] +
            T[0][0]*T[1][1]*T[2][0]*T[t[0]][1]*T[t[1]][1]*T[t[2]][0] +
            T[0][1]*T[1][0]*T[2][0]*T[t[0]][1]*T[t[1]][0] *T[t[2]][1]-
            T[0][1]*T[1][0]*T[2][0]*T[t[0]][1]*T[t[1]][1]*T[t[2]][0])

        if a*d - b*c != 0:
            s = K(a*z + b) / K(c*z + d)
            if s(phi(z)) == phi(s(z)) and s not in automorphisms:
                automorphisms.append(s)
    return automorphisms

def automorphism_group_FF_alg2(rational_function):
    r"""
    Implementation of algorithm for determining the absolute automorphism
    group over a finite field, given an invariant set, see [FMV]_.

    INPUT:

    - ``rational_function``--a rational function defined over a finite field.

    OUTPUT:

    - absolute automorphism group of ``rational_function`` and a ring of definition.

    EXAMPLES::

        sage: R.<z> = PolynomialRing(GF(7^2,'t'))
        sage: f = (3*z^3 - z^2)/(z-1)
        sage: from sage.schemes.projective.endPN_automorphism_group import automorphism_group_FF_alg2
        sage: automorphism_group_FF_alg2(f)
        [Univariate Polynomial Ring in w over Finite Field in b of size 7^2, [w, (3*b + 2)/((2*b + 6)*w)]]

    ::

        sage: R.<z> = PolynomialRing(GF(5^3,'t'))
        sage: f = (3456*z^(4))
        sage: from sage.schemes.projective.endPN_automorphism_group import automorphism_group_FF_alg2
        sage: automorphism_group_FF_alg2(f)
        [Univariate Polynomial Ring in w over Finite Field in b of size 5^6, [w,
        (3*b^5 + 4*b^4 + 3*b^2 + 2*b + 1)*w, (2*b^5 + b^4 + 2*b^2 + 3*b + 3)*w,
        (3*b^5 + 4*b^4 + 3*b^2 + 2*b)/((3*b^5 + 4*b^4 + 3*b^2 + 2*b)*w), (4*b^5
        + 2*b^4 + 4*b^2 + b + 2)/((3*b^5 + 4*b^4 + 3*b^2 + 2*b)*w), (3*b^5 +
        4*b^4 + 3*b^2 + 2*b + 3)/((3*b^5 + 4*b^4 + 3*b^2 + 2*b)*w)]]
    """
    # define ground field and ambient function field
    if rational_function.parent().is_field():
        K = rational_function.parent()
        R = K.ring()
    else:
        R = rational_function.parent()
        K = R.fraction_field()

    F = R.base_ring()
    if not F.is_finite() or not F.is_field():
        raise TypeError("coefficient ring is not a finite field")
    p = F.characteristic()
    z = R.gen(0)
    phi = K(rational_function)
    f = phi.numerator()
    g = phi.denominator()
    D = max(f.degree(), g.degree())

    # Build an invariant set for phi
    fix = f(z) - z*g(z)
    factor_list = fix.factor()
    minimal_fix_poly = R(prod(x[0] for x in factor_list))
    n = sum(x[0].degree() for x in factor_list) + bool(fix.degree() < D+1)

    if n >= 3:
        T_poly = minimal_fix_poly
        infinity_check = bool(fix.degree() < D+1)
    elif n == 2:
        # Infinity is a fixed point
        if bool(fix.degree() < D+1):
            y = fix.roots(multiplicities=False)[0]
            preimage = g*(f(z) - y*g(z))
            infinity_check = 1
        # Infinity is not a fixed point
        else:
            C = minimal_fix_poly.coefficients(sparse=False)
            preimage = C[2]*f(z)**2 + C[1]*f(z)*g(z) + C[0]*g(z)**2
            infinity_check = bool(preimage.degree() < 2*D)

        T_poly = R(prod(x[0] for x in preimage.factor()))

    else: #case n=1
        # Infinity is the fixed point
        if bool(fix.degree() < D+1):
            minimal_preimage = R(prod(x[0] for x in g.factor()))
            if minimal_preimage.degree() + 1 >= 3:
                T_poly = minimal_preimage
                infinity_check = 1
            else:
                T_poly = R(prod(x[0] for x in phi(phi(z)).denominator().factor() ) )
                infinity_check = 1

        # Infinity is not a fixed point
        else:
            y = fix.roots(multiplicities=False)[0]
            preimage = R(f(z) - y*g(z))
            minimal_preimage = R(prod(x[0] for x in preimage.factor()))
            if minimal_preimage.degree() + bool(preimage.degree()<D) >= 3:
                T_poly = minimal_preimage
                infinity_check = bool(preimage.degree()<D)
            else:
                preimage2 = R(phi(phi(z)).numerator() - y*phi(phi(z)).denominator())
                T_poly = R(prod(x[0] for x in preimage2.factor() ) )
                infinity_check = infinity_check = bool(preimage2.degree() < D**2)

    # Define a field of definition for the absolute automorphism group
    r = lcm([x[0].degree() for x in T_poly.factor()])*F.degree()
    E = GF(p**r,'b')
    b = E.gen(0)
    sigma = F.Hom(E)[0]
    S = PolynomialRing(E,'w')
    w = S.gen(0)
    E_poly = rational_function_coerce(T_poly, sigma, S)

    T = [ [alpha, E(1)] for alpha in E_poly.roots(ring=E, multiplicities=False)]
    if infinity_check == 1:
        T.append([E(1),E(0)])

    # Coerce phi into the larger ring and call Algorithm 1
    Phi = rational_function_coerce(phi, sigma, S)
    return [S, three_stable_points(Phi, T)]

def order_p_automorphisms(rational_function, pre_image):
    r"""
    Determine the order-p automorphisms given the input data.

    This is algorithm 4 in Faber-Manes-Viray [FMV]_.

    INPUT:

    - ``rational_function``--rational function defined over finite field `F`.

    - ``pre_image``--set of triples `[x, L, f]`, where `x` is an `F`-rational
        fixed point of ``rational_function``, `L` is the list of `F`-rational
        pre-images of `x` (excluding `x`), and `f` is the polynomial defining
        the full set of pre-images of `x` (again excluding `x` itself).

    OUTPUT:

    - set of automorphisms of order `p` defined over `F`.

    EXAMPLES::

        sage: R.<x> = PolynomialRing(GF(11))
        sage: f = x^11
        sage: L = [[[0, 1], [], 1], [[10, 1], [], 1], [[9, 1], [], 1],
        ....: [[8, 1], [],1], [[7, 1], [], 1], [[6, 1], [], 1], [[5, 1], [], 1],
        ....: [[4, 1], [], 1],[[3, 1], [], 1], [[2, 1], [], 1], [[1, 1], [], 1],
        ....: [[1, 0], [], 1]]
        sage: from sage.schemes.projective.endPN_automorphism_group import order_p_automorphisms
        sage: order_p_automorphisms(f,L)
        [x/(x + 1), 6*x/(x + 6), 3*x/(x + 3), 7*x/(x + 7), 9*x/(x + 9), 10*x/(x
        + 10), 5*x/(x + 5), 8*x/(x + 8), 4*x/(x + 4), 2*x/(x + 2), 10/(x + 2),
        (5*x + 10)/(x + 7), (2*x + 10)/(x + 4), (6*x + 10)/(x + 8), (8*x +
        10)/(x + 10), (9*x + 10)/x, (4*x + 10)/(x + 6), (7*x + 10)/(x + 9), (3*x
        + 10)/(x + 5), (x + 10)/(x + 3), (10*x + 7)/(x + 3), (4*x + 7)/(x + 8),
        (x + 7)/(x + 5), (5*x + 7)/(x + 9), (7*x + 7)/x, (8*x + 7)/(x + 1), (3*x
        + 7)/(x + 7), (6*x + 7)/(x + 10), (2*x + 7)/(x + 6), 7/(x + 4), (9*x +
        2)/(x + 4), (3*x + 2)/(x + 9), 2/(x + 6), (4*x + 2)/(x + 10), (6*x +
        2)/(x + 1), (7*x + 2)/(x + 2), (2*x + 2)/(x + 8), (5*x + 2)/x, (x +
        2)/(x + 7), (10*x + 2)/(x + 5), (8*x + 6)/(x + 5), (2*x + 6)/(x + 10),
        (10*x + 6)/(x + 7), (3*x + 6)/x, (5*x + 6)/(x + 2), (6*x + 6)/(x + 3),
        (x + 6)/(x + 9), (4*x + 6)/(x + 1), 6/(x + 8), (9*x + 6)/(x + 6), (7*x +
        8)/(x + 6), (x + 8)/x, (9*x + 8)/(x + 8), (2*x + 8)/(x + 1), (4*x +
        8)/(x + 3), (5*x + 8)/(x + 4), 8/(x + 10), (3*x + 8)/(x + 2), (10*x +
        8)/(x + 9), (8*x + 8)/(x + 7), (6*x + 8)/(x + 7), 8/(x + 1), (8*x +
        8)/(x + 9), (x + 8)/(x + 2), (3*x + 8)/(x + 4), (4*x + 8)/(x + 5), (10*x
        + 8)/x, (2*x + 8)/(x + 3), (9*x + 8)/(x + 10), (7*x + 8)/(x + 8), (5*x +
        6)/(x + 8), (10*x + 6)/(x + 2), (7*x + 6)/(x + 10), 6/(x + 3), (2*x +
        6)/(x + 5), (3*x + 6)/(x + 6), (9*x + 6)/(x + 1), (x + 6)/(x + 4), (8*x
        + 6)/x, (6*x + 6)/(x + 9), (4*x + 2)/(x + 9), (9*x + 2)/(x + 3), (6*x +
        2)/x, (10*x + 2)/(x + 4), (x + 2)/(x + 6), (2*x + 2)/(x + 7), (8*x +
        2)/(x + 2), 2/(x + 5), (7*x + 2)/(x + 1), (5*x + 2)/(x + 10), (3*x +
        7)/(x + 10), (8*x + 7)/(x + 4), (5*x + 7)/(x + 1), (9*x + 7)/(x + 5),
        7/(x + 7), (x + 7)/(x + 8), (7*x + 7)/(x + 3), (10*x + 7)/(x + 6), (6*x
        + 7)/(x + 2), (4*x + 7)/x, (2*x + 10)/x, (7*x + 10)/(x + 5), (4*x +
        10)/(x + 2), (8*x + 10)/(x + 6), (10*x + 10)/(x + 8), 10/(x + 9), (6*x +
        10)/(x + 4), (9*x + 10)/(x + 7), (5*x + 10)/(x + 3), (3*x + 10)/(x + 1),
        x + 1, x + 2, x + 4, x + 8, x + 5, x + 10, x + 9, x + 7, x + 3, x + 6]
    """
    # define ground field and ambient function field
    if rational_function.parent().is_field():
        K = rational_function.parent()
        R = K.ring()
    else:
        R = rational_function.parent()
        K = R.fraction_field()

    z = R.gen(0)
    phi = K(rational_function)
    F = R.base_ring()
    q = F.cardinality()
    p = F.characteristic()
    r = (q-1) / (p-1) # index of F_p^\times inside F^\times

    # Compute the threshold r2 for determining which algorithm to use
    if len(pre_image) > 1:
        r2 = len(pre_image)
        case = 'fix'
    elif len(pre_image[0][1]) > 0:
        r2 = len(pre_image[0][1])
        case = 'F-pre_images'
    else:
        factor_list = pre_image[0][2].factor()
        minimal_fix_poly = R(prod(x[0] for x in factor_list))
        r2 = sum(x[0].degree() for x in factor_list)
        # Note that infinity is F-rational, so covered by preceding case
        case = 'all pre_images'

    automorphisms_p = []

    if r2 >= r or r2 == 0:
        # Note that r2 == 0 corresponds to having a unique F-rational fixed point
        # that is totally ramified

        for guy in pre_image:
            pt = guy[0]
            zeta = F.multiplicative_generator()
            alpha = zeta**r

            if pt == [F(1),F(0)]:
                for j in range(r):
                    s = z + zeta**j
                    if s(phi(z)) == phi(s(z)):
                        for i in range(p-1):
                            automorphisms_p.append(z+alpha**i*zeta**j)

            else:
                u = F(1) / (z - pt[0])
                u_inv = pt[0] + F(1)/z
                for j in range(r):
                    s = u_inv( u(z) + zeta**j )
                    if s(phi(z)) == phi(s(z)):
                        for i in range(p-1):
                            automorphisms_p.append(u_inv( u(z) + alpha**i*zeta**j) )

    elif r2 < r:

        if case=='fix':
            T = [x[0] for x in pre_image]
        elif case == 'F-pre_images':
            T = [x for x in pre_image[0][1]]
        else:
            T = []

        # loop over all F-rational pre-images
        for guy in pre_image:
            pt = guy[0]
            # treat case of multiple F-rational fixed points or
            #     1 F-rational fixed point with F-rational pre-images
            if T != []:
                M = [t for t in T if t != pt]
                m = len(M)
                if pt == [F(1),F(0)]:
                    for i in range(1, m):
                        s = z + M[i][0] - M[0][0]
                        if s(phi(z)) == phi(s(z)):
                            automorphisms_p.append(s)
                else:
                    u = F(1) / (z - pt[0])
                    u_inv = pt[0] + F(1)/z
                    for i in range(1,m):
                        if M[0] == [F(1),F(0)]: uy1 = 0
                        else: uy1 = u(M[0][0])
                        if M[i] == [F(1),F(0)]: uy2 = 0
                        else: uy2 = u(M[i][0])
                        s = u_inv( u(z) + uy2 - uy1 )
                        if s(phi(z)) == phi(s(z)):
                            automorphisms_p.append(s)
            elif T==[]:
                # create the extension field generated by pre-images of the unique fixed point
                T_poly = pre_image[0][2]
                e = lcm([x[0].degree() for x in T_poly.factor()])*F.degree()
                E = GF(p**e, 'b')
                b = E.gen(0)
                sigma = F.Hom(E)[0]
                S = PolynomialRing(E,'w')
                w = S.gen(0)
                E_poly = rational_function_coerce(T_poly, sigma, S)
                # List of roots permuted by elements of order p
                # Since infinity is F-rational, it won't appear in this list
                T = [ [alpha, E(1)] for alpha in E_poly.roots(ring=E, multiplicities=False)]

                # coerce the rational function and fixed point into E
                Phi = rational_function_coerce(phi, sigma, S)
                Pt = [sigma(pt[0]), sigma(pt[1])]

                m = len(T)
                if Pt == [E(1),E(0)]:
                    for i in range(1, m):
                        s = w + T[i][0] - T[0][0]
                        if s(Phi(w)) == Phi(s(w)):
                            automorphisms_p.append(rational_function_coefficient_descent(s, sigma, R))
                else:
                    u = E(1) / (w - Pt[0])
                    u_inv = Pt[0] + E(1)/w
                    for i in range(1,m):
                        uy1 = u(T[0][0])
                        uy2 = u(T[i][0])
                        s = u_inv( u(w) + uy2 - uy1 )
                        if s(Phi(w)) == Phi(s(w)):
                            s = rational_function_reduce(s)
                            automorphisms_p.append(rational_function_coefficient_descent(s,sigma,R))

    return automorphisms_p

def automorphisms_fixing_pair(rational_function, pair, quad):
    r"""
    Compute the set of automorphisms with order prime to the characteristic
    that fix the pair, excluding the identity.

    INPUT:

    - ``rational_function``-- rational function defined over finite field `E`.

    - ``pair``-- a pair of points of `\mathbb{P}^1(E)`.

    - ``quad``-- Boolean: an indicator if this is a quadratic pair of points.

    OUTPUT:

    - set of automorphisms with order prime to characteristic defined over `E` that fix
        the pair, excluding the identity.

    EXAMPLES::

        sage: R.<z> = PolynomialRing(GF(7^2, 't'))
        sage: f = (z^2 + 5*z + 5)/(5*z^2 + 5*z + 1)
        sage: L = [[4, 1], [2, 1]]
        sage: from sage.schemes.projective.endPN_automorphism_group import automorphisms_fixing_pair
        sage: automorphisms_fixing_pair(f, L, False)
        [(6*z + 6)/z, 4/(3*z + 3)]
    """
    # define ground field and ambient function field
    if rational_function.parent().is_field():
        K = rational_function.parent()
        R = K.ring()
    else:
        R = rational_function.parent()
        K = R.fraction_field()

    z = R.gen(0)
    phi = K(rational_function)
    E = R.base_ring()
    f = phi.numerator()
    g = phi.denominator()
    D = max(f.degree(), g.degree())

    #assumes the second coordiante of the point is 1
    if pair[0] == [1,0]:
        u = K(z - pair[1][0])
        u_inv = K(z + pair[1][0])
    elif pair[1] == [1,0]:
        u = K(E(1) / (z - pair[0][0]))
        u_inv = K( (pair[0][0]*z + 1) / z )
    else:
        u = K( (z - pair[1][0]) / (z - pair[0][0]) )
        u_inv = K( (pair[0][0]*z - pair[1][0] ) / (z - 1) )

    automorphisms_prime_to_p = []
    # Quadratic automorphisms have order dividing q+1 and D, D-1, or D+1
    if quad:
        #need sqrt to get the cardinality of the base field and not the
        #degree 2 extension
        q = sqrt(E.cardinality())
        zeta = (E.multiplicative_generator())**(q-1)
        for j in [-1,0,1]:
            g = gcd(q+1, D + j)
            xi = zeta**( (q+1) / g )
            for i in range(1,g):
                s = u_inv(xi**i*u(z))
                if s(phi(z)) == phi(s(z)):
                    automorphisms_prime_to_p.append(rational_function_reduce(s))

    # rational automorphisms have order dividing q-1 and D, D-1, or D+1
    else:
        q = E.cardinality()
        zeta = E.multiplicative_generator()
        for j in [-1,0,1]:
            g = gcd(q-1, D + j)
            xi = zeta**( (q-1) / g )
            for i in range(1,g):
                s = u_inv(xi**i*u(z))
                if s(phi(z)) == phi(s(z)):
                    automorphisms_prime_to_p.append(rational_function_reduce(s))

    return list(set(automorphisms_prime_to_p))

def automorphism_group_FF_alg3(rational_function):
    r"""
    Implementation of Algorithm 3 in the paper by Faber/Manes/Viray [FMV]_
    for computing the automorphism group over a finite field.

    INPUT:

    - ``rational_function``--a rational function defined over a finite field `F`.

    OUTPUT:

    - list of `F`-rational automorphisms of ``rational_function``.

    EXAMPLES::

        sage: R.<z> = PolynomialRing(GF(5^3,'t'))
        sage: f = (3456*z^4)
        sage: from sage.schemes.projective.endPN_automorphism_group import automorphism_group_FF_alg3
        sage: automorphism_group_FF_alg3(f)
        [z, 3/(3*z)]
    """
    # define ground field and ambient function field
    if rational_function.parent().is_field():
        K = rational_function.parent()
        R = K.ring()
    else:
        R = rational_function.parent()
        K = R.fraction_field()

    F = R.base_ring()
    if not F.is_finite() or not F.is_field():
        raise TypeError("coefficient ring is not a finite field")
    p = F.characteristic()
    q = F.cardinality()
    z = R.gen(0)
    phi = K(rational_function)
    f = phi.numerator()
    g = phi.denominator()
    D = max(f.degree(), g.degree())

    # For use in the quadratic extension parts of the algorithm
    E = GF(p**(2*F.degree()),'b')
    b = E.gen(0)
    sigma = F.Hom(E)[0]
    S = PolynomialRing(E, 'w')
    w = S.gen(0)
    Phi = rational_function_coerce(phi, sigma, S)

    # Compute the set of distinct F-rational and F-quadratic
    # factors of the fixed point polynomial
    fix = R(f(z) - z*g(z))
    linear_fix = gcd(fix, z**q - z);
    quad_temp = fix.quo_rem(linear_fix)[0]
    residual = gcd(quad_temp, z**q - z)
    while residual.degree() > 0:
        quad_temp = quad_temp.quo_rem(residual)[0]
        residual = gcd(quad_temp, z**q - z)
    quadratic_fix = gcd(quad_temp, z**(q**2) - z).factor()

    # Compute the set of distinct F-rational fixed points
    linear_fix_pts = [[ x, F(1)] for x in linear_fix.roots(multiplicities=False)]
    if bool(fix.degree() < D+1):
        linear_fix_pts.append( [F(1),F(0)] )
    n1 = len(linear_fix_pts)

    # Coerce quadratic factors into a quadratic extension
    quad_fix_factors = [ rational_function_coerce(poly[0], sigma, S) for poly in quadratic_fix]
    n2 = 2*len(quad_fix_factors)

    # Collect pre-image data as a list L with entries in the form
    # [fixed point y, F-rational pre-images z != y, polynomial defining the pre-images]
    # Note that we remove the fixed point from its pre-image set and its polynomial
    pre_images = []
    for y in linear_fix_pts:
        if y == [F(1),F(0)]:
            Fpre = [ [x,F(1)] for x in g.roots(multiplicities=False) ]
            pre_images.append([y, Fpre, g])
        else:
            Fpre = [ [x,F(1)] for x in (f - y[0]*g).roots(multiplicities=False) if x != y[0]]
            if y[0] == 0 and f.degree() < g.degree():
                Fpre.append([F(1), F(0)]) # infinity is a pre-image of 0
            elif f.degree() == g.degree() and f.leading_coefficient() == y[0]*g.leading_coefficient():
                Fpre.append([F(1), F(0)]) # infinity is a pre-image of y[0]
            # remove y[0] as a root of pre-image polynomial
            h = (f - y[0]*g).quo_rem(z-y[0])[0]
            h_common = gcd(h, z-y[0])
            while h_common.degree() > 0:
                h = h.quo_rem(z-y[0])[0]
                h_common = gcd(h,z-y[0])
            pre_images.append([y, Fpre, h])

    # Initialize the set of automorphisms to contain the identity
    automorphisms = [R(z)]
    automorphisms_quad = []

    # order p elements
    # An F-rational fixed point has orbit length 1 or p under the action of an element of
    # order p. An F-quadratic fixed point has orbit length p. The set of F-rational
    # pre-images of fixed points decomposes as a union of orbits of length p.
    if n1%p == 1 and n2%p == 0 and sum(len(x[1]) for x in pre_images)%p == 0:
        # Compute total number of distinct fixed points as a final check for order p auts
        factor_list = fix.factor()
        minimal_fix_poly = R(prod(x[0] for x in factor_list))
        n = sum(x[0].degree() for x in factor_list) + bool(fix.degree() < D+1)
        if n%p == 1:
            automorphisms = automorphisms + order_p_automorphisms(phi, pre_images)

    ## nontrivial elements with order prime to p ##
    # case of 2 F-rational fixed points
    for pt_pair in combinations(linear_fix_pts, 2):
        x = pt_pair[0]
        y = pt_pair[1]
        automorphisms = automorphisms + automorphisms_fixing_pair(phi, [x,y], False)

    # case of 1 F-rational fixed point and an F-rational pre-image
    for y in pre_images:
        for x in y[1]:
            automorphisms = automorphisms + automorphisms_fixing_pair(phi, [x,y[0]], False)

    # case of a pair of quadratic fixed points
    for h in quad_fix_factors:
        quad_fix_pts = [ [x,E(1)] for x in h.roots(multiplicities=False)]
        automorphisms_quad = automorphisms_quad + automorphisms_fixing_pair(Phi, quad_fix_pts, True)

    phi_2 = phi(phi(z))
    f_2 = phi_2.numerator()
    g_2 = phi_2.denominator()

    period_2 = (f_2(z) - z*g_2(z)).quo_rem(fix)[0]
    factor_list_2 = period_2.factor()
    linear_period_2_pts = [[ x, F(1)] for x in period_2.roots(multiplicities=False)]
    if bool(period_2.degree() < D**2-D):
        linear_period_2_pts.append( [F(1),F(0)] )
    quad_period_2_factors = [rational_function_coerce(poly[0], sigma, S) for poly in factor_list_2 if poly[0].degree() == 2]
    # n2 = n1 + 2*len(quad_fix_factors)

    # case of a pair of F-rational period 2 points
    linear_period_2_pairs = []
    while len(linear_period_2_pts) > 0:
        x = linear_period_2_pts.pop(-1)
        if x[1] == 1 and g(x[0]) != 0:
            y = [phi(x[0]), F(1)]
        elif x[1] == 1 or f.degree() > g.degree():
            y = [F(1), F(0)]
        elif f.degree() == g.degree():
            y = [f.leading_coefficient() / g.leading_coefficient(), F(1)]
        else:
            y = [F(0), F(1)]

        if x != y:
            linear_period_2_pts.remove(y)
            linear_period_2_pairs.append([x,y])

    for pt_pair in linear_period_2_pairs:
        automorphisms = automorphisms + automorphisms_fixing_pair(phi, pt_pair, False)

    # case of a pair of quadratic period 2 points
    for h in quad_period_2_factors:
        pt_pair = [ [x,E(1)] for x in h.roots(multiplicities=False)]
        if Phi(pt_pair[0][0]) == pt_pair[1][0]:
            automorphisms_quad = automorphisms_quad + automorphisms_fixing_pair(Phi, pt_pair, True)

    # Descend coefficients of the quadratic guys back to the base field
    for s in automorphisms_quad:
        automorphisms.append(rational_function_coefficient_descent(s, sigma, R))

    return automorphisms


def which_group(list_of_elements):
    r"""
    Given a finite subgroup of `PGL2` determine its isomorphism class.

    This function makes heavy use of the classification of finite subgroups of `PGL(2,K)`.

    INPUT:

    - ``list_of_elements``-- a finite list of elements of `PGL(2,K)`
        that we know a priori form a group.

    OUTPUT:

    - String -- the isomorphism type of the group.

    EXAMPLES::

        sage: R.<x> = PolynomialRing(GF(7,'t'))
        sage: G = [x, 6*x/(x + 1), 6*x + 6, 1/x, (6*x + 6)/x, 6/(x + 1)]
        sage: from sage.schemes.projective.endPN_automorphism_group import which_group
        sage: which_group(G)
        'Dihedral of order 6'
    """
    if is_Matrix(list_of_elements[-1]):
        R = PolynomialRing(list_of_elements[-1].base_ring(),'z')
        z = R.gen(0)
        G=[(t[0,0]*z+t[0,1])/(t[1,0]*z+t[1,1]) for t in list_of_elements]
    else:
        G = list_of_elements

    n = ZZ(len(G))

    # invalid input
    if n == 0:
        raise ValueError("group must have at least one element")

    # define ground field and ambient function field
    rational_function = G[-1]

    if rational_function.parent().is_field():
        K = rational_function.parent()
        R = K.ring()
    else:
        R = rational_function.parent()
        K = R.fraction_field()

    z = R.gen(0)
    p = K.characteristic()

    # factor n = mp^e; set e = 0 and m = n if p = 0 (Sage sets 0^0 = 1)
    if p > 0:
        m = n.prime_to_m_part(p)
        e = ZZ(n/m).exact_log(p)
    else:
        m = n
        e = 0

    # Determine if G is cyclic or dihedral.
    # This determines the maximal cyclic subgroup and the maximal cyclic
    # p-regular subgroup. Algorithm terminates if the order of this subgroup agrees with
    # the order of the group.
    max_reg_cyclic = [1, z, [z]]    # initialize order of cyclic p-regular subgroup and generator
    discard = []    # list of elements already considered

    for g in G:
        if g not in discard:
            H = [g]
            for i in range(n-1):
                h = g(H[-1])
                H.append(h)
            H    = list(set(H))
            if len(H) == n:
                return 'Cyclic of order {0}'.format(n)
            if len(H) > max_reg_cyclic[0] and gcd(len(H), p) != p:
                max_reg_cyclic = [len(H), g, H]
            discard = list(set(discard +H)) # adjoin all new elements to discard

    n_reg = max_reg_cyclic[0]
    # Test for dihedral subgroup. A subgroup of index 2 is always normal, so the
    # presence of a cyclic subgroup H of index 2 indicates the group is either
    # H x Z/2Z or dihedral. The former occurs only if H has order 1 or 2, both of
    # which are dihedral.
    if 2*n_reg == n:
        for g in G:
            if g not in max_reg_cyclic[2]:
                return 'Dihedral of order {0}'.format(n)
    # Check the p-irregular cases. There is overlap in these cases when p^e = 2,
    # which is dihedral and so already dealt with above. By the classification theorem,
    # these are either p-semi-elementary, PGL(2,q), PSL(2,q), or A_5 when p=3. The latter
    # case is already covered by the remaining sporadic cases below.
    if e > 0:
        if n_reg == m: # p-semi-elementary
            return '{0}-semi-elementary of order {1}'.format(p, n)
        if n_reg == m / (p**e - 1) and m == p**(2*e) - 1:    # PGL(2)
            return 'PGL(2,{0})'.format(p**e)
        if n_reg == m / (p**e - 1) and m == (1/2)*(p**(2*e) - 1):    # PSL(2)
            return 'PSL(2,{0})'.format(p**e)

    # Treat sporadic cases
    if n == 12:
        return ['A_4']
    elif n == 24:
        return ['S_4']
    else:
        return ['A_5']<|MERGE_RESOLUTION|>--- conflicted
+++ resolved
@@ -20,16 +20,6 @@
 #                  http://www.gnu.org/licenses/
 #*****************************************************************************
 
-<<<<<<< HEAD
-from copy                          import copy
-from sage.combinat.subset          import Subsets
-from sage.functions.all            import sqrt
-from itertools                     import permutations, combinations
-from sage.matrix.constructor       import matrix
-from sage.matrix.matrix            import is_Matrix
-from sage.misc.functional          import squarefree_part
-from sage.misc.misc_c              import prod
-=======
 from copy import copy
 from sage.combinat.subset import Subsets
 from sage.functions.all import sqrt
@@ -38,7 +28,6 @@
 from sage.matrix.matrix import is_Matrix
 from sage.misc.functional import squarefree_part
 from sage.misc.misc_c import prod
->>>>>>> dd7dabf3
 from sage.rings.finite_rings.finite_field_constructor import GF
 from sage.rings.finite_rings.integer_mod_ring import Integers
 from sage.rings.fraction_field import FractionField
