r"""
Morphisms on projective varieties

A morphism of schemes determined by rational functions that define
what the morphism does on points in the ambient projective space.


AUTHORS:

- David Kohel, William Stein

- William Stein (2006-02-11): fixed bug where P(0,0,0) was allowed as
  a projective point.

- Volker Braun (2011-08-08): Renamed classes, more documentation, misc
  cleanups.

- Ben Hutz (2013-03) iteration functionality and new directory structure
  for affine/projective, height functionality

- Brian Stout, Ben Hutz (Nov 2013) - added minimal model functionality

"""

# Historical note: in trac #11599, V.B. renamed
# * _point_morphism_class -> _morphism
# * _homset_class -> _point_homset

#*****************************************************************************
#       Copyright (C) 2011 Volker Braun <vbraun.name@gmail.com>
#       Copyright (C) 2006 David Kohel <kohel@maths.usyd.edu.au>
#       Copyright (C) 2006 William Stein <wstein@gmail.com>
#
#  Distributed under the terms of the GNU General Public License (GPL)
#  as published by the Free Software Foundation; either version 2 of
#  the License, or (at your option) any later version.
#                  http://www.gnu.org/licenses/
#*****************************************************************************

from sage.categories.homset        import Hom
from sage.functions.all            import sqrt
from sage.matrix.constructor       import matrix, identity_matrix
from sage.misc.cachefunc           import cached_method
from sage.misc.misc                import subsets
from sage.misc.mrange              import xmrange
from sage.modules.free_module_element import vector
from sage.rings.all                import Integer, moebius
from sage.rings.arith              import gcd, lcm, next_prime, binomial, primes
from sage.rings.complex_field      import ComplexField
from sage.rings.finite_rings.constructor import GF, is_PrimeFiniteField
from sage.rings.finite_rings.integer_mod_ring import Zmod
from sage.rings.fraction_field     import FractionField
from sage.rings.integer_ring       import ZZ
from sage.rings.polynomial.polynomial_ring_constructor import PolynomialRing
from sage.rings.quotient_ring      import QuotientRing_generic
from sage.rings.rational_field     import QQ
from sage.rings.real_mpfr          import RealField
from sage.schemes.generic.morphism import SchemeMorphism_polynomial
from sage.symbolic.constants       import e
from copy import copy


class SchemeMorphism_polynomial_projective_space(SchemeMorphism_polynomial):
    """
    A morphism of schemes determined by rational functions that define
    what the morphism does on points in the ambient projective space.

    EXAMPLES::

        sage: R.<x,y> = QQ[]
        sage: P1 = ProjectiveSpace(R)
        sage: H = P1.Hom(P1)
        sage: H([y,2*x])
        Scheme endomorphism of Projective Space of dimension 1 over Rational Field
          Defn: Defined on coordinates by sending (x : y) to
                (y : 2*x)

    An example of a morphism between projective plane curves (see :trac:`10297`)::

        sage: P2.<x,y,z> = ProjectiveSpace(QQ,2)
        sage: f = x^3+y^3+60*z^3
        sage: g = y^2*z-( x^3 - 6400*z^3/3)
        sage: C = Curve(f)
        sage: E = Curve(g)
        sage: xbar,ybar,zbar = C.coordinate_ring().gens()
        sage: H = C.Hom(E)
        sage: H([zbar,xbar-ybar,-(xbar+ybar)/80])
        Scheme morphism:
          From: Projective Curve over Rational Field defined by x^3 + y^3 + 60*z^3
          To:   Projective Curve over Rational Field defined by -x^3 + y^2*z + 6400/3*z^3
          Defn: Defined on coordinates by sending (x : y : z) to
                (z : x - y : -1/80*x - 1/80*y)

    A more complicated example::

        sage: P2.<x,y,z> = ProjectiveSpace(2,QQ)
        sage: P1 = P2.subscheme(x-y)
        sage: H12 = P1.Hom(P2)
        sage: H12([x^2,x*z, z^2])
        Scheme morphism:
          From: Closed subscheme of Projective Space of dimension 2 over Rational Field defined by:
          x - y
          To:   Projective Space of dimension 2 over Rational Field
          Defn: Defined on coordinates by sending (x : y : z) to
              (y^2 : y*z : z^2)

    We illustrate some error checking::

        sage: R.<x,y> = QQ[]
        sage: P1 = ProjectiveSpace(R)
        sage: H = P1.Hom(P1)
        sage: f = H([x-y, x*y])
        Traceback (most recent call last):
        ...
        ValueError: polys (=[x - y, x*y]) must be of the same degree

        sage: H([x-1, x*y+x])
        Traceback (most recent call last):
        ...
        ValueError: polys (=[x - 1, x*y + x]) must be homogeneous

        sage: H([exp(x),exp(y)])
        Traceback (most recent call last):
        ...
        TypeError: polys (=[e^x, e^y]) must be elements of
        Multivariate Polynomial Ring in x, y over Rational Field
    """

    def __init__(self, parent, polys, check=True):
        """
        The Python constructor.

        See :class:`SchemeMorphism_polynomial` for details.

        EXAMPLES::

            sage: P1.<x,y> = ProjectiveSpace(QQ,1)
            sage: H = P1.Hom(P1)
            sage: H([y,2*x])
            Scheme endomorphism of Projective Space of dimension 1 over Rational Field
              Defn: Defined on coordinates by sending (x : y) to
                    (y : 2*x)
        """
        SchemeMorphism_polynomial.__init__(self, parent, polys, check)
        if check:
            # morphisms from projective space are always given by
            # homogeneous polynomials of the same degree
            try:
                d = polys[0].degree()
            except AttributeError:
                polys = [f.lift() for f in polys]
            if not all([f.is_homogeneous() for f in polys]):
                raise  ValueError("polys (=%s) must be homogeneous"%polys)
            degs = [f.degree() for f in polys]
            if not all([d == degs[0] for d in degs[1:]]):
                raise ValueError("polys (=%s) must be of the same degree"%polys)

    def __eq__(self, right):
        """
        Tests the equality of two projective spaces.

        INPUT:

        - ``right`` - a map on projective space

        OUTPUT:

        - Boolean - True if ``self`` and ``right`` define the same projective map. False otherwise.

        EXAMPLES::

            sage: P1.<x,y> = ProjectiveSpace(RR,1)
            sage: P2.<x,y> = ProjectiveSpace(QQ,1)
            sage: P1==P2
            False

            ::

            sage: R.<x,y> = QQ[]
            sage: P1 = ProjectiveSpace(R)
            sage: P2.<x,y> = ProjectiveSpace(QQ,1)
            sage: P1==P2
            True
        """
        if not isinstance(right, SchemeMorphism_polynomial):
            return False
        else:
            n = len(self._polys)
            for i in range(0,n):
                for j in range(i+1,n):
                    if self._polys[i]*right._polys[j] != self._polys[j]*right._polys[i]:
                        return False
        return True

    def __ne__(self, right):
        """
        Tests the inequality of two projective spaces.

        INPUT:

        - ``right`` -- a map on projective space

        OUTPUT:

        - Boolean -- True if ``self`` and ``right`` define different projective maps. False otherwise.

        EXAMPLES::

            sage: P1.<x,y> = ProjectiveSpace(RR,1)
            sage: P2.<x,y> = ProjectiveSpace(QQ,1)
            sage: P1!=P2
            True

            ::

            sage: R.<x,y> = QQ[]
            sage: P1 = ProjectiveSpace(R)
            sage: P2.<x,y> = ProjectiveSpace(QQ,1)
            sage: P1!=P2
            False
        """
        if not isinstance(right, SchemeMorphism_polynomial):
            return True
        else:
            n=len(self._polys)
            for i in range(0,n):
                for j in range(i+1,n):
                    if self._polys[i]*right._polys[j] != self._polys[j]*right._polys[i]:
                        return True
        return False

    def scale_by(self, t):
        """
        Scales each coordinates by a factor of `t`.

        A ``TypeError`` occurs if the point is not in the coordinate_ring
        of the parent after scaling.

        INPUT:

        - ``t`` -- a ring element

        OUTPUT:

        - None.

        EXAMPLES::

            sage: A.<x,y> = ProjectiveSpace(QQ,1)
            sage: H = Hom(A,A)
            sage: f = H([x^3-2*x*y^2,x^2*y])
            sage: f.scale_by(1/x)
            sage: f
            Scheme endomorphism of Projective Space of dimension 1 over Rational
            Field
              Defn: Defined on coordinates by sending (x : y) to
                    (x^2 - 2*y^2 : x*y)

        ::

            sage: R.<t> = PolynomialRing(QQ)
            sage: P.<x,y> = ProjectiveSpace(R,1)
            sage: H = Hom(P,P)
            sage: f = H([3/5*x^2,6*y^2])
            sage: f.scale_by(5/3*t); f
            Scheme endomorphism of Projective Space of dimension 1 over Univariate
            Polynomial Ring in t over Rational Field
              Defn: Defined on coordinates by sending (x : y) to
                    (t*x^2 : 10*t*y^2)

        ::

            sage: P.<x,y,z> = ProjectiveSpace(GF(7),2)
            sage: X = P.subscheme(x^2-y^2)
            sage: H = Hom(X,X)
            sage: f = H([x^2,y^2,z^2])
            sage: f.scale_by(x-y);f
            Scheme endomorphism of Closed subscheme of Projective Space of dimension
            2 over Finite Field of size 7 defined by:
              x^2 - y^2
              Defn: Defined on coordinates by sending (x : y : z) to
                    (x*y^2 - y^3 : x*y^2 - y^3 : x*z^2 - y*z^2)
        """
        if t == 0:
            raise ValueError("Cannot scale by 0")
        R=self.domain().coordinate_ring()
        if isinstance(R, QuotientRing_generic):
            phi=R.coerce_map_from(self.domain().ambient_space().coordinate_ring())
            for i in range(self.codomain().ambient_space().dimension_relative()+1):
                self._polys[i]=phi(self._polys[i]*t).lift()
        else:
            for i in range(self.codomain().ambient_space().dimension_relative()+1):
                self._polys[i]=R(self._polys[i]*t)

    def normalize_coordinates(self):
        """
        Scales by 1/gcd of the coordinate functions. Also, scales to clear any denominators from the coefficients.
        This is done in place.

        OUTPUT:

        - None.

        EXAMPLES::

            sage: P.<x,y> = ProjectiveSpace(QQ,1)
            sage: H = Hom(P,P)
            sage: f = H([5/4*x^3,5*x*y^2])
            sage: f.normalize_coordinates(); f
            Scheme endomorphism of Projective Space of dimension 1 over Rational
            Field
              Defn: Defined on coordinates by sending (x : y) to
                    (x^2 : 4*y^2)

        ::

            sage: P.<x,y,z> = ProjectiveSpace(GF(7),2)
            sage: X = P.subscheme(x^2-y^2)
            sage: H = Hom(X,X)
            sage: f = H([x^3+x*y^2,x*y^2,x*z^2])
            sage: f.normalize_coordinates(); f
            Scheme endomorphism of Closed subscheme of Projective Space of dimension
            2 over Finite Field of size 7 defined by:
              x^2 - y^2
              Defn: Defined on coordinates by sending (x : y : z) to
                    (2*y^2 : y^2 : z^2)

        .. NOTE:: gcd raises an error if the base_ring does not support gcds.
        """
        GCD = gcd(self[0],self[1])
        index=2
        if self[0].lc()>0 or self[1].lc() >0:
            neg=0
        else:
            neg=1
        N=self.codomain().ambient_space().dimension_relative()+1
        while GCD!=1 and index < N:
            if self[index].lc()>0:
                neg=0
            GCD=gcd(GCD,self[index])
            index+=+1

        if GCD != 1:
            R=self.domain().base_ring()
            if neg == 1:
                self.scale_by(R(-1)/GCD)
            else:
                self.scale_by(R(1)/GCD)
        else:
            if neg == 1:
                self.scale_by(-1)

        #clears any denominators from the coefficients
        LCM = lcm([self[i].denominator() for i in range(N)])
        self.scale_by(LCM)

        #scales by 1/gcd of the coefficients.
        GCD = gcd([self[i].content() for i in range(N)])
        if GCD!=1:
            self.scale_by(1/GCD)

    def dynatomic_polynomial(self, period):
        r"""
        For a map `f:\mathbb{P}^1 \to \mathbb{P}^1` this function computes the dynatomic polynomial.

        The dynatomic polynomial is the analog of the cyclotomic
<<<<<<< HEAD
        polynomial and its roots are the points of formal period `n`.
=======
        polynomial and its roots are the points of formal period `period`.
>>>>>>> 8029bc64

        ALGORITHM:

        For a positive integer `n`, let `[F_n,G_n]` be the coordinates of the `nth` iterate of `f`.
        Then construct

        .. MATH::

            \Phi^{\ast}_n(f)(x,y) = \sum_{d \mid n} (yF_d(x,y) - xG_d(x,y))^{\mu(n/d)}

        where `\mu` is the Moebius function.

        For a pair `[m,n]`, let `f^m = [F_m,G_m]`. Compute

        .. MATH::

            \Phi^{\ast}_{m,n}(f)(x,y) = \Phi^{\ast}_n(f)(F_m,G_m)/\Phi^{\ast}_n(f)(F_{m-1},G_{m-1})

        REFERENCES:

        .. [Hutz] B. Hutz. Efficient determination of rational preperiodic
           points for endomorphisms of projective space.
           :arxiv:`1210.6246`, 2012.

        .. [MoPa] P. Morton and P. Patel. The Galois theory of periodic points
           of polynomial maps. Proc. London Math. Soc., 68 (1994), 225-263.

        INPUT:

        - ``period`` -- a positive integer or a list/tuple `[m,n]` where `m` is the preperiod and `n` is the period

        OUTPUT:

        - If possible, a two variable polynomial in the coordinate ring of ``self``.
          Otherwise a fraction field element of the coordinate ring of ``self``

        .. TODO::

            Do the division when the base ring is p-adic or a function field
            so that the output is a polynomial.

        EXAMPLES::

            sage: P.<x,y> = ProjectiveSpace(QQ,1)
            sage: H = Hom(P,P)
            sage: f = H([x^2+y^2,y^2])
            sage: f.dynatomic_polynomial(2)
            x^2 + x*y + 2*y^2

        ::

            sage: P.<x,y> = ProjectiveSpace(ZZ,1)
            sage: H = Hom(P,P)
            sage: f = H([x^2+y^2,x*y])
            sage: f.dynatomic_polynomial(4)
            2*x^12 + 18*x^10*y^2 + 57*x^8*y^4 + 79*x^6*y^6 + 48*x^4*y^8 + 12*x^2*y^10 + y^12

        ::

            sage: P.<x,y> = ProjectiveSpace(CC,1)
            sage: H = Hom(P,P)
            sage: f = H([x^2+y^2,3*x*y])
            sage: f.dynatomic_polynomial(3)
            13.0000000000000*x^6 + 117.000000000000*x^4*y^2 +
            78.0000000000000*x^2*y^4 + y^6

        ::

            sage: P.<x,y> = ProjectiveSpace(QQ,1)
            sage: H = Hom(P,P)
            sage: f = H([x^2-10/9*y^2,y^2])
            sage: f.dynatomic_polynomial([2,1])
            x^4*y^2 - 11/9*x^2*y^4 - 80/81*y^6

        ::

            sage: P.<x,y> = ProjectiveSpace(QQ,1)
            sage: H = Hom(P,P)
            sage: f = H([x^2-29/16*y^2,y^2])
            sage: f.dynatomic_polynomial([2,3])
            x^12 - 95/8*x^10*y^2 + 13799/256*x^8*y^4 - 119953/1024*x^6*y^6 +
            8198847/65536*x^4*y^8 - 31492431/524288*x^2*y^10 +
            172692729/16777216*y^12

        ::

            sage: P.<x,y> = ProjectiveSpace(ZZ,1)
            sage: H = Hom(P,P)
            sage: f = H([x^2-y^2,y^2])
            sage: f.dynatomic_polynomial([1,2])
            x^2 - x*y

        ::

            sage: P.<x,y> = ProjectiveSpace(QQ,1)
            sage: H = Hom(P,P)
            sage: f = H([x^3-y^3,3*x*y^2])
            sage: f.dynatomic_polynomial([0,4])==f.dynatomic_polynomial(4)
            True

        ::

            sage: P.<x,y,z> = ProjectiveSpace(QQ,2)
            sage: H = Hom(P,P)
            sage: f = H([x^2+y^2,x*y,z^2])
            sage: f.dynatomic_polynomial(2)
            Traceback (most recent call last):
            ...
            TypeError: Does not make sense in dimension >1

        ::

            sage: P.<x,y> = ProjectiveSpace(Qp(5),1)
            sage: H = Hom(P,P)
            sage: f = H([x^2+y^2,y^2])
            sage: f.dynatomic_polynomial(2)
            (x^4*y + (2 + O(5^20))*x^2*y^3 - x*y^4 + (2 + O(5^20))*y^5)/(x^2*y -
            x*y^2 + y^3)

        .. TODO:: It would be nice to get this to actually be a polynomial.

        ::

            sage: L.<t> = PolynomialRing(QQ)
            sage: P.<x,y> = ProjectiveSpace(L,1)
            sage: H = Hom(P,P)
            sage: f = H([x^2+t*y^2,y^2])
            sage: f.dynatomic_polynomial(2)
            x^2 + x*y + (t + 1)*y^2

        ::

            sage: K.<c> = PolynomialRing(ZZ)
            sage: P.<x,y> = ProjectiveSpace(K,1)
            sage: H = Hom(P,P)
            sage: f = H([x^2+ c*y^2,y^2])
            sage: f.dynatomic_polynomial([1,2])
            x^2 - x*y + (c + 1)*y^2

        ::

            sage: P.<x,y> = ProjectiveSpace(QQ,1)
            sage: H = Hom(P,P)
            sage: f = H([x^2+y^2,y^2])
            sage: f.dynatomic_polynomial(2)
            x^2 + x*y + 2*y^2
            sage: R.<X> = PolynomialRing(QQ)
            sage: K.<c> = NumberField(X^2 + X + 2)
            sage: PP = P.change_ring(K)
            sage: ff = f.change_ring(K)
            sage: p = PP((c,1))
            sage: ff(ff(p)) == p
            True

        ::

            sage: P.<x,y> = ProjectiveSpace(QQ,1)
            sage: H = Hom(P,P)
            sage: f = H([x^2+y^2,x*y])
            sage: f.dynatomic_polynomial([2,2])
            x^4 + 4*x^2*y^2 + y^4
            sage: R.<X> = PolynomialRing(QQ)
            sage: K.<c> = NumberField(X^4 + 4*X^2 + 1)
            sage: PP = P.change_ring(K)
            sage: ff = f.change_ring(K)
            sage: p = PP((c,1))
            sage: ff.nth_iterate(p,4) == ff.nth_iterate(p,2)
            True
       """
        if self.domain() != self.codomain():
            raise TypeError("Must have same domain and codomain to iterate")
        from sage.schemes.projective.projective_space import is_ProjectiveSpace
        if is_ProjectiveSpace(self.domain()) is False:
            raise NotImplementedError("Not implemented for subschemes")
        if self.domain().dimension_relative()>1:
            raise TypeError("Does not make sense in dimension >1")

        if (isinstance(period,(list,tuple)) is False):
            period=[0,period]
        try:
            period[0]=ZZ(period[0])
            period[1]=ZZ(period[1])
        except TypeError:
            raise TypeError("Period and preperiod must be integers")
        if period[1]<=0:
                raise AttributeError("Period must be at least 1")

        if period[0]!=0:
            m=period[0]
            fm=self.nth_iterate_map(m)
            fm1=self.nth_iterate_map(m-1)
            n=period[1]
            PHI=1;
            x=self.domain().gen(0)
            y=self.domain().gen(1)
            F=self._polys
            f=F
            for d in range(1,n+1):
                if n%d == 0:
                    PHI=PHI*((y*F[0]-x*F[1])**moebius(n/d))
                if d !=n: #avoid extra iteration
                    F=[f[0](F[0],F[1]),f[1](F[0],F[1])]
            if m!=0:
                PHI=PHI(fm._polys)/PHI(fm1._polys)
        else:
            PHI=1;
            x=self.domain().gen(0)
            y=self.domain().gen(1)
            F=self._polys
            f=F
            for d in range(1,period[1]+1):
                if period[1]%d == 0:
                    PHI=PHI*((y*F[0]-x*F[1])**moebius(period[1]/d))
                if d !=period[1]: #avoid extra iteration
                    F=[f[0](F[0],F[1]),f[1](F[0],F[1])]
        from sage.rings.polynomial.polynomial_ring import PolynomialRing_general
        from sage.rings.polynomial.multi_polynomial_ring_generic import MPolynomialRing_generic
        if (self.domain().base_ring() == RealField()
            or self.domain().base_ring() == ComplexField()):
            PHI=PHI.numerator()._maxima_().divide(PHI.denominator())[0].sage()
        elif isinstance(self.domain().base_ring(),(PolynomialRing_general,MPolynomialRing_generic)):
            from sage.rings.padics.generic_nodes import is_pAdicField, is_pAdicRing
            from sage.rings.function_field.function_field import is_FunctionField
            BR=self.domain().base_ring().base_ring()
            if is_pAdicField(BR) or is_pAdicRing(BR) or is_FunctionField(BR):
                raise NotImplementedError("Not implemented")
            PHI=PHI.numerator()._maxima_().divide(PHI.denominator())[0].sage()
            #do it again to divide out by denominators of coefficients
            PHI=PHI.numerator()._maxima_().divide(PHI.denominator())[0].sage()
        if PHI.denominator() == 1:
            PHI=self.coordinate_ring()(PHI)
        return(PHI)

    def nth_iterate_map(self, n):
        r"""
        For a map ``self`` this function returns the nth iterate of ``self`` as a
        function on ``self.domain()``

        ALGORITHM:

        Uses a form of successive squaring to reducing computations.


        .. TODO:: This could be improved.

        INPUT:

        - ``n`` -- a positive integer.

        OUTPUT:

        - A map between projective spaces

        EXAMPLES::

            sage: P.<x,y> = ProjectiveSpace(QQ,1)
            sage: H = Hom(P,P)
            sage: f = H([x^2+y^2,y^2])
            sage: f.nth_iterate_map(2)
            Scheme endomorphism of Projective Space of dimension 1 over Rational
            Field
              Defn: Defined on coordinates by sending (x : y) to
                    (x^4 + 2*x^2*y^2 + 2*y^4 : y^4)

        ::

            sage: P.<x,y> = ProjectiveSpace(CC,1)
            sage: H = Hom(P,P)
            sage: f = H([x^2-y^2,x*y])
            sage: f.nth_iterate_map(3)
            Scheme endomorphism of Projective Space of dimension 1 over Complex
            Field with 53 bits of precision
              Defn: Defined on coordinates by sending (x : y) to
                    (x^8 + (-7.00000000000000)*x^6*y^2 + 13.0000000000000*x^4*y^4 +
            (-7.00000000000000)*x^2*y^6 + y^8 : x^7*y + (-4.00000000000000)*x^5*y^3
            + 4.00000000000000*x^3*y^5 - x*y^7)

        ::

            sage: P.<x,y,z> = ProjectiveSpace(ZZ,2)
            sage: H = Hom(P,P)
            sage: f = H([x^2-y^2,x*y,z^2+x^2])
            sage: f.nth_iterate_map(2)
            Scheme endomorphism of Projective Space of dimension 2 over Integer Ring
              Defn: Defined on coordinates by sending (x : y : z) to
                    (x^4 - 3*x^2*y^2 + y^4 : x^3*y - x*y^3 : 2*x^4 - 2*x^2*y^2 + y^4
            + 2*x^2*z^2 + z^4)

        ::

            sage: P.<x,y,z> = ProjectiveSpace(QQ,2)
            sage: X = P.subscheme(x*z-y^2)
            sage: H = Hom(X,X)
            sage: f = H([x^2,x*z,z^2])
            sage: f.nth_iterate_map(2)
            Scheme endomorphism of Closed subscheme of Projective Space of dimension
            2 over Rational Field defined by:
              -y^2 + x*z
              Defn: Defined on coordinates by sending (x : y : z) to
                    (x^4 : x^2*z^2 : z^4)
        """
        if self.domain() != self.codomain():
            raise TypeError("Domain and Codomain of function not equal")
        if n <0:
            raise TypeError("Iterate number must be a positive integer")
        N=self.codomain().ambient_space().dimension_relative()+1
        F=list(self._polys)
        D=Integer(n).digits(2)  #need base 2
        Coord_ring=self.codomain().coordinate_ring()
        if isinstance(Coord_ring, QuotientRing_generic):
            PHI=[Coord_ring.gen(i).lift() for i in range(N)]
        else:
            PHI=[Coord_ring.gen(i) for i in range(N)]
        for i in range(len(D)):
            T=tuple([F[j] for j in range(N)])
            for k in range(D[i]):
                PHI=[PHI[j](T) for j in range(N)]
            if i!=len(D)-1: #avoid extra iterate
                F=[F[j](T) for j in range(N)] #'square'
        H=Hom(self.domain(),self.codomain())
        return(H(PHI))

    def nth_iterate(self, P, n, normalize=False):
        r"""
        For a map ``self`` and a point `P` in ``self.domain()``
        this function returns the nth iterate of `P` by ``self``.

        If ``normalize`` is ``True``, then the coordinates are
        automatically normalized.

        .. TODO:: Is there a more efficient way to do this?

        INPUT:

        - ``P`` -- a point in ``self.domain()``

        - ``n`` -- a positive integer.

        - ``normalize`` - Boolean (optional Default: ``False``)

        OUTPUT:

        - A point in ``self.codomain()``

        EXAMPLES::

            sage: P.<x,y> = ProjectiveSpace(ZZ,1)
            sage: H = Hom(P,P)
            sage: f = H([x^2+y^2,2*y^2])
            sage: Q = P(1,1)
            sage: f.nth_iterate(Q,4)
            (32768 : 32768)

        ::

            sage: P.<x,y> = ProjectiveSpace(ZZ,1)
            sage: H = Hom(P,P)
            sage: f = H([x^2+y^2,2*y^2])
            sage: Q = P(1,1)
            sage: f.nth_iterate(Q,4,1)
            (1 : 1)

        Is this the right behavior? ::

            sage: P.<x,y,z> = ProjectiveSpace(QQ,2)
            sage: H = Hom(P,P)
            sage: f = H([x^2,2*y^2,z^2-x^2])
            sage: Q = P(2,7,1)
            sage: f.nth_iterate(Q,2)
            (-16/7 : -2744 : 1)

        ::

            sage: R.<t> = PolynomialRing(QQ)
            sage: P.<x,y,z> = ProjectiveSpace(R,2)
            sage: H = Hom(P,P)
            sage: f = H([x^2+t*y^2,(2-t)*y^2,z^2])
            sage: Q = P(2+t,7,t)
            sage: f.nth_iterate(Q,2)
            (t^4 + 2507*t^3 - 6787*t^2 + 10028*t + 16 : -2401*t^3 + 14406*t^2 -
            28812*t + 19208 : t^4)

        ::

            sage: P.<x,y,z> = ProjectiveSpace(ZZ,2)
            sage: X = P.subscheme(x^2-y^2)
            sage: H = Hom(X,X)
            sage: f = H([x^2,y^2,z^2])
            sage: f.nth_iterate(X(2,2,3),3)
            (256 : 256 : 6561)

        ::

            sage: K.<c> = FunctionField(QQ)
            sage: P.<x,y> = ProjectiveSpace(K,1)
            sage: H = Hom(P,P)
            sage: f = H([x^3-2*x*y^2 - c*y^3,x*y^2])
            sage: f.nth_iterate(P(c,1),2)
            ((c^6 - 9*c^4 + 25*c^2 - c - 21)/(c^2 - 3) : 1)
        """
        return(P.nth_iterate(self,n,normalize))

    def degree(self):
        r"""
        This function returns the degree of ``self``.

        The degree is defined as the degree of the homogeneous
        polynomials that are the coordinates of ``self``.

        OUTPUT:

        - A positive integer

        EXAMPLES::

            sage: P.<x,y> = ProjectiveSpace(QQ,1)
            sage: H = Hom(P,P)
            sage: f = H([x^2+y^2,y^2])
            sage: f.degree()
            2

        ::

            sage: P.<x,y,z> = ProjectiveSpace(CC,2)
            sage: H = Hom(P,P)
            sage: f = H([x^3+y^3,y^2*z,z*x*y])
            sage: f.degree()
            3

        ::

            sage: R.<t> = PolynomialRing(QQ)
            sage: P.<x,y,z> = ProjectiveSpace(R,2)
            sage: H = Hom(P,P)
            sage: f = H([x^2+t*y^2,(2-t)*y^2,z^2])
            sage: f.degree()
            2

        ::

            sage: P.<x,y,z> = ProjectiveSpace(ZZ,2)
            sage: X = P.subscheme(x^2-y^2)
            sage: H = Hom(X,X)
            sage: f = H([x^2,y^2,z^2])
            sage: f.degree()
            2
        """
        return(self._polys[0].degree())

    def dehomogenize(self, n):
        r"""
        Returns the standard dehomogenization at the nth coordinate `(\frac{self[0]}{self[n]},\frac{self[1]}{self[n]},...)`.

        Note that the new function is defined over the fraction field
        of the base ring of ``self``.

        INPUT:

        - ``n`` -- a nonnegative integer

        OUTPUT:

        - :class:`SchemeMorphism_polynomial_affine_space` (on nth affine patch)

        EXAMPLES::

            sage: P.<x,y> = ProjectiveSpace(ZZ,1)
            sage: H = Hom(P,P)
            sage: f = H([x^2+y^2,y^2])
            sage: f.dehomogenize(0)
            Scheme endomorphism of Affine Space of dimension 1 over Integer Ring
              Defn: Defined on coordinates by sending (x) to
                    (x^2/(x^2 + 1))

        ::

            sage: P.<x,y,z> = ProjectiveSpace(QQ,2)
            sage: H = Hom(P,P)
            sage: f = H([x^2+y^2,y^2-z^2,2*z^2])
            sage: f.dehomogenize(2)
            Scheme endomorphism of Affine Space of dimension 2 over Rational Field
              Defn: Defined on coordinates by sending (x0, x1) to
                    (1/2*x0^2 + 1/2*x1^2, 1/2*x1^2 - 1/2)

        ::

            sage: R.<t> = PolynomialRing(QQ)
            sage: P.<x,y,z> = ProjectiveSpace(FractionField(R),2)
            sage: H = Hom(P,P)
            sage: f = H([x^2+t*y^2,t*y^2-z^2,t*z^2])
            sage: f.dehomogenize(2)
            Scheme endomorphism of Affine Space of dimension 2 over Fraction Field
            of Univariate Polynomial Ring in t over Rational Field
              Defn: Defined on coordinates by sending (x0, x1) to
                    (1/t*x0^2 + x1^2, x1^2 - 1/t)

        ::

            sage: P.<x,y,z> = ProjectiveSpace(ZZ,2)
            sage: X = P.subscheme(x^2-y^2)
            sage: H = Hom(X,X)
            sage: f = H([x^2,y^2,x*z])
            sage: f.dehomogenize(2)
            Scheme endomorphism of Closed subscheme of Affine Space of dimension 2
            over Integer Ring defined by:
              x0^2 - x1^2
              Defn: Defined on coordinates by sending (x0, x1) to
                    (x1^2/x0, x1^2/x0)
        """
        PS=self.domain()
        A=PS.ambient_space()
        if self._polys[n].substitute({A.gen(n):1}) == 0:
            raise ValueError("Can't dehomogenize at 0 coordinate.")
        else:
            Aff=PS.affine_patch(n)
            S=Aff.ambient_space().coordinate_ring()
            R=A.coordinate_ring()
            phi=R.hom([S.gen(j) for j in range(0,n)] + [1] + [S.gen(j) for j in range(n,A.dimension_relative())],S)
            F=[]
            for i in range(0,A.dimension_relative()+1):
                if i !=n:
                    F.append(phi(self._polys[i])/phi(self._polys[n]))
            H=Hom(Aff,Aff)
            return(H(F))

    def orbit(self, P, N, **kwds):
        r"""
        Returns the orbit of `P` by ``self``. If `n` is an integer it returns `[P,self(P),\ldots,self^n(P)]`.
        If `n` is a list or tuple `n=[m,k]` it returns `[self^m(P),\ldots,self^k(P)]`.
        Automatically normalize the points if ``normalize=True``. Perform the checks on point initialize if
        ``check=True``

        INPUT:

        - ``P`` -- a point in ``self.domain()``

        - ``n`` -- a non-negative integer or list or tuple of two non-negative integers

        kwds:

        - ``check`` -- boolean (optional - default: ``True``)

        - ``normalize`` -- boolean (optional - default: ``False``)


        OUTPUT:

        - a list of points in ``self.codomain()``

        EXAMPLES::

            sage: P.<x,y,z> = ProjectiveSpace(ZZ,2)
            sage: H = Hom(P,P)
            sage: f = H([x^2+y^2,y^2-z^2,2*z^2])
            sage: f.orbit(P(1,2,1),3)
            [(1 : 2 : 1), (5 : 3 : 2), (34 : 5 : 8), (1181 : -39 : 128)]

        ::

            sage: P.<x,y,z> = ProjectiveSpace(ZZ,2)
            sage: H = Hom(P,P)
            sage: f = H([x^2+y^2,y^2-z^2,2*z^2])
            sage: f.orbit(P(1,2,1),[2,4])
            [(34 : 5 : 8), (1181 : -39 : 128), (1396282 : -14863 : 32768)]

        ::

            sage: P.<x,y,z> = ProjectiveSpace(ZZ,2)
            sage: X = P.subscheme(x^2-y^2)
            sage: H = Hom(X,X)
            sage: f = H([x^2,y^2,x*z])
            sage: f.orbit(X(2,2,3),3,normalize=True)
            [(2 : 2 : 3), (2 : 2 : 3), (2 : 2 : 3), (2 : 2 : 3)]

        ::

            sage: P.<x,y> = ProjectiveSpace(QQ,1)
            sage: H = Hom(P,P)
            sage: f = H([x^2+y^2,y^2])
            sage: f.orbit(P.point([1,2],False),4,check=False)
            [(1 : 2), (5 : 4), (41 : 16), (1937 : 256), (3817505 : 65536)]

        ::

            sage: K.<c> = FunctionField(QQ)
            sage: P.<x,y> = ProjectiveSpace(K,1)
            sage: H = Hom(P,P)
            sage: f = H([x^2+c*y^2,y^2])
            sage: f.orbit(P(0,1),3)
            [(0 : 1), (c : 1), (c^2 + c : 1), (c^4 + 2*c^3 + c^2 + c : 1)]
        """
        return(P.orbit(self,N,**kwds))

    @cached_method
    def is_morphism(self):
        r"""
        returns ``True`` if self is a morphism (no common zero of defining polynomials).

        The map is a morphism if and only if the ideal generated by
        the defining polynomials is the unit ideal.

        OUTPUT:

        - Boolean

        EXAMPLES::

            sage: P.<x,y> = ProjectiveSpace(QQ,1)
            sage: H = Hom(P,P)
            sage: f = H([x^2+y^2,y^2])
            sage: f.is_morphism()
            True

        ::

            sage: P.<x,y,z> = ProjectiveSpace(RR,2)
            sage: H = Hom(P,P)
            sage: f = H([x*z-y*z,x^2-y^2,z^2])
            sage: f.is_morphism()
            False

        ::

            sage: R.<t> = PolynomialRing(GF(5))
            sage: P.<x,y,z> = ProjectiveSpace(R,2)
            sage: H = Hom(P,P)
            sage: f = H([x*z-t*y^2,x^2-y^2,t*z^2])
            sage: f.is_morphism()
            True
        """
        from sage.schemes.projective.projective_space import is_ProjectiveSpace
        if is_ProjectiveSpace(self.domain()) is False or is_ProjectiveSpace(self.codomain()) is False:
            raise NotImplementedError
        R=self.coordinate_ring()
        F=self._polys
        if R.base_ring().is_field():
            J=R.ideal(F)
        else:
            S=PolynomialRing(R.base_ring().fraction_field(),R.gens(),R.ngens())
            J=S.ideal([S.coerce(F[i]) for i in range(R.ngens())])
        if J.dimension()>0:
            return False
        else:
            return True

    def resultant(self, normalize=False):
        r"""
        Computes the resultant of the defining polynomials of ``self`` if ``self`` is a map on the projective line.

        If ``normalize`` is ``True``, then first normalize the coordinate
        functions with :meth:`normalize_coordinates`.

        INPUT:

        - ``normalize`` -- Boolean (optional - default: ``False``)

        OUTPUT:

        - an element of ``self.codomain().base_ring()``

        EXAMPLES::

            sage: P.<x,y> = ProjectiveSpace(QQ,1)
            sage: H = Hom(P,P)
            sage: f = H([x^2+y^2,6*y^2])
            sage: f.resultant()
            36

        ::

            sage: R.<t> = PolynomialRing(GF(17))
            sage: P.<x,y> = ProjectiveSpace(R,1)
            sage: H = Hom(P,P)
            sage: f = H([t*x^2+t*y^2,6*y^2])
            sage: f.resultant()
            2*t^2
        """
        if self.domain().dimension_relative() > 1:
            raise TypeError("Only for dimension 1, use self.primes_of_bad_reduction() to get bad primes")
        if normalize is True:
            F=copy(self)
            F.normalize_coordinates()
        else:
            F=self
        x=self.domain().gen(0)
        y=self.domain().gen(1)
        d=self.degree()
        f=F[0].substitute({y:1})
        g=F[1].substitute({y:1})
        res=(f.lc()**(d-g.degree())*g.lc()**(d-f.degree())*f._pari_().polresultant(g, x))
        return(self.codomain().base_ring()(res))

    @cached_method
    def primes_of_bad_reduction(self, check=True):
        r"""
        Determines the primes of bad reduction for a map `self: \mathbb{P}^N \to \mathbb{P}^N`
        defined over `\ZZ` or `\QQ`.

        If ``check`` is ``True``, each prime is verified to be of bad reduction.

        ALGORITHM:

        `p` is a prime of bad reduction if and only if the defining
        polynomials of self have a common zero. Or stated another way,
        `p` is a prime of bad reducion if and only if the radical of
        the ideal defined by the defining polynomials of self is not
        `(x_0,x_1,\ldots,x_N)`.  This happens if and only if some
        power of each `x_i` is not in the ideal defined by the
        defining polynomials of self. This last condition is what is
        checked. The lcm of the coefficients of the monomials `x_i` in
        a groebner basis is computed. This may return extra primes.

        INPUT:

        - ``check`` -- Boolean (optional - default: ``True``)

        OUTPUT:

        - a list of integer primes.

        EXAMPLES::

            sage: P.<x,y> = ProjectiveSpace(QQ,1)
            sage: H = Hom(P,P)
            sage: f = H([1/3*x^2+1/2*y^2,y^2])
            sage: print f.primes_of_bad_reduction()
            [2, 3]

        ::

            sage: P.<x,y,z,w> = ProjectiveSpace(QQ,3)
            sage: H = Hom(P,P)
            sage: f = H([12*x*z-7*y^2,31*x^2-y^2,26*z^2,3*w^2-z*w])
            sage: f.primes_of_bad_reduction()
            [2, 3, 7, 13, 31]

        This is an example where check=False returns extra primes::

            sage: P.<x,y,z> = ProjectiveSpace(ZZ,2)
            sage: H = Hom(P,P)
            sage: f = H([3*x*y^2 + 7*y^3 - 4*y^2*z + 5*z^3, -5*x^3 + x^2*y + y^3 + 2*x^2*z, -2*x^2*y + x*y^2 + y^3 - 4*y^2*z + x*z^2])
            sage: f.primes_of_bad_reduction(False)
            [2, 5, 37, 2239, 304432717]
            sage: f.primes_of_bad_reduction()
            [5, 37, 2239, 304432717]
        """
        if self.base_ring() != ZZ and self.base_ring() != QQ:
            raise TypeError("Must be ZZ or QQ")
        from sage.schemes.projective.projective_space import is_ProjectiveSpace
        if is_ProjectiveSpace(self.domain()) is False or is_ProjectiveSpace(self.codomain()) is False:
            raise NotImplementedError
        R=self.coordinate_ring()
        F=self._polys
        if R.base_ring().is_field():
            J=R.ideal(F)
        else:
            S=PolynomialRing(R.base_ring().fraction_field(),R.gens(),R.ngens())
            J=S.ideal([S.coerce(F[i]) for i in range(R.ngens())])
        if J.dimension()>0:
            raise TypeError("Not a morphism.")
        #normalize to coefficients in the ring not the fraction field.
        F=[F[i]*lcm([F[j].denominator() for j in range(len(F))]) for i in range(len(F))]

        #move the ideal to the ring of integers
        if R.base_ring().is_field():
            S=PolynomialRing(R.base_ring().ring_of_integers(),R.gens(),R.ngens())
            F=[F[i].change_ring(R.base_ring().ring_of_integers()) for i in range(len(F))]
            J=S.ideal(F)
        else:
            J=R.ideal(F)
        GB=J.groebner_basis()
        badprimes=[]

        #get the primes dividing the coefficients of the monomials x_i^k_i
        for i in range(len(GB)):
            LT=GB[i].lt().degrees()
            power=0
            for j in range(R.ngens()):
                if LT[j]!=0:
                    power+=1
            if power == 1:
                badprimes=badprimes+GB[i].lt().coefficients()[0].support()
        badprimes=list(set(badprimes))
        badprimes.sort()

        #check to return only the truly bad primes
        if check == True:
            index=0
            while index < len(badprimes):  #figure out which primes are really bad primes...
                S=PolynomialRing(GF(badprimes[index]),R.gens(),R.ngens())
                J=S.ideal([S.coerce(F[j]) for j in range(R.ngens())])
                if J.dimension() == 0:
                    badprimes.pop(index)
                else:
                    index+=1
        return(badprimes)

    def conjugate(self, M):
        r"""
        Conjugates ``self`` by ``M``, i.e. `M^{-1} \circ f \circ M`.

        If possible the map will be defined over the same space as
        ``self``. Otherwise, will try to coerce to the base_ring of
        ``M``.

        INPUT:

        - ``M`` -- a square invertible matrix

        OUTPUT:

        - a map from ``self.domain()`` to ``self.codomain()``.

        EXAMPLES::

            sage: P.<x,y> = ProjectiveSpace(ZZ,1)
            sage: H = Hom(P,P)
            sage: f = H([x^2+y^2,y^2])
            sage: f.conjugate(matrix([[1,2],[0,1]]))
            Scheme endomorphism of Projective Space of dimension 1 over Integer Ring
              Defn: Defined on coordinates by sending (x : y) to
                    (x^2 + 4*x*y + 3*y^2 : y^2)

        ::

            sage: R.<x> = PolynomialRing(QQ)
            sage: K.<i> = NumberField(x^2+1)
            sage: P.<x,y> = ProjectiveSpace(ZZ,1)
            sage: H = Hom(P,P)
            sage: f = H([x^3+y^3,y^3])
            sage: f.conjugate(matrix([[i,0],[0,-i]]))
            Scheme endomorphism of Projective Space of dimension 1 over Integer Ring
              Defn: Defined on coordinates by sending (x : y) to
                    (-x^3 + y^3 : -y^3)

        ::

            sage: P.<x,y,z> = ProjectiveSpace(ZZ,2)
            sage: H = Hom(P,P)
            sage: f = H([x^2+y^2,y^2,y*z])
            sage: f.conjugate(matrix([[1,2,3],[0,1,2],[0,0,1]]))
            Scheme endomorphism of Projective Space of dimension 2 over Integer Ring
              Defn: Defined on coordinates by sending (x : y : z) to
                    (x^2 + 4*x*y + 3*y^2 + 6*x*z + 9*y*z + 7*z^2 : y^2 + 2*y*z : y*z + 2*z^2)

        ::

            sage: P.<x,y> = ProjectiveSpace(ZZ,1)
            sage: H = Hom(P,P)
            sage: f = H([x^2+y^2,y^2])
            sage: f.conjugate(matrix([[2,0],[0,1/2]]))
            Scheme endomorphism of Projective Space of dimension 1 over Multivariate
            Polynomial Ring in x, y over Rational Field
              Defn: Defined on coordinates by sending (x : y) to
                    (2*x^2 + 1/8*y^2 : 1/2*y^2)

        ::

            sage: R.<x> = PolynomialRing(QQ)
            sage: K.<i> = NumberField(x^2+1)
            sage: P.<x,y> = ProjectiveSpace(QQ,1)
            sage: H = Hom(P,P)
            sage: f = H([1/3*x^2+1/2*y^2,y^2])
            sage: f.conjugate(matrix([[i,0],[0,-i]]))
            Scheme endomorphism of Projective Space of dimension 1 over Multivariate
            Polynomial Ring in x, y over Number Field in i with defining polynomial
            x^2 + 1
              Defn: Defined on coordinates by sending (x : y) to
                    ((1/3*i)*x^2 + (1/2*i)*y^2 : (-i)*y^2)
        """

        if M.is_square() == 1 and M.determinant() != 0 and  M.ncols() == self.domain().ambient_space().dimension_relative()+1:
            X=M*vector(self[0].parent().gens())
            F=vector(self._polys)
            F=F(list(X))
            N=M.inverse()
            F=N*F
            R=self.codomain().ambient_space().coordinate_ring()
            try:
                F = [R(f) for f in F]
                PS=self.codomain()
            except TypeError: #no longer defined over same ring
                R=R.change_ring(M.base_ring())
                F = [R(f) for f in F]
                PS=self.codomain().change_ring(R)
            H=Hom(PS,PS)
            return(H(F))
        else:
            raise TypeError("matrix must be invertible and size dimension +1 ")

    def green_function(self, P, v, **kwds):
        r"""
        Evaluates the local Green's function at the place ``v`` for ``P`` with ``N`` terms of the
        series or, in dimension 1, to within a given error bound.

        Use ``v=0`` for the archimedean place. Must be over `\ZZ` or `\QQ`.

        ALGORITHM:

        See Exercise 5.29 and Figure 5.6 of ``The Arithmetic of Dynamics Systems``, Joseph H. Silverman, Springer, GTM 241, 2007.

        INPUT:

        - ``P`` - a projective point

        - ``v`` - non-negative integer. a place, use v=0 for the archimedean place

        kwds:

        - ``N`` - positive integer. number of terms of the series to use

        - ``prec`` - positive integer, float point or p-adic precision, default: 100

        - ``error_bound`` - a positive real number

        OUTPUT:

        - a real number

        EXAMPLES::

            sage: P.<x,y> = ProjectiveSpace(QQ,1)
            sage: H = Hom(P,P)
            sage: f = H([x^2+y^2,x*y])
            sage: f.green_function(P.point([5,2],False),0,N=30)
            1.7315451844777407992085512000
            sage: f.green_function(P.point([2,1],False),0,N=30)
            0.86577259223181088325226209926
            sage: f.green_function(P.point([1,1],False),0,N=30)
            0.43288629610862338612700146098
        """
        if self.base_ring() != ZZ and self.base_ring() != QQ:
            raise TypeError("Must be ZZ or QQ")
        return(P.green_function(self,v,**kwds))

    def canonical_height(self, P, **kwds):
        r"""
        Evaluates the canonical height of ``P`` with respect to ``self``. Must be over `\ZZ` or `\QQ`.

        Specify either the number of terms of the series to evaluate
        or, in dimension 1, the error bound required.

        ALGORITHM:

        The sum of the Green's function at the archimedean place and the places of bad reduction.

        INPUT:

        - ``P`` -- a projective point

        kwds:

        - ``badprimes`` - a list of primes of bad reduction

        - ``N`` - positive integer. number of terms of the series to use in the local green functions

        - ``prec`` - positive integer, float point or p-adic precision, default: 100

        - ``error_bound`` - a positive real number

        OUTPUT:

        - a real number

        EXAMPLES::

            sage: P.<x,y> = ProjectiveSpace(ZZ,1)
            sage: H = Hom(P,P)
            sage: f = H([x^2+y^2,2*x*y]);
            sage: f.canonical_height(P.point([5,4]),error_bound=0.001)
            2.1970553519503404898926835324
            sage: f.canonical_height(P.point([2,1]),error_bound=0.001)
            1.0984430632822307984974382955

        Notice that preperiodic points may not be exactly 0::

            sage: P.<x,y> = ProjectiveSpace(QQ,1)
            sage: H = Hom(P,P)
            sage: f = H([x^2-29/16*y^2,y^2]);
            sage: f.canonical_height(P.point([1,4]),N=60)
            1.2024186864216154694752186858e-18

        ::

            sage: P.<x,y,z> = ProjectiveSpace(QQ,2)
            sage: X = P.subscheme(x^2-y^2);
            sage: H = Hom(X,X)
            sage: f = H([x^2,y^2,4*z^2]);
            sage: Q = X([4,4,1])
            sage: f.canonical_height(Q,badprimes=[2])
            0.0013538030870311431824555314882
        """
        if self.base_ring() != ZZ and self.base_ring() != QQ:
            raise TypeError("Must be ZZ or QQ")
        return(P.canonical_height(self,**kwds))

    def global_height(self, prec=None):
        r"""
        Returns the maximum of the heights of the coefficients in any of the coordinate functions of ``self``.

        INPUT:

        - ``prec`` -- desired floating point precision (default:
          default RealField precision).

        OUTPUT:

        - a real number

        EXAMPLES::

            sage: P.<x,y> = ProjectiveSpace(QQ,1)
            sage: H = Hom(P,P)
            sage: f = H([1/1331*x^2+1/4000*y^2,210*x*y]);
            sage: f.global_height()
            8.29404964010203

        This function does not automatically normalize::

            sage: P.<x,y,z> = ProjectiveSpace(ZZ,2)
            sage: H = Hom(P,P)
            sage: f = H([4*x^2+100*y^2,210*x*y,10000*z^2]);
            sage: f.global_height()
            9.21034037197618
            sage: f.normalize_coordinates()
            sage: f.global_height()
            8.51719319141624

        ::

            sage: R.<z> = PolynomialRing(QQ)
            sage: K.<w> = NumberField(z^2-2)
            sage: O = K.maximal_order()
            sage: P.<x,y> = ProjectiveSpace(O,1)
            sage: H = Hom(P,P)
            sage: f = H([2*x^2 + 3*O(w)*y^2,O(w)*y^2])
            sage: f.global_height()
            1.44518587894808

        .. TODO:: add heights to integer.pyx and remove special case
        """
        if self.domain().base_ring() == ZZ:
            if prec is None:
                R = RealField()
            else:
                R = RealField(prec)
            H=R(0)
            for i in range(self.domain().ambient_space().dimension_relative()+1):
                C=self[i].coefficients()
                h=max([c.abs() for c in C])
                H=max(H,R(h).log())
            return(H)
        H=0
        for i in range(self.domain().ambient_space().dimension_relative()+1):
            C=self[i].coefficients()
            h=max([c.global_height(prec) for c in C])
            H=max(H,h)
        return(H)

    def height_difference_bound(self, prec=None):
        r"""
        Returns an upper bound on the different bewtween the canonical height of a point with
        respect to ``self`` and the height of the point. ``self`` must be a morphism.

        ALGORITHM:

            Uses a Nullstellensatz argument to compute the constant.
            For details: B. Hutz, Efficient determination of rational preperiodic points for endomorphisms of projective
            space, arxiv:1210.6246 (2012).

        INPUT:

        - ``prec`` - positive integer, float point, default: RealField default

        OUTPUT:

        - a real number

        EXAMPLES::

            sage: P.<x,y> = ProjectiveSpace(QQ,1)
            sage: H = End(P)
            sage: f = H([x^2+y^2,x*y]);
            sage: f.height_difference_bound()
            1.38629436111989

        This function does not automatically normalize. ::

            sage: P.<x,y,z> = ProjectiveSpace(ZZ,2)
            sage: H = End(P)
            sage: f = H([4*x^2+100*y^2,210*x*y,10000*z^2]);
            sage: f.height_difference_bound()
            11.0020998412042
            sage: f.normalize_coordinates()
            sage: f.height_difference_bound()
            10.7632079329219
        """
        if self.domain().base_ring() != ZZ and self.domain().base_ring() != QQ:
            raise NotImplementedError("Must be over ZZ or QQ")
        if not self.is_endomorphism():
            raise NotImplementedError("Must be an endomorphism of projective space")
        if prec is None:
            R=RealField()
        else:
            R=RealField(prec)
        N=self.domain().dimension_relative()
        d=self.degree()
        D=(N+1)*(d-1) +1
        #compute upper bound
        U = self.global_height(prec) + R(binomial(N+d,d)).log()
        #compute lower bound - from explicit polynomials of Nullstellensatz
        CR=self.domain().coordinate_ring()
        CR=CR.change_ring(QQ) #.lift() only works over fields
        I=CR.ideal(self.defining_polynomials())
        MCP=[]
        for k in range(N+1):
            CoeffPolys=(CR.gen(k)**D).lift(I)
            Res=1
            h=1
            for j in range(len(CoeffPolys)):
                if CoeffPolys[j]!=0:
                    for i in range(len(CoeffPolys[j].coefficients())):
                        Res=lcm(Res,abs(CoeffPolys[j].coefficients()[i].denominator()))
                        h=max(h,abs(CoeffPolys[j].coefficients()[i].numerator()))
            MCP.append([Res,Res*h]) #since we need to clear denominators
        maxh=1
        gcdRes=0
        for k in range(len(MCP)):
            gcdRes=gcd(gcdRes,MCP[k][0])
            maxh=max(maxh,MCP[k][1])
        L=abs(R(gcdRes/((N+1)*binomial(N + D-d,D-d)*maxh)).log())

        C=max(U,L) #height difference dh(P) - L <= h(f(P)) <= dh(P) +U
        return(C/(d-1))

    def multiplier(self,P,n, check=True):
        r"""
        Returns the multiplier of ``self`` at the `QQ`-rational point ``P`` of period ``n``.
        ``self`` must be an endomorphism of projective space

        INPUT:

        - ``P`` - a point on domain of ``self``

        - ``n`` - a positive integer, the period of ``P``

        - ``check`` -- verify that ``P`` has period ``n``, Default:True

        OUTPUT:

        - a square matrix of size ``self.codomain().dimension_relative()`` in the ``base_ring`` of ``self``

        EXAMPLES::

            sage: P.<x,y,z> = ProjectiveSpace(QQ,2)
            sage: H = End(P)
            sage: f = H([x^2,y^2,4*z^2]);
            sage: Q = P.point([4,4,1],False);
            sage: f.multiplier(Q,1)
            [2 0]
            [0 2]

        ::

            sage: P.<x,y> = ProjectiveSpace(QQ,1)
            sage: H = End(P)
            sage: f = H([7*x^2 - 28*y^2,24*x*y])
            sage: f.multiplier(P(2,5),4)
            [231361/20736]

        ::

            sage: P.<x,y> = ProjectiveSpace(CC,1)
            sage: H = End(P)
            sage: f = H([x^3 - 25*x*y^2 + 12*y^3,12*y^3])
            sage: f.multiplier(P(1,1),5)
            [0.389017489711935]

        ::

            sage: P.<x,y> = ProjectiveSpace(RR,1)
            sage: H = End(P)
            sage: f = H([x^2-2*y^2,y^2])
            sage: f.multiplier(P(2,1),1)
            [4.00000000000000]

        ::

            sage: P.<x,y> = ProjectiveSpace(Qp(13),1)
            sage: H = End(P)
            sage: f = H([x^2-29/16*y^2,y^2])
            sage: f.multiplier(P(5,4),3)
            [6 + 8*13 + 13^2 + 8*13^3 + 13^4 + 8*13^5 + 13^6 + 8*13^7 + 13^8 +
            8*13^9 + 13^10 + 8*13^11 + 13^12 + 8*13^13 + 13^14 + 8*13^15 + 13^16 +
            8*13^17 + 13^18 + 8*13^19 + O(13^20)]

        ::

            sage: P.<x,y> = ProjectiveSpace(QQ,1)
            sage: H = End(P)
            sage: f = H([x^2-y^2,y^2])
            sage: f.multiplier(P(0,1),1)
            Traceback (most recent call last):
            ...
            ValueError: (0 : 1) is not periodic of period 1

        ..  TODO:: would be better to keep the dehomogenizations for reuse
        """
        if not self.is_endomorphism():
            raise NotImplementedError("Must be an endomorphism of projective space")
        if check:
            if self.nth_iterate(P,n)!=P:
                raise ValueError("%s is not periodic of period %s"% (P,n))
        N=self.domain().dimension_relative()
        l=identity_matrix(FractionField(self.codomain().base_ring()),N,N)
        Q=P
        Q.normalize_coordinates()
        index=N
        indexlist=[]
        while Q[index]==0:
            index-=1
        indexlist.append(index)
        for i in range(0,n):
            F=[]
            R=self(Q)
            R.normalize_coordinates()
            index=N
            while R[index]==0:
                index-=1
            indexlist.append(index)
            S=PolynomialRing(FractionField(self.codomain().base_ring()),N,'x')
            CR=self.coordinate_ring()
            map_vars=list(S.gens())
            map_vars.insert(indexlist[i],1)
            phi=CR.hom(map_vars,S)
            #make map between correct affine patches
            for j in range(N+1):
                if j != indexlist[i+1]:
                    F.append(phi(self._polys[j])/phi(self._polys[indexlist[i+1]]))
                J = matrix(FractionField(S),N,N)
            for j1 in range(0,N):
                for j2 in range(0,N):
                    J[j1,j2]=F[j1].derivative(S.gen(j2))
            l=J(tuple(Q.dehomogenize(indexlist[i])))*l #get the correct order for chain rule matrix multiplication
            Q=R
        return l

    def _multipliermod(self,P,n,p,k):
        r"""
        Returns the multiplier of ``self`` at the point ``P`` of period ``n`` modulo `p^k`.
        self must be an endomorphism of projective space defined over `\QQ` or '\ZZ'.
        This function should not be used at the top level as it does not perform input checks.
        It is used primarily for the rational preperiodic and periodic point algorithms.

        INPUT:

        - ``P`` - a point on domain of ``self``

        - ``n`` - a positive integer, the period of ``P``

        - ``p`` - a positive integer

        - ``k`` - a positive integer

        OUTPUT:

        - a square matrix of size ``self.codomain().dimension_relative()`` in `Zmod(p^k)`.

        EXAMPLES::

            sage: P.<x,y> = ProjectiveSpace(QQ,1)
            sage: H = End(P)
            sage: f = H([x^2-29/16*y^2,y^2])
            sage: f._multipliermod(P(5,4),3,11,1)
            [3]

        ::

            sage: P.<x,y> = ProjectiveSpace(QQ,1)
            sage: H = End(P)
            sage: f = H([x^2-29/16*y^2,y^2])
            sage: f._multipliermod(P(5,4),3,11,2)
            [80]

        .. TODO:: would be better to keep the dehomogenizations for reuse
        """
        N=self.domain().dimension_relative()
        BR=FractionField(self.codomain().base_ring())
        l=identity_matrix(BR,N,N)
        Q=copy(P)
        g=gcd(Q._coords) #we can't use normalize_coordinates since it can cause denominators
        Q.scale_by(1/g)
        index=N
        indexlist=[]
        while Q[index]%p==0:
            index-=1
        indexlist.append(index)
        for i in range(0,n):
            F=[]
            R=self(Q,False)
            g=gcd(R._coords)
            R.scale_by(1/g)
            for index in range(N+1):
                R._coords[index]=R._coords[index]%(p**k)
            index=N
            while R[index]%p==0:
                index-=1
            indexlist.append(index)
            S=PolynomialRing(BR,N,'x')
            CR=self.coordinate_ring()
            map_vars=list(S.gens())
            map_vars.insert(indexlist[i],1)
            phi=CR.hom(map_vars,S)
            for j in range(N+1):
                if j != indexlist[i+1]:
                    F.append(phi(self._polys[j])/phi(self._polys[indexlist[i+1]]))
            J = matrix(FractionField(S),N,N)
            for j1 in range(0,N):
                for j2 in range(0,N):
                    J[j1,j2]=F[j1].derivative(S.gen(j2))
            l=(J(tuple(Q.dehomogenize(indexlist[i])))*l)%(p**k)
            Q=R
        return(l)

    def possible_periods(self,**kwds):
        r"""
        Returns the set of possible periods for rational periodic points of self.
        Must be defined over `\ZZ` or `\QQ`.

        ALGORITHM:
            Calls ``self.possible_periods()`` modulo all primes of good reduction in range ``prime_bound``.
            Returns the intersection of those lists.

        INPUT:

        kwds:

        - ``prime_bound`` - a list or tuple of two positive integers. Or an integer for the upper bound. (optional)
            default: [1,20].

        - ``bad_primes`` - a list or tuple of integer primes, the primes of bad reduction.  (optional)

        OUTPUT:

        - a list of positive integers.

        EXAMPLES::

            sage: P.<x,y> = ProjectiveSpace(QQ,1)
            sage: H = End(P)
            sage: f = H([x^2-29/16*y^2,y^2])
            sage: f.possible_periods()
            [1, 3]

        ::

            sage: PS.<x,y> = ProjectiveSpace(1,QQ)
            sage: H = End(PS)
            sage: f = H([5*x^3 - 53*x*y^2 + 24*y^3, 24*y^3])
            sage: f.possible_periods(prime_bound=[1,5])
            Traceback (most recent call last):
            ...
            ValueError: No primes of good reduction in that range
            sage: f.possible_periods(prime_bound=[1,10])
            [1, 4, 12]
            sage: f.possible_periods(prime_bound=[1,20])
            [1, 4]

        ::

            sage: P.<x,y,z> = ProjectiveSpace(ZZ,2)
            sage: H = End(P)
            sage: f = H([2*x^3 - 50*x*z^2 + 24*z^3,5*y^3 - 53*y*z^2 + 24*z^3,24*z^3])
            sage: f.possible_periods(prime_bound=10)
            [1, 2, 6, 20, 42, 60, 140, 420]
            sage: f.possible_periods(prime_bound=20) # long time
            [1, 20]
        """
        if not self.is_endomorphism():
            raise NotImplementedError("Must be an endomorphism of projective space")
        if self.domain().base_ring()!=ZZ and self.domain().base_ring()!=QQ:
            raise NotImplementedError("Must be ZZ or QQ")


        primebound = kwds.pop("prime_bound",[1,20])
        badprimes = kwds.pop("bad_primes",None)

        if (isinstance(primebound,(list,tuple))==False):
            try:
                primebound=[1,ZZ(primebound)]
            except TypeError:
                raise TypeError("Bound on primes must be an integer")
        else:
            try:
                primebound[0]=ZZ(primebound[0])
                primebound[1]=ZZ(primebound[1])
            except TypeError:
                raise TypeError("Prime bounds must be integers")

        if badprimes==None:
            badprimes=self.primes_of_bad_reduction()
        firstgood=0
        for q in primes(primebound[0],primebound[1]+1):
            if q in badprimes: #bad reduction
                t=0
                #print "Bad Reduction at ", q
            elif firstgood==0:
                F=self.change_ring(GF(q))
                periods=set(F.possible_periods())
                firstgood=1
            else:
                F=self.change_ring(GF(q))
                periodsq=set(F.possible_periods())
                periods=periods.intersection(periodsq)
        if firstgood==0:
            raise ValueError("No primes of good reduction in that range")
        else:
            return(sorted(periods))

    def _preperiodic_points_to_cyclegraph(self,preper):
        r"""
        Given the complete set of periodic or preperiodic points returns the
        digraph representing the orbit. If it is not the complete set, this function
        will not fill in the gaps.


        INPUT:

        - ``preper`` - a list or tuple of projective points. The complete set of rational periodic or preperiodic points.

        OUTPUT:

        - a digraph representing the orbit the rational preperiodic points ``preper`` in projective space.

        Examples::

            sage: P.<x,y> = ProjectiveSpace(QQ,1)
            sage: H = End(P)
            sage: f = H([x^2-2*y^2,y^2])
            sage: preper = [P(-2, 1), P(1, 0), P(0, 1), P(1, 1), P(2, 1), P(-1, 1)]
            sage: f._preperiodic_points_to_cyclegraph(preper)
            Looped digraph on 6 vertices
        """
        V=[]
        E=[]
        for i in range(0,len(preper)):
            V.append(str(preper[i]))
            Q=self(preper[i])
            Q.normalize_coordinates()
            E.append([str(Q)])
        from sage.graphs.digraph import DiGraph
        g=DiGraph(dict(zip(V,E)), loops=True)
        return(g)

    def is_PGL_minimal(self, prime_list=None):
        r"""
        Checks if ``self`` is a minimal model in its conjugacy class.  See [Bruin-Molnar]
        and [Molnar] for a description of the algorithm.

        INPUT:

        - ``prime_list`` -- list of primes to check minimality, if None, check all places

        OUTPUT:

        - Boolean - True if ``self`` is minimal, False otherwise.

        EXAMPLES::

            sage: PS.<X,Y> = ProjectiveSpace(QQ,1)
            sage: H = End(PS)
            sage: f = H([X^2+3*Y^2,X*Y])
            sage: f.is_PGL_minimal()
            True

        ::

            sage: PS.<x,y> = ProjectiveSpace(QQ,1)
            sage: H = End(PS)
            sage: f = H([6*x^2+12*x*y+7*y^2,12*x*y])
            sage: f.is_PGL_minimal()
            False

        ::

            sage: PS.<x,y> = ProjectiveSpace(QQ,1)
            sage: H = End(PS)
            sage: f = H([6*x^2+12*x*y+7*y^2,y^2])
            sage: f.is_PGL_minimal()
            Traceback (most recent call last):
            ...
            TypeError: Affine minimality is only considered for maps not of the form
            f or 1/f for a polynomial f.
        """
        if self.base_ring()!=QQ and self.base_ring()!=ZZ:
            raise NotImplementedError("Minimal models only implemented over ZZ or QQ")
        if not self.is_morphism():
            raise TypeError("The function is not a morphism")
        if self.degree()==1:
            raise NotImplementedError("Minimality is only for degree 2 or higher")

        from endPN_minimal_model import affine_minimal
        return(affine_minimal(self, False ,prime_list ,True))

    def minimal_model(self, return_transformation = False,prime_list=None):
        r"""
        Given ``self`` a scheme morphism on the projective line over the rationals,
        determine if ``self`` is minimal. In particular, determine
        if ``self`` is affine minimal, which is enough to decide if it is minimal
        or not. See Proposition 2.10 in [Bruin-Molnar].

        REFERENCES:

        .. [Bruin-Molnar] N. Bruin and A. Molnar, Minimal models for rational
           functions in a dynamical setting
           LMS Journal of Computation and Mathematics, Volume 15 (2012), pp 400-417.

        .. [Molnar] A. Molnar, Fractional Linear Minimal Models of Rational Functions,
           M.Sc. Thesis.

        INPUT:

        - ``self`` -- scheme morphism on the projective line defined over `QQ`.

        - ``return_transformation`` -- a boolean value, default value True. This
                                    signals a return of the ``PGL_2`` transformation
                                    to conjugate ``self`` to the calculated minimal
                                    model. default: False

        - ``prime_list`` -- a list of primes, in case one only wants to determine minimality
                   at those specific primes.

        OUTPUT:

        - a scheme morphism on the projective line which is a minimal model of ``self``.

        - a `PGL(2,QQ)` element which conjugates ``self`` to a minimal model

        EXAMPLES::

            sage: PS.<X,Y> = ProjectiveSpace(QQ,1)
            sage: H = End(PS)
            sage: f = H([X^2+3*Y^2,X*Y])
            sage: f.minimal_model(return_transformation=True)
            (
            Scheme endomorphism of Projective Space of dimension 1 over Rational
            Field
              Defn: Defined on coordinates by sending (X : Y) to
                    (X^2 + 3*Y^2 : X*Y)
            ,
            [1 0]
            [0 1]
            )

        ::

            sage: PS.<X,Y> = ProjectiveSpace(QQ,1)
            sage: H = End(PS)
            sage: f = H([7365/2*X^4 + 6282*X^3*Y + 4023*X^2*Y^2 + 1146*X*Y^3 + 245/2*Y^4, -12329/2*X^4 - 10506*X^3*Y - 6723*X^2*Y^2 - 1914*X*Y^3 - 409/2*Y^4])
            sage: f.minimal_model(return_transformation=True)
            (
            Scheme endomorphism of Projective Space of dimension 1 over Rational
            Field
              Defn: Defined on coordinates by sending (X : Y) to
                    (22176*X^4 + 151956*X^3*Y + 390474*X^2*Y^2 + 445956*X*Y^3 +
            190999*Y^4 : -12329*X^4 - 84480*X^3*Y - 217080*X^2*Y^2 - 247920*X*Y^3 -
            106180*Y^4),
            [2 3]
            [0 1]
            )

        ::

            sage: PS.<x,y> = ProjectiveSpace(QQ,1)
            sage: H = End(PS)
            sage: f = H([6*x^2+12*x*y+7*y^2,12*x*y])
            sage: f.minimal_model()
            Scheme endomorphism of Projective Space of dimension 1 over Rational
            Field
              Defn: Defined on coordinates by sending (x : y) to
                    (x^2 + 12*x*y + 42*y^2 : 2*x*y)

        ::

            sage: PS.<x,y> = ProjectiveSpace(ZZ,1)
            sage: H = End(PS)
            sage: f = H([6*x^2+12*x*y+7*y^2,12*x*y + 42*y^2])
            sage: g,M=f.minimal_model(return_transformation=True)
            sage: f.conjugate(M)==g
            True

        ::

            sage: PS.<X,Y> = ProjectiveSpace(QQ,1)
            sage: H = End(PS)
            sage: f = H([X+Y,X-3*Y])
            sage: f.minimal_model()
            Traceback (most recent call last):
            ...
            NotImplementedError: Minimality is only for degree 2 or higher

        ::

            sage: PS.<X,Y> = ProjectiveSpace(QQ,1)
            sage: H = End(PS)
            sage: f = H([X^2-Y^2,X^2+X*Y])
            sage: f.minimal_model()
            Traceback (most recent call last):
            ...
            TypeError: The function is not a morphism

        """
        if self.base_ring()!=QQ and self.base_ring()!=ZZ:
            raise NotImplementedError("Minimal models only implemented over ZZ or QQ")
        if not self.is_morphism():
            raise TypeError("The function is not a morphism")
        if self.degree()==1:
            raise NotImplementedError("Minimality is only for degree 2 or higher")

        from endPN_minimal_model import affine_minimal
        return(affine_minimal(self, return_transformation,prime_list,False))

class SchemeMorphism_polynomial_projective_space_field(SchemeMorphism_polynomial_projective_space):

    def lift_to_rational_periodic(self,points_modp,B=None):
        r"""
        Given a list of points in projective space over `GF(p)`, determine if they lift to
        `\QQ`-rational periodic points. ``self`` must be an endomorphism of projective
        space defined over `\QQ`

        ALGORITHM:
            Use Hensel lifting to find a `p`-adic approximation for that rational point. The accuracy needed
            is determined by the height bound `B`. Then apply the the LLL algorithm to determine if the lift
            corresponds to a rational point.

            If the point is a point of high multiplicity (multiplier 1) then procedure can be very slow.


        INPUT:

        - ``points_modp`` - a list or tuple of pairs containing a point in projective space
          over `GF(p)` and the possible period.

        - ``B`` - a positive integer - the height bound for a rational preperiodic point. (optional)

        OUTPUT:

        - a list of projective points.

        EXAMPLES::

            sage: P.<x,y> = ProjectiveSpace(QQ,1)
            sage: H = End(P)
            sage: f = H([x^2 - y^2,y^2])
            sage: f.lift_to_rational_periodic([[P(0,1).change_ring(GF(7)),4]])
            [[(0 : 1), 2]]

        ::

            There may be multiple points in the lift.
            sage: P.<x,y> = ProjectiveSpace(QQ,1)
            sage: H = End(P)
            sage: f = H([-5*x^2 + 4*y^2,4*x*y])
            sage: f.lift_to_rational_periodic([[P(1,0).change_ring(GF(3)),1]]) # long time
            [[(1 : 0), 1], [(2/3 : 1), 1], [(-2/3 : 1), 1]]

        ::

            sage: P.<x,y> = ProjectiveSpace(QQ,1)
            sage: H = End(P)
            sage: f = H([16*x^2 - 29*y^2,16*y^2])
            sage: f.lift_to_rational_periodic([[P(3,1).change_ring(GF(13)), 3]])
            [[(-1/4 : 1), 3]]

        ::

            sage: P.<x,y,z> = ProjectiveSpace(QQ,2)
            sage: H = End(P)
            sage: f = H([76*x^2 - 180*x*y + 45*y^2 + 14*x*z + 45*y*z - 90*z^2, 67*x^2 - 180*x*y - 157*x*z + 90*y*z, -90*z^2])
            sage: f.lift_to_rational_periodic([[P(14,19,1).change_ring(GF(23)), 9]]) # long time
            [[(-9 : -4 : 1), 9]]
        """
        if points_modp==[]:
            return([])
        else:
            if B==None:
                B=e**self.height_difference_bound()

            p=points_modp[0][0].codomain().base_ring().characteristic()
            if p==0:
                raise TypeError("Must be positive characteristic")
            PS=self.domain()
            N=PS.dimension_relative()
            R=RealField()
            #compute the maximum p-adic precision needed to conclusively determine
            #if the rational point exists
            L=R((R(2**(N/2+1)*sqrt(N+1)*B**2).log())/R(p).log()+1).trunc()

            points=[]
            for i in range(len(points_modp)):
                #[point mod p, period, current p-adic precision]
                points.append([points_modp[i][0].change_ring(QQ,False),points_modp[i][1],1])
            good_points=[]
            #shifts is used in non-Hensel lifting
            shifts=None
            #While there are still points to consider try to lift to next precision
            while points!=[]:
                q=points.pop()
                qindex=N
                #Find the last non-zero coordinate to use for normalizations
                while q[0][qindex]%p==0:
                    qindex-=1
                T=q[0]
                n=q[1]
                k=q[2]
                T.scale_by(1/T[qindex]) #normalize
                bad=0
                #stop where we reach the needed precision or the point is bad
                while k< L and bad==0:
                    l=self._multipliermod(T,n,p,2*k)
                    l-=l.parent().one() #f^n(x) - x
                    lp=l.change_ring(Zmod(p**k))
                    ldet=lp.determinant()
                    # if the matrix is invertible then we can Hensel lift
                    if ldet%p!=0:
                        RQ=ZZ.quo(p**(2*k))
                        T.clear_denominators()
                        newT = T.change_ring(RQ,False)
                        fp=self.change_ring(RQ,False)
                        S=newT.nth_iterate(fp,n,False).change_ring(QQ,False)
                        T.scale_by(1/T[qindex])
                        S.scale_by(1/S[qindex])
                        for i in range(N+1):
                            S._coords[i]=S._coords[i]-T._coords[i]
                            if S[i]%(p**k) !=0 and i!=N:
                                bad=1
                                break
                        if bad==1:
                            break
                        S.scale_by(-1/p**k)
                        vecs=[Zmod(p**k)(S._coords[iS]) for iS in range(N+1)]
                        vecs.pop(qindex)
                        newvecs=list((lp.inverse())*vector(vecs)) #l.inverse should be mod p^k!!
                        newS=[]
                        [newS.append(QQ(newvecs[i])) for i in range(qindex)]
                        newS.append(0)
                        [newS.append(QQ(newvecs[i])) for i in range(qindex,N)]
                        S=PS.point(newS, False) #don't check for [0,...,0]
                        for i in range(N+1):
                            S._coords[i]=S._coords[i]%(p**k)
                        for i in range(N+1):
                            T._coords[i]+=S._coords[i]*(p**k)
                        T.normalize_coordinates()
                        #Hensel gives us 2k for the newprecision
                        k=min(2*k,L)
                    else:
                        #we are unable to Hensel Lift so must try all possible lifts
                        #to the next precision (k+1)
                        first=0
                        newq=[]
                        RQ=Zmod(p**(k+1))
                        fp=self.change_ring(RQ,False)
                        if shifts is None:
                            shifts=xmrange([p for i in range(N)])
                        for shift in shifts:
                            newT=T.change_ring(RQ,False)
                            shiftindex=0
                            for i in range(N+1):
                                if i != qindex:
                                    newT._coords[i]=newT[i]+shift[shiftindex]*p**k
                                    shiftindex+=1
                            TT=fp.nth_iterate(newT,n,False)
                            if TT== newT:
                                if first==0:
                                    newq.append(newT.change_ring(QQ,False))
                                    newq.append(n)
                                    newq.append(k+1)
                                    first=1
                                else:
                                    points.append([newT.change_ring(QQ,False),n,k+1])
                        if newq==[]:
                            bad=1
                            break
                        else:
                            T=newq[0]
                            k+=1
                #given a p-adic lift of appropriate precision
                #perform LLL to find the "smallest" rational approximation
                #If this height is small enough, then it is a valid rational point
                if bad==0:
                    M=matrix(N+2,N+1)
                    T.clear_denominators()
                    for i in range(N+1):
                        M[0,i]=T[i]
                        M[i+1,i]=p**L
                    M[N+1,N]=p**L
                    M=M.LLL()
                    Q=[]
                    [Q.append(M[1,i]) for i in range(N+1)]
                    g=gcd(Q)
                    #remove gcds since this is a projective point
                    newB=B*g
                    for i in range(N+1):
                        if abs(Q[i]) >newB:
                            #height too big, so not a valid point
                            bad=1
                            break
                    if bad==0:
                        P=PS.point(Q,False)
                        #check that it is actually periodic
                        newP=copy(P)
                        k=1
                        done=False
                        while done==False and k <= n:
                              newP=self(newP)
                              if newP==P:
                                  if ([P,k] in good_points)==False:
                                      good_points.append([newP,k])
                                  done=True
                              k+=1

            return(good_points)

    def rational_periodic_points(self,**kwds):
        r"""
        Determine the set of rational periodic points for self an endomorphism of projective space.
        Must be defined over `\QQ`.

        The default parameter values are typically good choices for `\mathbb{P}^1`. If you are having
        trouble getting a partiuclar map to finish, try first computing the possible periods, then
        try various different ``lifting_prime``.

        ALGORITHM:
            Modulo each prime of good reduction `p` determine the set of periodic points modulo `p`.
            For each cycle modulo `p` compute the set of possible periods (`mrp^e`). Take the intersection
            of the list of possible periods modulo several primes of good reduction to get a possible list
            of minimal periods of rational periodic points. Take each point modulo `p` associated to each
            of these possible periods and try to lift it to a rational point with a combination of
            `p`-adic approximation and the LLL basis reducion algorithm.

            See B. Hutz, Determination of all rational preperiodic points for morphisms of Pn, submitted, 2012.

        INPUT:

        kwds:

        - ``prime_bound`` - a pair (list or tuple) of positive integers that represent the
            limits of primes to use in the reduction step. Or an integer that represents the upper bound. (optional)
            default: [1,20]

        -  ``lifting_prime`` - a prime integer. (optional) argument that specifies modulo which prime to try and perform the
            lifting. default: 23

        - ``periods`` - a list of positive integers which is the list of possible periods. (optional)

        - ``bad_primes`` - a list or tuple of integer primes, the primes of bad reduction.  (optional)

        OUTPUT:

        - a list of rational points in projective space.

        Examples::

            sage: P.<x,y> = ProjectiveSpace(QQ,1)
            sage: H = End(P)
            sage: f = H([x^2-3/4*y^2,y^2])
            sage: f.rational_periodic_points(prime_bound=20,lifting_prime=7) # long time
            [(-1/2 : 1), (1 : 0), (3/2 : 1)]

        ::

            sage: P.<x,y,z> = ProjectiveSpace(QQ,2)
            sage: H = End(P)
            sage: f = H([2*x^3 - 50*x*z^2 + 24*z^3,5*y^3 - 53*y*z^2 + 24*z^3,24*z^3])
            sage: f.rational_periodic_points(prime_bound=[1,20]) # long time
            [(-3 : 1 : 1), (3 : 1 : 1), (5 : 1 : 1), (-1 : 0 : 1), (3 : 3 : 1), (-3
            : 3 : 1), (-1 : 3 : 1), (1 : 3 : 1), (-3 : -1 : 1), (5 : 3 : 1), (-1 :
            -1 : 1), (1 : 1 : 1), (3 : 0 : 1), (-3 : 0 : 1), (5 : 0 : 1), (3 : -1 :
            1), (1 : 0 : 0), (5 : -1 : 1), (-1 : 1 : 1), (1 : -1 : 1), (0 : 1 : 0),
            (1 : 0 : 1)]

        ::

            sage: P.<x,y> = ProjectiveSpace(QQ,1)
            sage: H = End(P)
            sage: f = H([-5*x^2 + 4*y^2,4*x*y])
            sage: f.rational_periodic_points() # long time
            [(2/3 : 1), (-2 : 1), (1 : 0), (2 : 1), (-2/3 : 1)]

        .. TODO::

            - move some of this to Cython so that it is faster especially the possible periods mod `p`.

            - have the last prime of good redution used also return the list of points instead of getting the
              information again for all_points.
        """
        if not self.is_endomorphism():
            raise NotImplementedError("Must be an endomorphism of projective space")
        if self.domain().base_ring()!=QQ:
            raise NotImplementedError("Must be QQ") #for p-adic lifting

        primebound = kwds.pop("prime_bound",[1,20])
        p = kwds.pop("lifting_prime",23)
        periods = kwds.pop("periods",None)
        badprimes = kwds.pop("bad_primes",None)

        if (isinstance(primebound,(list,tuple))==False):
            try:
                primebound=[1,ZZ(primebound)]
            except TypeError:
                raise TypeError("Bound on primes must be an integer")
        else:
            try:
                primebound[0]=ZZ(primebound[0])
                primebound[1]=ZZ(primebound[1])
            except TypeError:
                raise TypeError("Prime bounds must be integers")

        if badprimes==None:
            badprimes=self.primes_of_bad_reduction()
        if periods==None:
            periods=self.possible_periods(prime_bound=primebound,bad_primes=badprimes)
        PS=self.domain()
        R=PS.base_ring()
        periodic=set()
        while p in badprimes:
            p = next_prime(p+1)
        B=e**self.height_difference_bound()

        f=self.change_ring(GF(p))
        all_points=f.possible_periods(True) #return the list of points and their periods.
        pos_points=[]
        for i in range(len(all_points)):
            if all_points[i][1] in periods and  (all_points[i] in pos_points)==False:  #check period, remove duplicates
                pos_points.append(all_points[i])
        periodic_points=self.lift_to_rational_periodic(pos_points,B)
        for P,n in periodic_points:
            for k in range(n):
                  P.normalize_coordinates()
                  periodic.add(P)
                  P=self(P)
        return(list(periodic))

    def rational_preimages(self,Q):
        r"""
        Given a rational point `Q` in the domain of ``self``, return all the rational points `P`
        in the domain of ``self`` with `self(P)==Q`. In other words, the set of first pre-images of `Q`.
        ``self`` must be defined over `\QQ` and be an endomorphism of projective space.

        ALGORITHM:
            Use elimination via groebner bases to find the rational pre-images

        INPUT:

        - ``Q`` - a rational point in the domain of ``self``.

        OUTPUT:

        - a list of rational points in the domain of ``self``.

        Examples::

            sage: P.<x,y> = ProjectiveSpace(QQ,1)
            sage: H = End(P)
            sage: f = H([16*x^2 - 29*y^2,16*y^2])
            sage: f.rational_preimages(P(-1,4))
            [(5/4 : 1), (-5/4 : 1)]

        ::

            sage: P.<x,y,z> = ProjectiveSpace(QQ,2)
            sage: H = End(P)
            sage: f = H([76*x^2 - 180*x*y + 45*y^2 + 14*x*z + 45*y*z - 90*z^2, 67*x^2 - 180*x*y - 157*x*z + 90*y*z, -90*z^2])
            sage: f.rational_preimages(P(-9,-4,1))
            [(0 : 4 : 1)]

        ::

            A non-periodic example.
            sage: P.<x,y> = ProjectiveSpace(QQ,1)
            sage: H = End(P)
            sage: f = H([x^2 + y^2,2*x*y])
            sage: f.rational_preimages(P(17,15))
            [(5/3 : 1), (3/5 : 1)]
        """
        if not self.is_endomorphism():
            raise NotImplementedError("Must be an endomorphism of projective space")
        if self.domain().base_ring()!=QQ:
            raise NotImplementedError("Must be QQ")
        PS=self.domain()
        R=PS.coordinate_ring()
        N=PS.dimension_relative()
        #need a lexicographic ordering for elimination
        R=PolynomialRing(R.base_ring(),N+1,R.gens(),order='lex')
        I=[]
        preimages=set()
        for i in range(N+1):
            for j in range(i+1,N+1):
                I.append(Q[i]*self[j]-Q[j]*self[i])
        I = I*R
        #Determine the points through elimination
        #This is much faster than using the I.variety() function on each affine chart.
        for k in range(N+1):
            #create the elimination ideal for the kth affine patch
            G=I.substitute({R.gen(k):1}).groebner_basis()
            if G!=[1]:
                P={}
                #keep track that we know the kth coordinate is 1
                P.update({R.gen(k):1})
                points=[P]
                #work backwards from solving each equation for the possible
                #values of the next coordiante
                for i in range(len(G)-1,-1,-1):
                    new_points=[]
                    good=0
                    for P in points:
                        #subsitute in our dictionary entry that has the values
                        #of coordinates known so far. This results in a single
                        #variable polynomial (by elimination)
                        L=G[i].substitute(P)
                        if L!=0:
                            L=L.factor()
                            #the linear factors give the possible rational values of
                            #this coordinate
                            for pol,pow in L:
                                if pol.degree()==1 and len(pol.variables()) ==1:
                                    good=1
                                    r=pol.variable()
                                    varindex=R.gens().index(r)
                                    #add this coordinates information to th
                                    #each dictionary entry
                                    P.update({R.gen(varindex):-pol.coefficient({r:0})/pol.coefficient({r:1})})
                                    new_points.append(copy(P))
                    if good==1:
                        points=new_points
                #the dictionary entries now have values for all coordiantes
                #they are the rational solutions to the equations
                #make them into projective points
                for i in range(len(points)):
                    if len(points[i])==N+1:
                        S=PS([points[i][R.gen(j)] for j in range(N+1)])
                        S.normalize_coordinates()
                        preimages.add(S)
        return(list(preimages))


    def all_rational_preimages(self,points):
        r"""
        Given a set of rational points in the domain of ``self``, return all the rational
        pre-images of those points. In others words, all the rational points which have some
        iterate in the set points. This function repeatedly calls ``rational_preimages``.
        If the degree is at least two, by Northocott, this is always a finite set.
        ``self`` must be defined over `\QQ` and be an endomorphism of projective space.

        INPUT:

        - ``points`` - a list of rational points in the domain of ``self``

        OUTPUT:

        - a list of rational points in the domain of ``self``.

        Examples::

            sage: P.<x,y> = ProjectiveSpace(QQ,1)
            sage: H = End(P)
            sage: f = H([16*x^2 - 29*y^2,16*y^2])
            sage: f.all_rational_preimages([P(-1,4)])
            [(-1/4 : 1), (5/4 : 1), (-3/4 : 1), (3/4 : 1), (-5/4 : 1), (1/4 : 1),
            (7/4 : 1), (-7/4 : 1)]

        ::

            sage: P.<x,y,z> = ProjectiveSpace(QQ,2)
            sage: H = End(P)
            sage: f = H([76*x^2 - 180*x*y + 45*y^2 + 14*x*z + 45*y*z - 90*z^2, 67*x^2 - 180*x*y - 157*x*z + 90*y*z, -90*z^2])
            sage: f.all_rational_preimages([P(-9,-4,1)])
            [(-9 : -4 : 1), (1 : 3 : 1), (0 : 4 : 1), (0 : -1 : 1), (0 : 0 : 1), (1
            : 1 : 1), (0 : 1 : 1), (1 : 2 : 1), (1 : 0 : 1)]

        ::

            A non-periodic example.
            sage: P.<x,y> = ProjectiveSpace(QQ,1)
            sage: H = End(P)
            sage: f = H([x^2 + y^2,2*x*y])
            sage: f.all_rational_preimages([P(17,15)])
            [(5/3 : 1), (1/3 : 1), (3/5 : 1), (3 : 1)]
        """
        if not self.is_endomorphism():
            raise NotImplementedError("Must be an endomorphism of projective space")
        if self.domain().base_ring()!=QQ:
            raise NotImplementedError("Must be QQ")

        PS=self.domain()
        RPS=PS.base_ring()
        all_preimages=set()
        while points!=[]:
            P=points.pop()
            preimages=self.rational_preimages(P)
            for i in range(len(preimages)):
                if not preimages[i] in all_preimages:
                    points.append(preimages[i])
                    all_preimages.add(preimages[i])
        return(list(all_preimages))

    def rational_preperiodic_points(self,**kwds):
        r"""
        Determined the set of rational preperiodic points for ``self``.
        ``self`` must be defined over `\QQ` and be an endomorphism of projective space.

        The default parameter values are typically good choices for `\mathbb{P}^1`. If you are having
        trouble getting a partiuclar map to finish, try first computing the possible periods, then
        try various different ``lifting_prime``.

        ALGORITHM:

        - Determines the list of possible periods.

        - Determines the rational periodic points from the possible periods.

        - Determines the rational preperiodic points from the rational periodic points
          by determining rational preimages.

        INPUT:

        kwds:

        - ``prime_bound`` - a pair (list or tuple) of positive integers that represent the
          limits of primes to use in the reduction step. Or an integer that represents the upper bound. (optional)
          default: [1,20]

        - ``lifting_prime`` - a prime integer. (optional) argument that specifies modulo which prime to try and perform the
          lifting. default: 23

        - ``periods`` - a list of positive integers which is the list of possible periods. (optional)

        - ``bad_primes`` - a list or tuple of integer primes, the primes of bad reduction.  (optional)

        OUTPUT:

        - a list of rational points in projective space.

        Examples::

            sage: PS.<x,y> = ProjectiveSpace(1,QQ)
            sage: H = End(PS)
            sage: f = H([x^2 -y^2,3*x*y])
            sage: f.rational_preperiodic_points()
            [(-2 : 1), (0 : 1), (-1/2 : 1), (1 : 0), (1 : 1), (2 : 1), (-1 : 1),
            (1/2 : 1)]

        ::

            sage: PS.<x,y> = ProjectiveSpace(1,QQ)
            sage: H = End(PS)
            sage: f = H([5*x^3 - 53*x*y^2 + 24*y^3, 24*y^3])
            sage: f.rational_preperiodic_points(prime_bound=10)
            [(1 : 1), (1 : 0), (-1 : 1), (3 : 1), (0 : 1)]

        ::

            sage: PS.<x,y,z> = ProjectiveSpace(2,QQ)
            sage: H = End(PS)
            sage: f = H([x^2 - 21/16*z^2,y^2-2*z^2,z^2])
            sage: f.rational_preperiodic_points(prime_bound=[1,8],lifting_prime=7,periods=[2]) # long time
            [(5/4 : 1 : 1), (1/4 : 1 : 1), (1/4 : -2 : 1), (1/4 : 2 : 1), (5/4 : -1 : 1), (5/4 : 2 : 1),
            (-5/4 : 2 : 1), (1/4 : -1 : 1), (-1/4 : 2 : 1), (-1/4 : -2 : 1), (-5/4 : 1 : 1), (5/4 : 0 : 1),
            (-5/4 : 0 : 1), (-1/4 : 1 : 1), (-1/4 : 0 : 1), (-5/4 : -1 : 1), (5/4 : -2 : 1), (-1/4 : -1 : 1),
            (-5/4 : -2 : 1), (1/4 : 0 : 1)]
        """
        #input error checking done in possible_periods and rational_peridic_points
        badprimes = kwds.pop("bad_primes",None)
        periods = kwds.pop("periods",None)
        primebound = kwds.pop("prime_bound",[1,20])
        if badprimes==None:
            badprimes=self.primes_of_bad_reduction()
        if periods==None:
            periods=self.possible_periods(prime_bound=primebound,bad_primes=badprimes) #determine the set of possible periods
        if periods==[]:
            return([]) #no rational preperiodic points
        else:
            p = kwds.pop("lifting_prime",23)
            T=self.rational_periodic_points(prime_bound=primebound,lifting_prime=p,periods=periods,bad_primes=badprimes) #find the rationla preperiodic points
            preper=self.all_rational_preimages(T) #find the preperiodic points
            preper=list(preper)
            return(preper)

    def rational_preperiodic_graph(self,**kwds):
        r"""
        Determines the set of rational preperiodic points for ``self``.
        self must be defined over `\QQ` and be an endomorphism of projective space.

        ALGORITHM:
        - Determines the list of possible periods.

        - Determines the rational periodic points from the possible periods.

        - Determines the rational preperiodic points from the rational periodic points
          by determining rational preimages.


        INPUT:

        kwds:

        - ``prime_bound`` - a pair (list or tuple) of positive integers that represent the
            limits of primes to use in the reduction step. Or an integer that represents the upper bound. (optional)
            default: [1,20]

        -  ``lifting_prime`` - a prime integer. (optional) argument that specifies modulo which prime to try and perform the
            lifting. default: 23

        - ``periods`` - a list of positive integers which is the list of possible periods. (optional)

        - ``bad_primes`` - a list or tuple of integer primes, the primes of bad reduction.  (optional)

        OUTPUT:

        - a digraph representing the orbits of the rational preperiodic points in projective space.

        Examples::

            sage: PS.<x,y> = ProjectiveSpace(1,QQ)
            sage: H = End(PS)
            sage: f = H([7*x^2 - 28*y^2,24*x*y])
            sage: f.rational_preperiodic_graph()
            Looped digraph on 12 vertices

        ::

            sage: PS.<x,y> = ProjectiveSpace(1,QQ)
            sage: H = End(PS)
            sage: f = H([-3/2*x^3 +19/6*x*y^2,y^3])
            sage: f.rational_preperiodic_graph(prime_bound=[1,8])
            Looped digraph on 12 vertices

        ::

            sage: PS.<x,y,z> = ProjectiveSpace(2,QQ)
            sage: H = End(PS)
            sage: f = H([2*x^3 - 50*x*z^2 + 24*z^3,5*y^3 - 53*y*z^2 + 24*z^3,24*z^3])
            sage: f.rational_preperiodic_graph(prime_bound=[1,11],lifting_prime=13) # long time
            Looped digraph on 30 vertices
        """
        #input checking done in .rational_preperiodic_points()
        preper=self.rational_preperiodic_points(**kwds)
        g=self._preperiodic_points_to_cyclegraph(preper)
        return(g)


class SchemeMorphism_polynomial_projective_space_finite_field(SchemeMorphism_polynomial_projective_space_field):

    def orbit_structure(self, P):
        r"""
        Every point is preperiodic over a finite field. This funtion returns the pair `[m,n]` where `m` is the
        preperiod and `n` the period of the point ``P`` by ``self``.

        INPUT:

        - ``P`` -- a point in ``self.domain()``

        OUTPUT:

        - a list `[m,n]` of integers

        EXAMPLES::

            sage: P.<x,y,z> = ProjectiveSpace(GF(5),2)
            sage: H = Hom(P,P)
            sage: f = H([x^2+y^2,y^2,z^2 + y*z])
            sage: f.orbit_structure(P(2,1,2))
            [0, 6]

        ::

            sage: P.<x,y,z> = ProjectiveSpace(GF(7),2)
            sage: X = P.subscheme(x^2-y^2)
            sage: H = Hom(X,X)
            sage: f = H([x^2,y^2,z^2])
            sage: f.orbit_structure(X(1,1,2))
            [0, 2]

        ::

            sage: P.<x,y> = ProjectiveSpace(GF(13),1)
            sage: H = Hom(P,P)
            sage: f = H([x^2-y^2,y^2])
            sage: f.orbit_structure(P(3,4))
            [2, 3]
        """
        return(P.orbit_structure(self))

    def cyclegraph(self):
        r"""
        returns Digraph of all orbits of ``self`` mod `p`.

        For subschemes, only points on the subscheme whose image are
        also on the subscheme are in the digraph.

        OUTPUT:

        - a digraph

        EXAMPLES::

            sage: P.<x,y> = ProjectiveSpace(GF(13),1)
            sage: H = Hom(P,P)
            sage: f = H([x^2-y^2,y^2])
            sage: f.cyclegraph()
            Looped digraph on 14 vertices

        ::

            sage: P.<x,y,z> = ProjectiveSpace(GF(5^2,'t'),2)
            sage: H = Hom(P,P)
            sage: f = H([x^2+y^2,y^2,z^2+y*z])
            sage: f.cyclegraph()
            Looped digraph on 651 vertices

        ::

            sage: P.<x,y,z> = ProjectiveSpace(GF(7),2)
            sage: X = P.subscheme(x^2-y^2)
            sage: H = Hom(X,X)
            sage: f = H([x^2,y^2,z^2])
            sage: f.cyclegraph()
            Looped digraph on 15 vertices
        """
        if self.domain() != self.codomain():
            raise NotImplementedError("Domain and Codomain must be equal")
        V=[]
        E=[]
        from sage.schemes.projective.projective_space import is_ProjectiveSpace
        if is_ProjectiveSpace(self.domain()) is True:
            for P in self.domain():
                V.append(str(P))
                Q=self(P)
                Q.normalize_coordinates()
                E.append([str(Q)])
        else:
            X=self.domain()
            for P in X.ambient_space():
                try:
                    XP=X.point(P)
                    V.append(str(XP))
                    Q=self(XP)
                    Q.normalize_coordinates()
                    E.append([str(Q)])
                except TypeError:  # not a point on the scheme
                    pass
        from sage.graphs.digraph import DiGraph
        g=DiGraph(dict(zip(V,E)), loops=True)
        return g

    def possible_periods(self,return_points=False):
        r"""
        Returns the list of possible minimal periods of a periodic point
        over `\QQ` and (optionally) a point in each cycle.

        ALGORITHM:

        The list comes from: Hutz, Good reduction of periodic points, Illinois Journal of
        Mathematics 53 (Winter 2009), no. 4, 1109-1126.

        INPUT:

        - ``return_points`` - Boolean (optional) - a value of True returns the points as well as the possible periods.

        OUTPUT:

        - a list of positive integers, or a list of pairs of projective points and periods if ``flag`` is 1.

        Examples::

            sage: P.<x,y> = ProjectiveSpace(GF(23),1)
            sage: H = End(P)
            sage: f = H([x^2-2*y^2,y^2])
            sage: f.possible_periods()
            [1, 5, 11, 22, 110]

        ::

            sage: P.<x,y> = ProjectiveSpace(GF(13),1)
            sage: H = End(P)
            sage: f = H([x^2-y^2,y^2])
            sage: f.possible_periods(True)
            [[(1 : 0), 1], [(0 : 1), 2], [(3 : 1), 3], [(3 : 1), 36]]

        ::

            sage: PS.<x,y,z> = ProjectiveSpace(2,GF(7))
            sage: H = End(PS)
            sage: f = H([-360*x^3 + 760*x*z^2, y^3 - 604*y*z^2 + 240*z^3, 240*z^3])
            sage: f.possible_periods()
            [1, 2, 4, 6, 12, 14, 28, 42, 84]

        .. TODO::

            - do not reutrn duplicate points

            - check == False to speed up?

            - move to Cython

        """
        if not is_PrimeFiniteField(self.domain().base_ring()):
            raise TypeError("Must be prime field")
        if not self.is_endomorphism():
            raise NotImplementedError("Must be an endomorphism of projective space")

        PS=self.domain()
        p=PS.base_ring().order()
        N=PS.dimension_relative()
        pointsdict=PS.rational_points_dictionary() #assume p is prime
        pointslist=list(pointsdict)
        hashlist=pointsdict.values()
        pointtable=[[0,0] for i in range(len(pointsdict))]
        index=1
        periods=set()
        points_periods=[]
        for j in range(len(pointsdict)):
            hashP=hashlist[j]
            if pointtable[hashP][1]==0:
                startindex=index
                P=pointslist[j]
                while pointtable[hashP][1]==0:
                    pointtable[hashP][1]=index
                    Q=self(P)
                    Q.normalize_coordinates()
                    hashQ=pointsdict[Q]
                    pointtable[hashP][0]=hashQ
                    P=Q
                    hashP=hashQ
                    index+=1
                if pointtable[hashP][1]>= startindex:
                    period=index-pointtable[hashP][1]
                    periods.add(period)
                    points_periods.append([P,period])
                    l=P.multiplier(self,period,False)
                    lorders=set()
                    for poly,_ in l.charpoly().factor():
                        if poly.degree() == 1:
                            eig = -poly.constant_coefficient()
                            if not eig:
                                continue # exclude 0
                        else:
                            eig = GF(p ** poly.degree(), 't', modulus=poly).gen()
                        if eig:
                            lorders.add(eig.multiplicative_order())
                    S = subsets(lorders)
                    S.next()   # get rid of the empty set
                    rvalues=set()
                    for s in S:
                        rvalues.add(lcm(s))
                    rvalues=list(rvalues)
                    if N==1:
                        for k in range(len(rvalues)):
                            r=rvalues[k]
                            periods.add(period*r)
                            points_periods.append([P,period*r])
                            if p==2 or p==3: #need e=1 for N=1, QQ
                                periods.add(period*r*p)
                                points_periods.append([P,period*r*p])
                    else:
                        for k in range(len(rvalues)):
                            r=rvalues[k]
                            periods.add(period*r)
                            periods.add(period*r*p)
                            points_periods.append([P,period*r])
                            points_periods.append([P,period*r*p])
                            if p==2:  #need e=3 for N>1, QQ
                                periods.add(period*r*4)
                                points_periods.append([P,period*r*4])
                                periods.add(period*r*8)
                                points_periods.append([P,period*r*8])

        if return_points==False:
            return(sorted(periods))
        else:
            return(points_periods)
<|MERGE_RESOLUTION|>--- conflicted
+++ resolved
@@ -364,11 +364,7 @@
         For a map `f:\mathbb{P}^1 \to \mathbb{P}^1` this function computes the dynatomic polynomial.
 
         The dynatomic polynomial is the analog of the cyclotomic
-<<<<<<< HEAD
-        polynomial and its roots are the points of formal period `n`.
-=======
         polynomial and its roots are the points of formal period `period`.
->>>>>>> 8029bc64
 
         ALGORITHM:
 
