r"""
Set of homomorphisms
"""

#*****************************************************************************
# Copyright (C) 2014 Volker Braun <vbraun.name@gmail.com>
#                    Ben Hutz <bn4941@gmail.com>
#
# Distributed under the terms of the GNU General Public License (GPL)
# as published by the Free Software Foundation; either version 2 of
# the License, or (at your option) any later version.
# http://www.gnu.org/licenses/
#*****************************************************************************

from sage.categories.fields import Fields
from sage.categories.number_fields import NumberFields
from sage.misc.mrange import xmrange
from sage.rings.finite_rings.constructor import is_FiniteField
from sage.schemes.generic.homset import SchemeHomset_points

class SchemeHomset_points_product_projective_spaces_ring(SchemeHomset_points):
    r"""
    Set of rational points of a product of projective spaces.

    INPUT:

    See :class:`~sage.schemes.generic.homset.SchemeHomset_generic`.

    EXAMPLES::

        sage: from sage.schemes.product_projective.homset import SchemeHomset_points_product_projective_spaces_ring
        sage: SchemeHomset_points_product_projective_spaces_ring(Spec(QQ), \
        ProductProjectiveSpaces([1, 1], QQ, 'z'))
        Set of rational points of Product of projective spaces P^1 x P^1 over Rational Field
        """

    def _element_constructor_(self, v, **kwds):
        r"""
        The element constructor.

        INPUT:

        - ``v`` -- anything that determines a scheme morphism in the Hom-set.

        OUTPUT:

        The scheme morphism determined by ``v``.

        EXAMPLES::

<<<<<<< HEAD
            sage: P = ProductProjectiveSpaces([1,1],ZZ,'z')
            sage: Q = P([4,6,6,2]); Q
            (2 : 3 , 3 : 1)
            sage: type(Q)
            <class 'sage.schemes.product_projective.point.ProductProjectiveSpaces_point_ring'>
            sage: P(QQ)._element_constructor_([4,2,2,0])
            (2 : 1 , 1 : 0)
=======
            sage: P = ProductProjectiveSpaces([1, 1],QQ, 'z')
            sage: Q = P([1, 2, 2, 3]); Q
            (1/2 : 1 , 2/3 : 1)
            sage: type(Q)
            <class 'sage.schemes.product_projective.point.ProductProjectiveSpaces_point_ring'>
            sage: P(QQ)._element_constructor_([1, 2, 2,0])
            (1/2 : 1 , 1 : 0)
>>>>>>> abc779ba
        """
        return self.codomain()._point(self, v, **kwds)

class SchemeHomset_points_product_projective_spaces_field(SchemeHomset_points_product_projective_spaces_ring):
    def points(self, B=0, prec=53):
        r"""
        Return some or all rational points of a projective scheme. A list of points. Over a finite field,
        all points are returned. Over an infinite field, all points satisfying the bound are returned. For
        a zero-dimensional subscheme, all points are returned regardless of whether the base ring is a field
        or not.

        INPUT:

        - `B` -- integer (optional, default=0). The bound for the
          coordinates.
        - ``prec`` - the precision to use to compute the elements of bounded height for number fields.

        OUTPUT:

        - all points with height at most the bound are returned.

        .. WARNING::

           In the current implementation, the output of the [Doyle-Krumm] algorithm
           cannot be guaranteed to be correct due to the necessity of floating point
           computations. In some cases, the default 53-bit precision is
           considerably lower than would be required for the algorithm to
           generate correct output.

        EXAMPLES::

            sage: P.<x,y,z,w> = ProductProjectiveSpaces([1,1],QQ)
            sage: X = P.subscheme([x-y,z^2-2*w^2])
            sage: X(P.base_ring()).points()
            []

        ::

            sage: u = QQ['u'].0
            sage: P.<x,y,z,w> = ProductProjectiveSpaces([1,1], NumberField(u^2 - 2,'v'))
            sage: X = P.subscheme([x^2-y^2,z^2-2*w^2])
            sage: X(P.base_ring()).points()
            [(-1 : 1 , -v : 1), (1 : 1 , v : 1), (1 : 1 , -v : 1), (-1 : 1 , v : 1)]

        ::

            sage: u = QQ['u'].0
            sage: K = NumberField(u^2 + 1,'v')
            sage: P.<x,y,z,w> = ProductProjectiveSpaces([1,1], K)
            sage: P(K).points(1)
            [(0 : 1 , 0 : 1), (0 : 1 , v : 1), (0 : 1 , -1 : 1), (0 : 1 , -v : 1), (0 : 1 , 1 : 1),
            (0 : 1 , 1 : 0), (v : 1 , 0 : 1), (v : 1 , v : 1), (v : 1 , -1 : 1), (v : 1 , -v : 1),
            (v : 1 , 1 : 1), (v : 1 , 1 : 0), (-1 : 1 , 0 : 1), (-1 : 1 , v : 1), (-1 : 1 , -1 : 1),
            (-1 : 1 , -v : 1), (-1 : 1 , 1 : 1), (-1 : 1 , 1 : 0), (-v : 1 , 0 : 1), (-v : 1 , v : 1),
            (-v : 1 , -1 : 1), (-v : 1 , -v : 1), (-v : 1 , 1 : 1), (-v : 1 , 1 : 0), (1 : 1 , 0 : 1),
            (1 : 1 , v : 1), (1 : 1 , -1 : 1), (1 : 1 , -v : 1), (1 : 1 , 1 : 1), (1 : 1 , 1 : 0),
            (1 : 0 , 0 : 1), (1 : 0 , v : 1), (1 : 0 , -1 : 1), (1 : 0 , -v : 1), (1 : 0 , 1 : 1),
            (1 : 0 , 1 : 0)]

        ::

            sage: P.<x,y,z,u,v> = ProductProjectiveSpaces([2,1],GF(3))
            sage: P(P.base_ring()).points().sort()
            [(0 : 0 : 1 , 0 : 1), (0 : 0 : 1 , 1 : 1), (0 : 0 : 1 , 2 : 1), (0 : 0 : 1 , 1 : 0),
            (1 : 0 : 1 , 0 : 1), (1 : 0 : 1 , 1 : 1), (1 : 0 : 1 , 2 : 1), (1 : 0 : 1 , 1 : 0),
            (2 : 0 : 1 , 0 : 1), (2 : 0 : 1 , 1 : 1), (2 : 0 : 1 , 2 : 1), (2 : 0 : 1 , 1 : 0),
            (0 : 1 : 1 , 0 : 1), (0 : 1 : 1 , 1 : 1), (0 : 1 : 1 , 2 : 1), (0 : 1 : 1 , 1 : 0),
            (1 : 1 : 1 , 0 : 1), (1 : 1 : 1 , 1 : 1), (1 : 1 : 1 , 2 : 1), (1 : 1 : 1 , 1 : 0),
            (2 : 1 : 1 , 0 : 1), (2 : 1 : 1 , 1 : 1), (2 : 1 : 1 , 2 : 1), (2 : 1 : 1 , 1 : 0),
            (0 : 2 : 1 , 0 : 1), (0 : 2 : 1 , 1 : 1), (0 : 2 : 1 , 2 : 1), (0 : 2 : 1 , 1 : 0),
            (1 : 2 : 1 , 0 : 1), (1 : 2 : 1 , 1 : 1), (1 : 2 : 1 , 2 : 1), (1 : 2 : 1 , 1 : 0),
            (2 : 2 : 1 , 0 : 1), (2 : 2 : 1 , 1 : 1), (2 : 2 : 1 , 2 : 1), (2 : 2 : 1 , 1 : 0),
            (0 : 1 : 0 , 0 : 1), (0 : 1 : 0 , 1 : 1), (0 : 1 : 0 , 2 : 1), (0 : 1 : 0 , 1 : 0),
            (1 : 1 : 0 , 0 : 1), (1 : 1 : 0 , 1 : 1), (1 : 1 : 0 , 2 : 1), (1 : 1 : 0 , 1 : 0),
            (2 : 1 : 0 , 0 : 1), (2 : 1 : 0 , 1 : 1), (2 : 1 : 0 , 2 : 1), (2 : 1 : 0 , 1 : 0),
            (1 : 0 : 0 , 0 : 1), (1 : 0 : 0 , 1 : 1), (1 : 0 : 0 , 2 : 1), (1 : 0 : 0 , 1 : 0)]
        """
        X = self.codomain()

        from sage.schemes.product_projective.space import is_ProductProjectiveSpaces
        if not is_ProductProjectiveSpaces(X) and X.base_ring() in Fields():
            points = set()
            dim_ideal = X.defining_ideal().dimension()
            # no points
            if X.dimension() == -1:
                return []
            # if X is zero-dimensional
            if dim_ideal == X.ambient_space().num_components():
                points = set()
                # find points from all possible affine patches
                for I in xmrange([n+1 for n in X.ambient_space().dimension_relative_components()]):
                    [Y,phi] = X.affine_patch(I,True)
                    aff_points = Y.rational_points()
                    for PP in aff_points:
                        points.add(phi(PP))
                return list(points)
        R = self.value_ring()
        points = []
        if R in NumberFields():
            if not B > 0:
                raise TypeError("a positive bound B (= %s) must be specified"%B)
            for P in X.ambient_space().points_of_bounded_height(B,prec):
                try:
                    points.append(X(P))
                except TypeError:
                    pass
            return points
        if is_FiniteField(R):
            for P in X.ambient_space().rational_points():
                try:
                    points.append(X(P))
                except TypeError:
                    pass
            return points
        else:
            raise TypeError("unable to enumerate points over %s"%R)<|MERGE_RESOLUTION|>--- conflicted
+++ resolved
@@ -48,7 +48,6 @@
 
         EXAMPLES::
 
-<<<<<<< HEAD
             sage: P = ProductProjectiveSpaces([1,1],ZZ,'z')
             sage: Q = P([4,6,6,2]); Q
             (2 : 3 , 3 : 1)
@@ -56,15 +55,6 @@
             <class 'sage.schemes.product_projective.point.ProductProjectiveSpaces_point_ring'>
             sage: P(QQ)._element_constructor_([4,2,2,0])
             (2 : 1 , 1 : 0)
-=======
-            sage: P = ProductProjectiveSpaces([1, 1],QQ, 'z')
-            sage: Q = P([1, 2, 2, 3]); Q
-            (1/2 : 1 , 2/3 : 1)
-            sage: type(Q)
-            <class 'sage.schemes.product_projective.point.ProductProjectiveSpaces_point_ring'>
-            sage: P(QQ)._element_constructor_([1, 2, 2,0])
-            (1/2 : 1 , 1 : 0)
->>>>>>> abc779ba
         """
         return self.codomain()._point(self, v, **kwds)
 
