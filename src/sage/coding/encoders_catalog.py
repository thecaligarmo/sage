r"""
Index of encoders

The ``codes.encoders`` object may be used to access the encoders that Sage can build.

**Generic encoders**

:class:`linear_code.LinearCodeGeneratorMatrixEncoder <sage.coding.linear_code.LinearCodeGeneratorMatrixEncoder>`
:class:`linear_code.LinearCodeParityCheckEncoder <sage.coding.linear_code.LinearCodeParityCheckEncoder>`

**Generalized Reed-Solomon code encoders**

- :class:`grs.GRSEvaluationVectorEncoder <sage.coding.grs.GRSEvaluationVectorEncoder>`
- :class:`grs.GRSEvaluationPolynomialEncoder <sage.coding.grs.GRSEvaluationPolynomialEncoder>`

**Cyclic code encoders**

- :func:`cyclic_code.CyclicCodePolynomialEncoder <sage.coding.cyclic_code.CyclicCodePolynomialEncoder>`
- :func:`cyclic_code.CyclicCodeVectorEncoder <sage.coding.cyclic_code.CyclicCodeVectorEncoder>`

**Extended code encoders**

- :class:`extended_code.ExtendedCodeExtendedMatrixEncoder <sage.coding.extended_code.ExtendedCodeExtendedMatrixEncoder>`

**Punctured code encoders**

- :class:`punctured_code.PuncturedCodePuncturedMatrixEncoder <sage.punctured_code.PuncturedCodePuncturedMatrixEncoder>`

.. NOTE::

    To import these names into the global namespace, use:

        sage: from sage.coding.encoders_catalog import *
"""
#*****************************************************************************
#       Copyright (C) 2009 David Joyner <wdjoyner@gmail.com>
#                     2015 David Lucas <david.lucas@inria.fr>
#
#  Distributed under the terms of the GNU General Public License (GPL),
#  version 2 or later (at your preference).
#
#                  http://www.gnu.org/licenses/
#*****************************************************************************

from sage.misc.lazy_import import lazy_import as _lazy_import
_lazy_import('sage.coding.linear_code', ['LinearCodeGeneratorMatrixEncoder',
                                         'LinearCodeParityCheckEncoder'])
_lazy_import('sage.coding.grs', ['GRSEvaluationVectorEncoder', 'GRSEvaluationPolynomialEncoder'])
<<<<<<< HEAD
_lazy_import('sage.coding.reed_muller_code', ['ReedMullerVectorEncoder', 'ReedMullerPolynomialEncoder'])
=======
_lazy_import('sage.coding.cyclic_code', ['CyclicCodePolynomialEncoder',
                                         'CyclicCodeVectorEncoder'])
>>>>>>> e459f107
_lazy_import('sage.coding.extended_code', 'ExtendedCodeExtendedMatrixEncoder')
_lazy_import('sage.coding.punctured_code', 'PuncturedCodePuncturedMatrixEncoder')
_lazy_import('sage.coding.subfield_subcode', 'SubfieldSubcodeParityCheckEncoder')<|MERGE_RESOLUTION|>--- conflicted
+++ resolved
@@ -46,12 +46,9 @@
 _lazy_import('sage.coding.linear_code', ['LinearCodeGeneratorMatrixEncoder',
                                          'LinearCodeParityCheckEncoder'])
 _lazy_import('sage.coding.grs', ['GRSEvaluationVectorEncoder', 'GRSEvaluationPolynomialEncoder'])
-<<<<<<< HEAD
-_lazy_import('sage.coding.reed_muller_code', ['ReedMullerVectorEncoder', 'ReedMullerPolynomialEncoder'])
-=======
 _lazy_import('sage.coding.cyclic_code', ['CyclicCodePolynomialEncoder',
                                          'CyclicCodeVectorEncoder'])
->>>>>>> e459f107
+_lazy_import('sage.coding.reed_muller_code', ['ReedMullerVectorEncoder', 'ReedMullerPolynomialEncoder'])
 _lazy_import('sage.coding.extended_code', 'ExtendedCodeExtendedMatrixEncoder')
 _lazy_import('sage.coding.punctured_code', 'PuncturedCodePuncturedMatrixEncoder')
 _lazy_import('sage.coding.subfield_subcode', 'SubfieldSubcodeParityCheckEncoder')