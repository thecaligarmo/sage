"""
Polygons
"""
#*****************************************************************************
#       Copyright (C) 2006 Alex Clemesha <clemesha@gmail.com>,
#                          William Stein <wstein@gmail.com>,
#                     2008 Mike Hansen <mhansen@gmail.com>,
#
#  Distributed under the terms of the GNU General Public License (GPL)
#
#    This code is distributed in the hope that it will be useful,
#    but WITHOUT ANY WARRANTY; without even the implied warranty of
#    MERCHANTABILITY or FITNESS FOR A PARTICULAR PURPOSE.  See the GNU
#    General Public License for more details.
#
#  The full text of the GPL is available at:
#
#                  http://www.gnu.org/licenses/
#*****************************************************************************
from sage.plot.primitive import GraphicPrimitive_xydata
from sage.misc.decorators import options, rename_keyword
from sage.plot.colors import to_mpl_color


class Polygon(GraphicPrimitive_xydata):
    """
    Primitive class for the Polygon graphics type.  For information
    on actual plotting, please see :func:`polygon`, :func:`polygon2d`,
    or :func:`~sage.plot.plot3d.shapes2.polygon3d`.

    INPUT:

    - xdata - list of `x`-coordinates of points defining Polygon

    - ydata - list of `y`-coordinates of points defining Polygon

    - options - dict of valid plot options to pass to constructor

    EXAMPLES:

    Note this should normally be used indirectly via :func:`polygon`::

        sage: from sage.plot.polygon import Polygon
        sage: P = Polygon([1,2,3],[2,3,2],{'alpha':.5})
        sage: P
        Polygon defined by 3 points
        sage: P.options()['alpha']
        0.500000000000000
        sage: P.ydata
        [2, 3, 2]

    TESTS:

    We test creating polygons::

        sage: polygon([(0,0), (1,1), (0,1)])
        Graphics object consisting of 1 graphics primitive

    ::

        sage: polygon([(0,0,1), (1,1,1), (2,0,1)])
        Graphics3d Object
    """
    def __init__(self, xdata, ydata, options):
        """
        Initializes base class Polygon.

        EXAMPLES::

            sage: P = polygon([(0,0), (1,1), (-1,3)], thickness=2)
            sage: P[0].xdata
            [0.0, 1.0, -1.0]
            sage: P[0].options()['thickness']
            2
        """
        self.xdata = xdata
        self.ydata = ydata
        GraphicPrimitive_xydata.__init__(self, options)

    def _repr_(self):
        """
        String representation of Polygon primitive.

        EXAMPLES::

            sage: P = polygon([(0,0), (1,1), (-1,3)])
            sage: p=P[0]; p
            Polygon defined by 3 points
        """
        return "Polygon defined by %s points"%len(self)

    def __getitem__(self, i):
        """
        Returns `i`th vertex of Polygon primitive, starting count
        from 0th vertex.

        EXAMPLES::

            sage: P = polygon([(0,0), (1,1), (-1,3)])
            sage: p=P[0]
            sage: p[0]
            (0.0, 0.0)
        """
        return self.xdata[i], self.ydata[i]

    def __setitem__(self, i, point):
        """
        Changes `i`th vertex of Polygon primitive, starting count
        from 0th vertex.  Note that this only changes a vertex,
        but does not create new vertices.

        EXAMPLES::

            sage: P = polygon([(0,0), (1,2), (0,1), (-1,2)])
            sage: p=P[0]
            sage: [p[i] for i in range(4)]
            [(0.0, 0.0), (1.0, 2.0), (0.0, 1.0), (-1.0, 2.0)]
            sage: p[2]=(0,.5)
            sage: p[2]
            (0.0, 0.5)
        """
        i = int(i)
        self.xdata[i] = float(point[0])
        self.ydata[i] = float(point[1])

    def __len__(self):
        """
        Returns number of vertices of Polygon primitive.

        EXAMPLES::

            sage: P = polygon([(0,0), (1,2), (0,1), (-1,2)])
            sage: p=P[0]
            sage: len(p)
            4
        """
        return len(self.xdata)

    def _allowed_options(self):
        """
        Return the allowed options for the Polygon class.

        EXAMPLES::

            sage: P = polygon([(1,1), (1,2), (2,2), (2,1)], alpha=.5)
            sage: P[0]._allowed_options()['alpha']
            'How transparent the figure is.'
        """
        return {'alpha':'How transparent the figure is.',
                'thickness': 'How thick the border line is.',
                'edgecolor':'The color for the border of filled polygons.',
                'fill':'Whether or not to fill the polygon.',
                'legend_label':'The label for this item in the legend.',
                'legend_color':'The color of the legend text.',
                'rgbcolor':'The color as an RGB tuple.',
                'hue':'The color given as a hue.',
                'zorder':'The layer level in which to draw'}

    def _plot3d_options(self, options=None):
        """
        Translate 2d plot options into 3d plot options.

        EXAMPLES::

            sage: P = polygon([(1,1), (1,2), (2,2), (2,1)], alpha=.5)
            sage: p=P[0]; p
            Polygon defined by 4 points
            sage: q=p.plot3d()
            sage: q.texture.opacity
            0.500000000000000
        """
        if options is None:
            options = dict(self.options())
        for o in ['thickness', 'zorder', 'legend_label', 'fill', 'edgecolor']:
            options.pop(o, None)
        return GraphicPrimitive_xydata._plot3d_options(self, options)

    def plot3d(self, z=0, **kwds):
        """
        Plots a 2D polygon in 3D, with default height zero.

        INPUT:


        -  ``z`` - optional 3D height above `xy`-plane, or a list of
           heights corresponding to the list of 2D polygon points.

        EXAMPLES:

        A pentagon::

            sage: polygon([(cos(t), sin(t)) for t in srange(0, 2*pi, 2*pi/5)]).plot3d()
            Graphics3d Object

        Showing behavior of the optional parameter z::

            sage: P = polygon([(0,0), (1,2), (0,1), (-1,2)])
            sage: p = P[0]; p
            Polygon defined by 4 points
            sage: q = p.plot3d()
            sage: q.obj_repr(q.testing_render_params())[2]
            ['v 0 0 0', 'v 1 2 0', 'v 0 1 0', 'v -1 2 0']
            sage: r = p.plot3d(z=3)
            sage: r.obj_repr(r.testing_render_params())[2]
            ['v 0 0 3', 'v 1 2 3', 'v 0 1 3', 'v -1 2 3']
            sage: s = p.plot3d(z=[0,1,2,3])
            sage: s.obj_repr(s.testing_render_params())[2]
            ['v 0 0 0', 'v 1 2 1', 'v 0 1 2', 'v -1 2 3']

        TESTS:

        Heights passed as a list should have same length as
        number of points::

            sage: P = polygon([(0,0), (1,2), (0,1), (-1,2)])
            sage: p = P[0]
            sage: q = p.plot3d(z=[2,-2])
            Traceback (most recent call last):
            ...
            ValueError: Incorrect number of heights given
        """
        from sage.plot.plot3d.index_face_set import IndexFaceSet
        options = self._plot3d_options()
        options.update(kwds)
        zdata=[]
        if isinstance(z, list):
            zdata=z
        else:
            zdata=[z]*len(self.xdata)
        if len(zdata)==len(self.xdata):
            return IndexFaceSet([[(x, y, z) for x, y, z in zip(self.xdata, self.ydata, zdata)]], **options)
        else:
            raise ValueError('Incorrect number of heights given')

    def _render_on_subplot(self, subplot):
        """
        TESTS::

            sage: P = polygon([(0,0), (1,2), (0,1), (-1,2)])
        """
        import matplotlib.patches as patches
        options = self.options()
        p = patches.Polygon([(self.xdata[i],self.ydata[i]) for i in xrange(len(self.xdata))])
        p.set_linewidth(float(options['thickness']))
        a = float(options['alpha'])
        z = int(options.pop('zorder', 1))
        p.set_alpha(a)
        f = options.pop('fill')
        p.set_fill(f)
        c = to_mpl_color(options['rgbcolor'])
        if f:
            ec = options['edgecolor']
            if ec is None:
                p.set_color(c)
            else:
                p.set_facecolor(c)
                p.set_edgecolor(to_mpl_color(ec))
        else:
            p.set_color(c)
        p.set_label(options['legend_label'])
        p.set_zorder(z)
        subplot.add_patch(p)


def polygon(points, **options):
    """
    Returns either a 2-dimensional or 3-dimensional polygon depending
    on value of points.

    For information regarding additional arguments, see either
    :func:`polygon2d` or :func:`~sage.plot.plot3d.shapes2.polygon3d`.
    Options may be found and set using the dictionaries ``polygon2d.options``
    and ``polygon3d.options``.

    EXAMPLES::

        sage: polygon([(0,0), (1,1), (0,1)])
        Graphics object consisting of 1 graphics primitive
        sage: polygon([(0,0,1), (1,1,1), (2,0,1)])
        Graphics3d Object

    Extra options will get passed on to show(), as long as they are valid::

        sage: polygon([(0,0), (1,1), (0,1)], axes=False)
        Graphics object consisting of 1 graphics primitive
        sage: polygon([(0,0), (1,1), (0,1)]).show(axes=False) # These are equivalent
    """
    try:
        return polygon2d(points, **options)
    except ValueError:
        from sage.plot.plot3d.shapes2 import polygon3d
        return polygon3d(points, **options)

@rename_keyword(color='rgbcolor')
@options(alpha=1, rgbcolor=(0,0,1), edgecolor=None, thickness=None,
         legend_label=None, legend_color=None,
         aspect_ratio=1.0, fill=True)
def polygon2d(points, **options):
    r"""
    Returns a 2-dimensional polygon defined by ``points``.

    Type ``polygon2d.options`` for a dictionary of the default
    options for polygons.  You can change this to change the
    defaults for all future polygons.  Use ``polygon2d.reset()``
    to reset to the default options.

    EXAMPLES:

    We create a purple-ish polygon::

        sage: polygon2d([[1,2], [5,6], [5,0]], rgbcolor=(1,0,1))
        Graphics object consisting of 1 graphics primitive

    By default, polygons are filled in, but we can make them
    without a fill as well::

        sage: polygon2d([[1,2], [5,6], [5,0]], fill=False)
        Graphics object consisting of 1 graphics primitive

    In either case, the thickness of the border can be controlled::

        sage: polygon2d([[1,2], [5,6], [5,0]], fill=False, thickness=4, color='orange')
        Graphics object consisting of 1 graphics primitive
<<<<<<< HEAD
=======

    For filled polygons, one can use different colors for the border
    and the interior as follows::

        sage: L = [[0,0]]+[[i/100, 1.1+cos(i/20)] for i in range(100)]+[[1,0]]
        sage: polygon2d(L, color="limegreen", edgecolor="black", axes=False)
        Graphics object consisting of 1 graphics primitive
>>>>>>> 4cd153a4

    Some modern art -- a random polygon, with legend::

        sage: v = [(randrange(-5,5), randrange(-5,5)) for _ in range(10)]
        sage: polygon2d(v, legend_label='some form')
        Graphics object consisting of 1 graphics primitive

    A purple hexagon::

        sage: L = [[cos(pi*i/3),sin(pi*i/3)] for i in range(6)]
        sage: polygon2d(L, rgbcolor=(1,0,1))
        Graphics object consisting of 1 graphics primitive

    A green deltoid::

        sage: L = [[-1+cos(pi*i/100)*(1+cos(pi*i/100)),2*sin(pi*i/100)*(1-cos(pi*i/100))] for i in range(200)]
        sage: polygon2d(L, rgbcolor=(1/8,3/4,1/2))
        Graphics object consisting of 1 graphics primitive

    A blue hypotrochoid::

        sage: L = [[6*cos(pi*i/100)+5*cos((6/2)*pi*i/100),6*sin(pi*i/100)-5*sin((6/2)*pi*i/100)] for i in range(200)]
        sage: polygon2d(L, rgbcolor=(1/8,1/4,1/2))
        Graphics object consisting of 1 graphics primitive

    Another one::

        sage: n = 4; h = 5; b = 2
        sage: L = [[n*cos(pi*i/100)+h*cos((n/b)*pi*i/100),n*sin(pi*i/100)-h*sin((n/b)*pi*i/100)] for i in range(200)]
        sage: polygon2d(L, rgbcolor=(1/8,1/4,3/4))
        Graphics object consisting of 1 graphics primitive

    A purple epicycloid::

        sage: m = 9; b = 1
        sage: L = [[m*cos(pi*i/100)+b*cos((m/b)*pi*i/100),m*sin(pi*i/100)-b*sin((m/b)*pi*i/100)] for i in range(200)]
        sage: polygon2d(L, rgbcolor=(7/8,1/4,3/4))
        Graphics object consisting of 1 graphics primitive

    A brown astroid::

        sage: L = [[cos(pi*i/100)^3,sin(pi*i/100)^3] for i in range(200)]
        sage: polygon2d(L, rgbcolor=(3/4,1/4,1/4))
        Graphics object consisting of 1 graphics primitive

    And, my favorite, a greenish blob::

        sage: L = [[cos(pi*i/100)*(1+cos(pi*i/50)), sin(pi*i/100)*(1+sin(pi*i/50))] for i in range(200)]
        sage: polygon2d(L, rgbcolor=(1/8, 3/4, 1/2))
        Graphics object consisting of 1 graphics primitive

    This one is for my wife::

        sage: L = [[sin(pi*i/100)+sin(pi*i/50),-(1+cos(pi*i/100)+cos(pi*i/50))] for i in range(-100,100)]
        sage: polygon2d(L, rgbcolor=(1,1/4,1/2))
        Graphics object consisting of 1 graphics primitive

    One can do the same one with a colored legend label::

        sage: polygon2d(L, color='red', legend_label='For you!', legend_color='red')
        Graphics object consisting of 1 graphics primitive

    Polygons have a default aspect ratio of 1.0::

        sage: polygon2d([[1,2], [5,6], [5,0]]).aspect_ratio()
        1.0

    AUTHORS:

    - David Joyner (2006-04-14): the long list of examples above.

    """
    from sage.plot.plot import xydata_from_point_list
    from sage.plot.all import Graphics
    if options["thickness"] is None:   # If the user did not specify thickness
        if options["fill"] and options["edgecolor"] is None:
            # If the user chose fill
            options["thickness"] = 0
        else:
            options["thickness"] = 1
    xdata, ydata = xydata_from_point_list(points)
    g = Graphics()

    # Reset aspect_ratio to 'automatic' in case scale is 'semilog[xy]'.
    # Otherwise matplotlib complains.
    scale = options.get('scale', None)
    if isinstance(scale, (list, tuple)):
        scale = scale[0]
    if scale == 'semilogy' or scale == 'semilogx':
        options['aspect_ratio'] = 'automatic'

    g._set_extra_kwds(Graphics._extract_kwds_for_show(options))
    g.add_primitive(Polygon(xdata, ydata, options))
    if options['legend_label']:
        g.legend(True)
        g._legend_colors = [options['legend_color']]
    return g<|MERGE_RESOLUTION|>--- conflicted
+++ resolved
@@ -321,8 +321,6 @@
 
         sage: polygon2d([[1,2], [5,6], [5,0]], fill=False, thickness=4, color='orange')
         Graphics object consisting of 1 graphics primitive
-<<<<<<< HEAD
-=======
 
     For filled polygons, one can use different colors for the border
     and the interior as follows::
@@ -330,7 +328,6 @@
         sage: L = [[0,0]]+[[i/100, 1.1+cos(i/20)] for i in range(100)]+[[1,0]]
         sage: polygon2d(L, color="limegreen", edgecolor="black", axes=False)
         Graphics object consisting of 1 graphics primitive
->>>>>>> 4cd153a4
 
     Some modern art -- a random polygon, with legend::
 
