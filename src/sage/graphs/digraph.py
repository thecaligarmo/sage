r"""
Directed graphs

This module implements functions and operations involving directed
graphs. Here is what they can do

**Graph basic operations:**

.. csv-table::
    :class: contentstable
    :widths: 30, 70
    :delim: |

    :meth:`~DiGraph.layout_acyclic_dummy` | Computes a (dummy) ranked layout so that all edges point upward.
    :meth:`~DiGraph.layout_acyclic` | Computes a ranked layout so that all edges point upward.
    :meth:`~DiGraph.reverse` | Returns a copy of digraph with edges reversed in direction.
    :meth:`~DiGraph.reverse_edge` | Reverses an edge.
    :meth:`~DiGraph.reverse_edges` | Reverses a list of edges.
    :meth:`~DiGraph.out_degree_sequence` | Return the outdegree sequence.
    :meth:`~DiGraph.out_degree_iterator` | Same as degree_iterator, but for out degree.
    :meth:`~DiGraph.out_degree` | Same as degree, but for out degree.
    :meth:`~DiGraph.in_degree_sequence` | Return the indegree sequence of this digraph.
    :meth:`~DiGraph.in_degree_iterator` | Same as degree_iterator, but for in degree.
    :meth:`~DiGraph.in_degree` | Same as degree, but for in-degree.
    :meth:`~DiGraph.neighbors_out` | Returns the list of the out-neighbors of a given vertex.
    :meth:`~DiGraph.neighbor_out_iterator` | Returns an iterator over the out-neighbors of a given vertex.
    :meth:`~DiGraph.neighbors_in` | Returns the list of the in-neighbors of a given vertex.
    :meth:`~DiGraph.neighbor_in_iterator` | Returns an iterator over the in-neighbors of vertex.
    :meth:`~DiGraph.outgoing_edges` | Returns a list of edges departing from vertices.
    :meth:`~DiGraph.outgoing_edge_iterator` | Return an iterator over all departing edges from vertices
    :meth:`~DiGraph.incoming_edges` | Returns a list of edges arriving at vertices.
    :meth:`~DiGraph.incoming_edge_iterator` | Return an iterator over all arriving edges from vertices
    :meth:`~DiGraph.sources` | Returns the list of all sources (vertices without incoming edges) of this digraph.
    :meth:`~DiGraph.sinks` | Returns the list of all sinks (vertices without outoing edges) of this digraph.
    :meth:`~DiGraph.to_undirected` | Returns an undirected version of the graph.
    :meth:`~DiGraph.to_directed` | Since the graph is already directed, simply returns a copy of itself.
    :meth:`~DiGraph.is_directed` | Since digraph is directed, returns True.
    :meth:`~DiGraph.dig6_string` | Returns the dig6 representation of the digraph as an ASCII string.

**Paths and cycles:**

.. csv-table::
    :class: contentstable
    :widths: 30, 70
    :delim: |

    :meth:`~DiGraph.all_paths_iterator` | Returns an iterator over the paths of self. The paths are
    :meth:`~DiGraph.all_simple_paths` | Returns a list of all the simple paths of self starting
    :meth:`~DiGraph.all_cycles_iterator` | Returns an iterator over all the cycles of self starting
    :meth:`~DiGraph.all_simple_cycles` | Returns a list of all simple cycles of self.

**Representation theory:**

.. csv-table::
    :class: contentstable
    :widths: 30, 70
    :delim: |

    :meth:`~DiGraph.path_semigroup` | Returns the (partial) semigroup formed by the paths of the digraph.

**Connectivity:**

.. csv-table::
    :class: contentstable
    :widths: 30, 70
    :delim: |

    :meth:`~DiGraph.is_strongly_connected` | Returns whether the current ``DiGraph`` is strongly connected.
    :meth:`~DiGraph.strongly_connected_components_digraph` | Returns the digraph of the strongly connected components
    :meth:`~DiGraph.strongly_connected_components_subgraphs` | Returns the strongly connected components as a list of subgraphs.
    :meth:`~DiGraph.strongly_connected_component_containing_vertex` | Returns the strongly connected component containing a given vertex
    :meth:`~DiGraph.strongly_connected_components` | Returns the list of strongly connected components.


**Acyclicity:**

.. csv-table::
    :class: contentstable
    :widths: 30, 70
    :delim: |

    :meth:`~DiGraph.is_directed_acyclic` | Returns whether the digraph is acyclic or not.
    :meth:`~DiGraph.is_transitive` | Returns whether the digraph is transitive or not.
    :meth:`~DiGraph.is_aperiodic` | Returns whether the digraph is aperiodic or not.
    :meth:`~DiGraph.period` | Returns the period of the digraph.
    :meth:`~DiGraph.level_sets` | Returns the level set decomposition of the digraph.
    :meth:`~DiGraph.topological_sort_generator` | Returns a list of all topological sorts of the digraph if it is acyclic
    :meth:`~DiGraph.topological_sort` | Returns a topological sort of the digraph if it is acyclic

**Hard stuff:**

.. csv-table::
    :class: contentstable
    :widths: 30, 70
    :delim: |

    :meth:`~DiGraph.feedback_edge_set` | Computes the minimum feedback edge (arc) set of a digraph

Methods
-------
"""

from sage.rings.integer import Integer
from sage.misc.superseded import deprecation
import sage.graphs.generic_graph_pyx as generic_graph_pyx
from sage.graphs.generic_graph import GenericGraph
from sage.graphs.dot2tex_utils import have_dot2tex

class DiGraph(GenericGraph):
    """
    Directed graph.

    A digraph or directed graph is a set of vertices connected by oriented
    edges. For more information, see the
    `Wikipedia article on digraphs
    <http://en.wikipedia.org/wiki/Digraph_%28mathematics%29>`_.

    One can very easily create a directed graph in Sage by typing::

        sage: g = DiGraph()

    By typing the name of the digraph, one can get some basic information
    about it::

        sage: g
        Digraph on 0 vertices

    This digraph is not very interesting as it is by default the empty
    graph. But Sage contains several pre-defined digraph classes that can
    be listed this way:

    * Within a Sage sessions, type ``digraphs.``
      (Do not press "Enter", and do not forget the final period "." )
    * Hit "tab".

    You will see a list of methods which will construct named digraphs. For
    example::

        sage: g = digraphs.ButterflyGraph(3)
        sage: g.plot()
        Graphics object consisting of 81 graphics primitives

    You can also use the collection of pre-defined graphs, then create a
    digraph from them. ::

        sage: g = DiGraph(graphs.PetersenGraph())
        sage: g.plot()
        Graphics object consisting of 50 graphics primitives

    Calling ``Digraph`` on a graph returns the original graph in which every
    edge is replaced by two different edges going toward opposite directions.

    In order to obtain more information about these digraph constructors,
    access the documentation by typing ``digraphs.RandomDirectedGNP?``.

    Once you have defined the digraph you want, you can begin to work on it
    by using the almost 200 functions on graphs and digraphs in the Sage
    library! If your digraph is named ``g``, you can list these functions as
    previously this way

    * Within a Sage session, type ``g.``
      (Do not press "Enter", and do not forget the final period "." )
    * Hit "tab".

    As usual, you can get some information about what these functions do by
    typing (e.g. if you want to know about the ``diameter()`` method)
    ``g.diameter?``.

    If you have defined a digraph ``g`` having several connected components
    ( i.e. ``g.is_connected()`` returns False ), you can print each one of its
    connected components with only two lines::

        sage: for component in g.connected_components():
        ....:      g.subgraph(component).plot()
        Graphics object consisting of 50 graphics primitives

    The same methods works for strongly connected components ::

        sage: for component in g.strongly_connected_components():
        ....:      g.subgraph(component).plot()
        Graphics object consisting of 50 graphics primitives


    INPUT:

    -  ``data`` -  can be any of the following (see the ``format`` keyword):

       #.  A dictionary of dictionaries

       #.  A dictionary of lists

       #.  A numpy matrix or ndarray

       #.  A Sage adjacency matrix or incidence matrix

       #.  A pygraphviz graph

       #.  A SciPy sparse matrix

       #.  A NetworkX digraph

    -  ``pos`` - a positioning dictionary: for example, the
       spring layout from NetworkX for the 5-cycle is::

         {0: [-0.91679746, 0.88169588],
          1: [ 0.47294849, 1.125     ],
          2: [ 1.125     ,-0.12867615],
          3: [ 0.12743933,-1.125     ],
          4: [-1.125     ,-0.50118505]}

    -  ``name`` - (must be an explicitly named parameter,
       i.e., name="complete") gives the graph a name

    -  ``loops`` - boolean, whether to allow loops (ignored
       if data is an instance of the DiGraph class)

    -  ``multiedges`` - boolean, whether to allow multiple
       edges (ignored if data is an instance of the DiGraph class)

    -  ``weighted`` - whether digraph thinks of itself as
       weighted or not. See self.weighted()

    -  ``format`` - if None, DiGraph tries to guess- can be
       several values, including:

       -  ``'adjacency_matrix'`` - a square Sage matrix M,
          with M[i,j] equal to the number of edges {i,j}

       -  ``'incidence_matrix'`` - a Sage matrix, with one
          column C for each edge, where if C represents {i, j}, C[i] is -1
          and C[j] is 1

       -  ``'weighted_adjacency_matrix'`` - a square Sage
          matrix M, with M[i,j] equal to the weight of the single edge {i,j}.
          Given this format, weighted is ignored (assumed True).

       -  ``NX`` - data must be a NetworkX DiGraph.

           .. NOTE::

               As Sage's default edge labels is ``None`` while NetworkX uses
               ``{}``, the ``{}`` labels of a NetworkX digraph are automatically
               set to ``None`` when it is converted to a Sage graph. This
               behaviour can be overruled by setting the keyword
               ``convert_empty_dict_labels_to_None`` to ``False`` (it is
               ``True`` by default).

    -  ``boundary`` - a list of boundary vertices, if
       empty, digraph is considered as a 'graph without boundary'

    -  ``implementation`` - what to use as a backend for
       the graph. Currently, the options are either 'networkx' or
       'c_graph'

    - ``sparse`` (boolean) -- ``sparse=True`` is an alias for
      ``data_structure="sparse"``, and ``sparse=False`` is an alias for
      ``data_structure="dense"``.

    -  ``data_structure`` -- one of the following

       * ``"dense"`` -- selects the :mod:`~sage.graphs.base.dense_graph`
         backend.

       * ``"sparse"`` -- selects the :mod:`~sage.graphs.base.sparse_graph`
         backend.

       * ``"static_sparse"`` -- selects the
         :mod:`~sage.graphs.base.static_sparse_backend` (this backend is faster
         than the sparse backend and smaller in memory, and it is immutable, so
         that the resulting graphs can be used as dictionary keys).

       *Only available when* ``implementation == 'c_graph'``

    - ``immutable`` (boolean) -- whether to create a immutable digraph. Note
      that ``immutable=True`` is actually a shortcut for
      ``data_structure='static_sparse'``. Set to ``False`` by default, only
      available when ``implementation='c_graph'``

    -  ``vertex_labels`` - only for implementation == 'c_graph'.
       Whether to allow any object as a vertex (slower), or
       only the integers 0, ..., n-1, where n is the number of vertices.

    -  ``convert_empty_dict_labels_to_None`` - this arguments sets
       the default edge labels used by NetworkX (empty dictionaries)
       to be replaced by None, the default Sage edge label. It is
       set to ``True`` iff a NetworkX graph is on the input.

    EXAMPLES:

    #. A dictionary of dictionaries::

            sage: g = DiGraph({0:{1:'x',2:'z',3:'a'}, 2:{5:'out'}}); g
            Digraph on 5 vertices

       The labels ('x', 'z', 'a', 'out') are labels for edges. For
       example, 'out' is the label for the edge from 2 to 5. Labels can be
       used as weights, if all the labels share some common parent.

    #. A dictionary of lists (or iterables)::

            sage: g = DiGraph({0:[1,2,3], 2:[4]}); g
            Digraph on 5 vertices
            sage: g = DiGraph({0:(1,2,3), 2:(4,)}); g
            Digraph on 5 vertices

    #. A list of vertices and a function describing adjacencies. Note
       that the list of vertices and the function must be enclosed in a
       list (i.e., [list of vertices, function]).

       We construct a graph on the integers 1 through 12 such that there
       is a directed edge from i to j if and only if i divides j.

       ::

            sage: g=DiGraph([[1..12],lambda i,j: i!=j and i.divides(j)])
            sage: g.vertices()
            [1, 2, 3, 4, 5, 6, 7, 8, 9, 10, 11, 12]
            sage: g.adjacency_matrix()
            [0 1 1 1 1 1 1 1 1 1 1 1]
            [0 0 0 1 0 1 0 1 0 1 0 1]
            [0 0 0 0 0 1 0 0 1 0 0 1]
            [0 0 0 0 0 0 0 1 0 0 0 1]
            [0 0 0 0 0 0 0 0 0 1 0 0]
            [0 0 0 0 0 0 0 0 0 0 0 1]
            [0 0 0 0 0 0 0 0 0 0 0 0]
            [0 0 0 0 0 0 0 0 0 0 0 0]
            [0 0 0 0 0 0 0 0 0 0 0 0]
            [0 0 0 0 0 0 0 0 0 0 0 0]
            [0 0 0 0 0 0 0 0 0 0 0 0]
            [0 0 0 0 0 0 0 0 0 0 0 0]

    #. A numpy matrix or ndarray::

            sage: import numpy
            sage: A = numpy.array([[0,1,0],[1,0,0],[1,1,0]])
            sage: DiGraph(A)
            Digraph on 3 vertices

    #. A Sage matrix: Note: If format is not specified, then Sage
       assumes a square matrix is an adjacency matrix, and a nonsquare
       matrix is an incidence matrix.

       - an adjacency matrix::

            sage: M = Matrix([[0, 1, 1, 1, 0],[0, 0, 0, 0, 0],[0, 0, 0, 0, 1],[0, 0, 0, 0, 0],[0, 0, 0, 0, 0]]); M
            [0 1 1 1 0]
            [0 0 0 0 0]
            [0 0 0 0 1]
            [0 0 0 0 0]
            [0 0 0 0 0]
            sage: DiGraph(M)
            Digraph on 5 vertices

       - an incidence matrix::

            sage: M = Matrix(6, [-1,0,0,0,1, 1,-1,0,0,0, 0,1,-1,0,0, 0,0,1,-1,0, 0,0,0,1,-1, 0,0,0,0,0]); M
            [-1  0  0  0  1]
            [ 1 -1  0  0  0]
            [ 0  1 -1  0  0]
            [ 0  0  1 -1  0]
            [ 0  0  0  1 -1]
            [ 0  0  0  0  0]
            sage: DiGraph(M)
            Digraph on 6 vertices

    #. A c_graph implemented DiGraph can be constructed from a
       networkx implemented DiGraph::

            sage: D = DiGraph({0:[1],1:[2],2:[0]}, implementation="networkx")
            sage: E = DiGraph(D,implementation="c_graph")
            sage: D == E
            True

    #. A dig6 string: Sage automatically recognizes whether a string is
       in dig6 format, which is a directed version of graph6::

            sage: D = DiGraph('IRAaDCIIOWEOKcPWAo')
            sage: D
            Digraph on 10 vertices

            sage: D = DiGraph('IRAaDCIIOEOKcPWAo')
            Traceback (most recent call last):
            ...
            RuntimeError: The string (IRAaDCIIOEOKcPWAo) seems corrupt: for n = 10, the string is too short.

            sage: D = DiGraph("IRAaDCI'OWEOKcPWAo")
            Traceback (most recent call last):
            ...
            RuntimeError: The string seems corrupt: valid characters are
            ?@ABCDEFGHIJKLMNOPQRSTUVWXYZ[\]^_`abcdefghijklmnopqrstuvwxyz{|}~

    #. A NetworkX XDiGraph::

            sage: import networkx
            sage: g = networkx.MultiDiGraph({0:[1,2,3], 2:[4]})
            sage: DiGraph(g)
            Digraph on 5 vertices


    #. A NetworkX digraph::

            sage: import networkx
            sage: g = networkx.DiGraph({0:[1,2,3], 2:[4]})
            sage: DiGraph(g)
            Digraph on 5 vertices

       Note that in all cases, we copy the NetworkX structure.

       ::

            sage: import networkx
            sage: g = networkx.DiGraph({0:[1,2,3], 2:[4]})
            sage: G = DiGraph(g, implementation='networkx')
            sage: H = DiGraph(g, implementation='networkx')
            sage: G._backend._nxg is H._backend._nxg
            False

    TESTS::

        sage: DiGraph({0:[1,2,3], 2:[4]}).edges()
        [(0, 1, None), (0, 2, None), (0, 3, None), (2, 4, None)]
        sage: DiGraph({0:(1,2,3), 2:(4,)}).edges()
        [(0, 1, None), (0, 2, None), (0, 3, None), (2, 4, None)]
        sage: DiGraph({0:Set([1,2,3]), 2:Set([4])}).edges()
        [(0, 1, None), (0, 2, None), (0, 3, None), (2, 4, None)]

    Get rid of mutable default argument for `boundary` (:trac:`14794`)::

        sage: D = DiGraph(boundary=None)
        sage: D._boundary
        []

    Demonstrate that digraphs using the static backend are equal to mutable
    graphs but can be used as dictionary keys::

        sage: import networkx
        sage: g = networkx.DiGraph({0:[1,2,3], 2:[4]})
        sage: G = DiGraph(g, implementation='networkx')
        sage: G_imm = DiGraph(G, data_structure="static_sparse")
        sage: H_imm = DiGraph(G, data_structure="static_sparse")
        sage: H_imm is G_imm
        False
        sage: H_imm == G_imm == G
        True
        sage: {G_imm:1}[H_imm]
        1
        sage: {G_imm:1}[G]
        Traceback (most recent call last):
        ...
        TypeError: This graph is mutable, and thus not hashable. Create an
        immutable copy by `g.copy(immutable=True)`

    The error message states that one can also create immutable graphs by
    specifying the ``immutable`` optional argument (not only by
    ``data_structure='static_sparse'`` as above)::

        sage: J_imm = DiGraph(G, immutable=True)
        sage: J_imm == G_imm
        True
        sage: type(J_imm._backend) == type(G_imm._backend)
        True

    """
    _directed = True

    def __init__(self, data=None, pos=None, loops=None, format=None,
                 boundary=None, weighted=None, implementation='c_graph',
                 data_structure="sparse", vertex_labels=True, name=None,
                 multiedges=None, convert_empty_dict_labels_to_None=None,
                 sparse=True, immutable=False):
        """
        TESTS::

            sage: D = DiGraph()
            sage: loads(dumps(D)) == D
            True

            sage: a = matrix(2,2,[1,2,0,1])
            sage: DiGraph(a,sparse=True).adjacency_matrix() == a
            True

            sage: a = matrix(2,2,[3,2,0,1])
            sage: DiGraph(a,sparse=True).adjacency_matrix() == a
            True

        The positions are copied when the DiGraph is built from
        another DiGraph or from a Graph ::

            sage: g = DiGraph(graphs.PetersenGraph())
            sage: h = DiGraph(g)
            sage: g.get_pos() == h.get_pos()
            True
            sage: g.get_pos() == graphs.PetersenGraph().get_pos()
            True

        Invalid sequence of edges given as an input (they do not all
        have the same length)::

            sage: g = DiGraph([(1,2),(2,3),(2,3,4)])
            Traceback (most recent call last):
            ...
            ValueError: Edges input must all follow the same format.


        Two different labels given for the same edge in a graph
        without multiple edges::

            sage: g = Graph([(1,2,3),(1,2,4)], multiedges = False)
            Traceback (most recent call last):
            ...
            ValueError: Two different labels given for the same edge in a graph without multiple edges.

        Detection of multiple edges::

            sage: DiGraph([(1, 2, 0), (1,2,1)])
            Multi-digraph on 2 vertices
            sage: DiGraph([(1, 2, 0)])
            Digraph on 2 vertices

        An empty list or dictionary defines a simple graph (trac #10441 and #12910)::

            sage: DiGraph([])
            Digraph on 0 vertices
            sage: DiGraph({})
            Digraph on 0 vertices
            sage: # not "Multi-digraph on 0 vertices"

        Problem with weighted adjacency matrix (:trac:`13919`)::

            sage: B = {0:{1:2,2:5,3:4},1:{2:2,4:7},2:{3:1,4:4,5:3},3:{5:4},4:{5:1,6:5},5:{4:1,6:7,5:1}}
            sage: grafo3 = DiGraph(B,weighted=True)
            sage: matad = grafo3.weighted_adjacency_matrix()
            sage: grafo4 = DiGraph(matad,format = "adjacency_matrix", weighted=True)
            sage: grafo4.shortest_path(0,6,by_weight=True)
            [0, 1, 2, 5, 4, 6]

        Building a DiGraph with ``immutable=False`` returns a mutable graph::

            sage: g = graphs.PetersenGraph()
            sage: g = DiGraph(g.edges(),immutable=False)
            sage: g.add_edge("Hey", "Heyyyyyyy")
            sage: {g:1}[g]
            Traceback (most recent call last):
            ...
            TypeError: This graph is mutable, and thus not hashable. Create an immutable copy by `g.copy(immutable=True)`
            sage: copy(g) is g
            False
            sage: {g.copy(immutable=True):1}[g.copy(immutable=True)]
            1

        But building it with ``immutable=True`` returns an immutable graph::

            sage: g = DiGraph(graphs.PetersenGraph(), immutable=True)
            sage: g.add_edge("Hey", "Heyyyyyyy")
            Traceback (most recent call last):
            ...
            NotImplementedError
            sage: {g:1}[g]
            1
            sage: copy(g) is g
            True

        Check the error when multiple edges are sent but ``multiple_edges`` is
        set to ``False`` (:trac:`16215`)::

            sage: DiGraph([(0,1),(1,0),(0,1)], multiedges=False)
            Traceback (most recent call last):
            ...
            ValueError: Non-multidigraph got several edges (0,1)
        """
        msg = ''
        GenericGraph.__init__(self)
        from sage.structure.element import is_Matrix
        from sage.misc.misc import uniq

        if sparse == False:
            if data_structure != "sparse":
                raise ValueError("The 'sparse' argument is an alias for "
                                 "'data_structure'. Please do not define both.")
            data_structure = "dense"

        if format is None and isinstance(data, str):
            format = 'dig6'
            if data[:8] == ">>dig6<<":
                data = data[8:]
        if format is None and is_Matrix(data):
            if data.is_square():
                format = 'adjacency_matrix'
            else:
                format = 'incidence_matrix'
                msg += "Non-symmetric or non-square matrix assumed to be an incidence matrix: "
        if format is None and isinstance(data, DiGraph):
            format = 'DiGraph'
        from sage.graphs.all import Graph
        if format is None and isinstance(data, Graph):
            data = data.to_directed()
            format = 'DiGraph'
        if format is None and isinstance(data,list) and \
           len(data)>=2 and callable(data[1]):
            format = 'rule'
        if format is None and isinstance(data,dict):
            keys = data.keys()
            if len(keys) == 0: format = 'dict_of_dicts'
            else:
                if isinstance(data[keys[0]], dict):
                    format = 'dict_of_dicts'
                else:
                    format = 'dict_of_lists'
        if format is None and hasattr(data, 'adj'):
            import networkx
            if isinstance(data, (networkx.Graph, networkx.MultiGraph)):
                data = data.to_directed()
                format = 'NX'
            elif isinstance(data, (networkx.DiGraph, networkx.MultiDiGraph)):
                format = 'NX'
        if format is None and isinstance(data, (int, Integer)):
            format = 'int'
        if format is None and data is None:
            format = 'int'
            data = 0

        # Input is a list of edges
        if format is None and isinstance(data, list):

            # If we are given a list (we assume it is a list of
            # edges), we convert the problem to a dict_of_dicts or a
            # dict_of_lists

            edges = data

            # Along the process, we are assuming all edges have the
            # same length. If it is not true, a ValueError will occur
            try:

                # The list is empty
                if not data:
                    data = {}
                    format = 'dict_of_dicts'

                # The edges are not labelled
                elif len(data[0]) == 2:
                    data = {}
                    for u,v in edges:
                        if not u in data:
                            data[u] = []

                        data[u].append(v)

                    format = 'dict_of_lists'

                # The edges are labelled
                elif len(data[0]) == 3:
                    data = {}
                    for u,v,l in edges:

                        if not u in data:
                            data[u] = {}

                        # Now the key exists, and is a dictionary ...

                        # If we notice for the first time that there
                        # are multiple edges, we update the whole
                        # dictionary so that data[u][v] is a list

                        if (multiedges is None and
                            (v in data[u])):
                            multiedges = True
                            for uu, dd in data.iteritems():
                                for vv, ddd in dd.iteritems():
                                    dd[vv] = [ddd]

                        # If multiedges is set to False while the same
                        # edge is present in the list with different
                        # values of its label
                        elif (multiedges is False and
                            (v in data[u] and data[u][v] != l)):
                                raise ValueError("MULTIEDGE")

                        # Now we are behaving as if multiedges == None
                        # means multiedges = False. If something bad
                        # happens later, the whole dictionary will be
                        # updated anyway

                        if multiedges is True:
                            if v not in data[u]:
                                data[u][v] = []

                            data[u][v].append(l)

                        else:
                            data[u][v] = l

                    format = 'dict_of_dicts'

            except ValueError as ve:
                if str(ve) == "MULTIEDGE":
                    raise ValueError("Two different labels given for the same edge in a graph without multiple edges.")
                else:
                    raise ValueError("Edges input must all follow the same format.")

        if format is None:
            import networkx
            data = networkx.MultiDiGraph(data)
            format = 'NX'

        # At this point, format has been set.

        # adjust for empty dicts instead of None in NetworkX default edge labels
        if convert_empty_dict_labels_to_None is None:
            convert_empty_dict_labels_to_None = (format == 'NX')

        verts = None

        if format == 'dig6':
            if loops      is None: loops      = False
            if weighted   is None: weighted   = False
            if multiedges is None: multiedges = False
            if not isinstance(data, str):
                raise ValueError('If input format is dig6, then data must be a string.')
            n = data.find('\n')
            if n == -1:
                n = len(data)
            ss = data[:n]
            n, s = generic_graph_pyx.N_inverse(ss)
            m = generic_graph_pyx.D_inverse(s, n)
            expected = n**2
            if len(m) > expected:
                raise RuntimeError("The string (%s) seems corrupt: for n = %d, the string is too long."%(ss,n))
            elif len(m) < expected:
                raise RuntimeError("The string (%s) seems corrupt: for n = %d, the string is too short."%(ss,n))
            num_verts = n
        elif format in ['adjacency_matrix', 'incidence_matrix']:
            assert is_Matrix(data)
        if format == 'weighted_adjacency_matrix':
            if weighted is False:
                raise ValueError("Format was weighted_adjacency_matrix but weighted was False.")
            if weighted   is None: weighted   = True
            if multiedges is None: multiedges = False
            format = 'adjacency_matrix'
        if format == 'adjacency_matrix':
            entries = uniq(data.list())
            for e in entries:
                try:
                    e = int(e)
                    assert e >= 0
                except Exception:
                    if weighted is False:
                        raise ValueError("Non-weighted digraph's"+
                        " adjacency matrix must have only nonnegative"+
                        " integer entries")
                    weighted = True
                    if multiedges is None: multiedges = False
                    break

            if weighted is None:
                weighted = False

            if multiedges is None:
                multiedges = ((not weighted) and sorted(entries) != [0,1])

            for i in xrange(data.nrows()):
                if data[i,i] != 0:
                    if loops is None: loops = True
                    elif not loops:
                        raise ValueError("Non-looped digraph's adjacency"+
                        " matrix must have zeroes on the diagonal.")
                    break
            num_verts = data.nrows()
        elif format == 'incidence_matrix':
            positions = []
            for c in data.columns():
                NZ = c.nonzero_positions()
                if len(NZ) != 2:
                    msg += "There must be two nonzero entries (-1 & 1) per column."
                    raise ValueError(msg)
                L = sorted(uniq(c.list()))
                if L != [-1,0,1]:
                    msg += "Each column represents an edge: -1 goes to 1."
                    raise ValueError(msg)
                if c[NZ[0]] == -1:
                    positions.append(tuple(NZ))
                else:
                    positions.append((NZ[1],NZ[0]))
            if loops      is None: loops     = False
            if weighted   is None: weighted  = False
            if multiedges is None:
                total = len(positions)
                multiedges = (  len(uniq(positions)) < total  )
            num_verts = data.nrows()
        elif format == 'DiGraph':
            if loops is None: loops = data.allows_loops()
            elif not loops and data.has_loops():
                raise ValueError("No loops but input digraph has loops.")
            if multiedges is None: multiedges = data.allows_multiple_edges()
            elif not multiedges:
                e = data.edges(labels=False)
                if len(e) != len(uniq(e)):
                    raise ValueError("No multiple edges but input digraph"+
                    " has multiple edges.")
            if weighted is None: weighted = data.weighted()
            num_verts = data.num_verts()
            verts = data.vertex_iterator()
            if data.get_pos() is not None:
                pos = data.get_pos().copy()
        elif format == 'rule':
            f = data[1]
            if loops is None: loops = any(f(v,v) for v in data[0])
            if multiedges is None: multiedges = False
            if weighted is None: weighted = False
            num_verts = len(data[0])
            verts = data[0]
        elif format == 'dict_of_dicts':
            if not all(isinstance(data[u], dict) for u in data):
                raise ValueError("Input dict must be a consistent format.")
            verts = set(data.keys())
            if loops is None or loops is False:
                for u in data:
                    if u in data[u]:
                        if loops is None: loops = True
                        elif loops is False:
                            raise ValueError("No loops but dict has loops.")
                        break
                if loops is None: loops = False
            if weighted is None: weighted = False
            for u in data:
                for v in data[u]:
                    if v not in verts: verts.add(v)
                    if multiedges is not False and not isinstance(data[u][v], list):
                        if multiedges is None: multiedges = False
                        if multiedges:
                            raise ValueError("Dict of dicts for multidigraph must be in the format {v : {u : list}}")
            if multiedges is None and len(data) > 0:
                multiedges = True
            num_verts = len(verts)
        elif format == 'dict_of_lists':
            # convert to a dict of lists if not already one
            if not all(isinstance(data[u], list) for u in data):
                data = dict([u, list(data[u])] for u in data)
            verts = set(data.keys())
            if loops is None or loops is False:
                for u in data:
                    if u in data[u]:
                        if loops is None: loops = True
                        elif loops is False:
                            raise ValueError("No loops but dict has loops.")
                        break
                if loops is None: loops = False
            if weighted is None: weighted = False
            for u in data:
                verts = verts.union([v for v in data[u] if v not in verts])
                if len(uniq(data[u])) != len(data[u]):
                    if multiedges is False:
                        v = (v for v in data[u] if data[u].count(v) > 1).next()
                        raise ValueError("Non-multidigraph got several edges (%s,%s)"%(u,v))
                    if multiedges is None: multiedges = True
            if multiedges is None: multiedges = False
            num_verts = len(verts)
        elif format == 'NX':
            if weighted is None:
                if isinstance(data, networkx.DiGraph):
                    weighted = False
                    if multiedges is None:
                        multiedges = False
                    if loops is None:
                        loops = False
                else:
                    weighted = True
                    if multiedges is None:
                        multiedges = data.multiedges
                    if loops is None:
                        loops = data.selfloops
            num_verts = data.order()
            verts = data.nodes()
            data = data.adj
            format = 'dict_of_dicts'
        elif format == 'int':
            if weighted   is None: weighted   = False
            if multiedges is None: multiedges = False
            if loops      is None: loops      = False
            num_verts = data

        # weighted, multiedges, loops, verts and num_verts should now be set

        if implementation == 'networkx':
            import networkx
            from sage.graphs.base.graph_backends import NetworkXGraphBackend
            if format == 'DiGraph':
                self._backend = NetworkXGraphBackend(data.networkx_graph())
                self._weighted = weighted
                self.allow_loops(loops)
                self.allow_multiple_edges(multiedges)
            else:
                self._backend = NetworkXGraphBackend(networkx.MultiDiGraph())
                self._weighted = weighted
                self.allow_loops(loops)
                self.allow_multiple_edges(multiedges)
                if verts is not None:
                    self.add_vertices(verts)
                else:
                    self.add_vertices(range(num_verts))
        elif implementation == 'c_graph':
            if multiedges or weighted:
                if data_structure == "dense":
                    raise RuntimeError("Multiedge and weighted c_graphs must be sparse.")

            if immutable:
                data_structure = 'static_sparse'

            # If the data structure is static_sparse, we first build a graph
            # using the sparse data structure, then reencode the resulting graph
            # as a static sparse graph.
            from sage.graphs.base.sparse_graph import SparseGraphBackend
            from sage.graphs.base.dense_graph import DenseGraphBackend
            if data_structure in ["sparse", "static_sparse"]:
                CGB = SparseGraphBackend
            elif data_structure == "dense":
                 CGB = DenseGraphBackend
            else:
                raise ValueError("data_structure must be equal to 'sparse', "
                                 "'static_sparse' or 'dense'")
            if format == 'DiGraph':
                self._backend = CGB(0, directed=True)
                self.add_vertices(verts)
                self._weighted = weighted
                self.allow_loops(loops, check=False)
                self.allow_multiple_edges(multiedges, check=False)
                for u,v,l in data.edge_iterator():
                    self._backend.add_edge(u,v,l,True)
            else:
                self._backend = CGB(0, directed=True)
                if verts is not None:
                    self._backend = CGB(0, directed=True)
                    self.add_vertices(verts)
                else:
                    self._backend = CGB(num_verts, directed=True)
                self._weighted = weighted
                self.allow_loops(loops, check=False)
                self.allow_multiple_edges(multiedges, check=False)
        else:
            raise NotImplementedError("Supported implementations: networkx, c_graph.")

        if format == 'dig6':
            k = 0
            for i in xrange(n):
                for j in xrange(n):
                    if m[k] == '1':
                        self._backend.add_edge(i, j, None, True)
                    k += 1
        elif format == 'adjacency_matrix':
            e = []
            if weighted:
                for i,j in data.nonzero_positions():
                    e.append((i,j,data[i][j]))
            elif multiedges:
                for i,j in data.nonzero_positions():
                    e += [(i,j)]*int(data[i][j])
            else:
                for i,j in data.nonzero_positions():
                    e.append((i,j))
            self.add_edges(e)
        elif format == 'incidence_matrix':
            self.add_edges(positions)
        elif format == 'DiGraph':
            self.name(data.name())
        elif format == 'rule':
            verts = list(verts)
            for u in xrange(num_verts):
                for v in xrange(num_verts):
                    uu,vv = verts[u], verts[v]
                    if f(uu,vv):
                        self._backend.add_edge(uu,vv,None,True)
        elif format == 'dict_of_dicts':
            if convert_empty_dict_labels_to_None:
                for u in data:
                    for v in data[u]:
                        if multiedges:
                            for l in data[u][v]:
                                self._backend.add_edge(u,v,l,True)
                        else:
                            self._backend.add_edge(u,v,data[u][v] if data[u][v] != {} else None,True)
            else:
                for u in data:
                    for v in data[u]:
                        if multiedges:
                            for l in data[u][v]:
                                self._backend.add_edge(u,v,l,True)
                        else:
                            self._backend.add_edge(u,v,data[u][v],True)
        elif format == 'dict_of_lists':
            for u in data:
                for v in data[u]:
                    self._backend.add_edge(u,v,None,True)
        else:
            assert format == 'int'
        self._pos = pos
        self._boundary = boundary if boundary is not None else []
        if format != 'DiGraph' or name is not None:
            self.name(name)

        if data_structure == "static_sparse":
            from sage.graphs.base.static_sparse_backend import StaticSparseBackend
            ib = StaticSparseBackend(self, loops = loops, multiedges = multiedges)
            self._backend = ib
            self._immutable = True

    ### Formats
    def dig6_string(self):
        """
        Returns the dig6 representation of the digraph as an ASCII string.
        Valid for single (no multiple edges) digraphs on 0 to 262143
        vertices.

        EXAMPLES::

            sage: D = DiGraph()
            sage: D.dig6_string()
            '?'
            sage: D.add_edge(0,1)
            sage: D.dig6_string()
            'AO'
        """
        n = self.order()
        if n > 262143:
            raise ValueError('dig6 format supports graphs on 0 to 262143 vertices only.')
        elif self.has_multiple_edges():
            raise ValueError('dig6 format does not support multiple edges.')
        else:
            return generic_graph_pyx.N(n) + generic_graph_pyx.R(self._bit_vector())

    ### Attributes

    def is_directed(self):
        """
        Since digraph is directed, returns True.

        EXAMPLES::

            sage: DiGraph().is_directed()
            True
        """
        return True

    ### Properties

    def is_directed_acyclic(self, certificate = False):
        """
        Returns whether the digraph is acyclic or not.

        A directed graph is acyclic if for any vertex `v`, there is no directed
        path that starts and ends at `v`. Every directed acyclic graph (DAG)
        corresponds to a partial ordering of its vertices, however multiple dags
        may lead to the same partial ordering.

        INPUT:

        - ``certificate`` -- whether to return a certificate (``False`` by
          default).

        OUTPUT:

            * When ``certificate=False``, returns a boolean value.

            * When ``certificate=True`` :

                * If the graph is acyclic, returns a pair ``(True, ordering)``
                  where ``ordering`` is a list of the vertices such that ``u``
                  appears before ``v`` in ``ordering`` if ``u, v`` is an edge.

                * Else, returns a pair ``(False, cycle)`` where ``cycle`` is a
                  list of vertices representing a circuit in the graph.

        EXAMPLES:

        At first, the following graph is acyclic::

            sage: D = DiGraph({ 0:[1,2,3], 4:[2,5], 1:[8], 2:[7], 3:[7], 5:[6,7], 7:[8], 6:[9], 8:[10], 9:[10] })
            sage: D.plot(layout='circular').show()
            sage: D.is_directed_acyclic()
            True

        Adding an edge from `9` to `7` does not change it::

            sage: D.add_edge(9,7)
            sage: D.is_directed_acyclic()
            True

        We can obtain as a proof an ordering of the vertices such that `u`
        appears before `v` if `uv` is an edge of the graph::

            sage: D.is_directed_acyclic(certificate = True)
            (True, [4, 5, 6, 9, 0, 1, 2, 3, 7, 8, 10])

        Adding an edge from 7 to 4, though, makes a difference::

            sage: D.add_edge(7,4)
            sage: D.is_directed_acyclic()
            False

        Indeed, it creates a circuit `7, 4, 5`::

            sage: D.is_directed_acyclic(certificate = True)
            (False, [7, 4, 5])

        Checking acyclic graphs are indeed acyclic ::

            sage: def random_acyclic(n, p):
            ...    g = graphs.RandomGNP(n, p)
            ...    h = DiGraph()
            ...    h.add_edges([ ((u,v) if u<v else (v,u)) for u,v,_ in g.edges() ])
            ...    return h
            ...
            sage: all( random_acyclic(100, .2).is_directed_acyclic()    # long time
            ...        for i in range(50))                              # long time
            True

        TESTS:

        What about loops?::

            sage: g = digraphs.ButterflyGraph(3)
            sage: g.allow_loops(True)
            sage: g.is_directed_acyclic()
            True
            sage: g.add_edge(0,0)
            sage: g.is_directed_acyclic()
            False
        """
        return self._backend.is_directed_acyclic(certificate = certificate)

    def to_directed(self):
        """
        Since the graph is already directed, simply returns a copy of
        itself.

        EXAMPLES::

            sage: DiGraph({0:[1,2,3],4:[5,1]}).to_directed()
            Digraph on 6 vertices
        """
        return self.copy()

    def to_undirected(self, implementation='c_graph', data_structure=None,
                      sparse=None):
        """
        Returns an undirected version of the graph. Every directed edge
        becomes an edge.

        INPUT:

         - ``implementation`` - string (default: 'networkx') the
           implementation goes here.  Current options are only
           'networkx' or 'c_graph'.

         - ``data_structure`` -- one of ``"sparse"``, ``"static_sparse"``, or
           ``"dense"``. See the documentation of :class:`Graph` or
           :class:`DiGraph`.

         - ``sparse`` (boolean) -- ``sparse=True`` is an alias for
           ``data_structure="sparse"``, and ``sparse=False`` is an alias for
           ``data_structure="dense"``.

        EXAMPLES::

            sage: D = DiGraph({0:[1,2],1:[0]})
            sage: G = D.to_undirected()
            sage: D.edges(labels=False)
            [(0, 1), (0, 2), (1, 0)]
            sage: G.edges(labels=False)
            [(0, 1), (0, 2)]

        TESTS:

        Immutable graphs yield immutable graphs::

            sage: DiGraph([[1, 2]], immutable=True).to_undirected()._backend
            <class 'sage.graphs.base.static_sparse_backend.StaticSparseBackend'>
        """
        if sparse is not None:
            if data_structure is not None:
                raise ValueError("The 'sparse' argument is an alias for "
                                 "'data_structure'. Please do not define both.")
            data_structure = "sparse" if sparse else "dense"

        if data_structure is None:
            from sage.graphs.base.dense_graph import DenseGraphBackend
            from sage.graphs.base.sparse_graph import SparseGraphBackend
            if isinstance(self._backend, DenseGraphBackend):
                data_structure = "dense"
            elif isinstance(self._backend, SparseGraphBackend):
                data_structure = "sparse"
            else:
                data_structure = "static_sparse"
        from sage.graphs.all import Graph
<<<<<<< HEAD
        G = Graph(name=self.name(),
                  pos=self._pos,
                  boundary=self._boundary,
                  multiedges=self.allows_multiple_edges(),
                  loops=self.allows_loops(),
                  implementation=implementation,
                  data_structure=data_structure if data_structure!="static_sparse" else "sparse")
=======
        G = Graph(name           = self.name(),
                  pos            = self._pos,
                  boundary       = self._boundary,
                  multiedges     = self.allows_multiple_edges(),
                  loops          = self.allows_loops(),
                  implementation = implementation,
                  data_structure = (data_structure if data_structure!="static_sparse"
                                    else "sparse")) # we need a mutable copy first

>>>>>>> 0c626799
        G.add_vertices(self.vertex_iterator())
        G.add_edges(self.edge_iterator())
        if hasattr(self, '_embedding'):
            from copy import copy
            G._embedding = copy(self._embedding)
        G._weighted = self._weighted

        if data_structure == "static_sparse":
            G=G.copy(data_structure=data_structure)

        return G

    ### Edge Handlers

    def incoming_edge_iterator(self, vertices, labels=True):
        """
        Return an iterator over all arriving edges from vertices.

        INPUT:

        - ``vertices`` -- a vertex or a list of vertices

        - ``labels`` (boolean) -- whether to return edges as pairs of vertices,
          or as triples containing the labels.

        EXAMPLES::

            sage: D = DiGraph( { 0: [1,2,3], 1: [0,2], 2: [3], 3: [4], 4: [0,5], 5: [1] } )
            sage: for a in D.incoming_edge_iterator([0]):
            ...    print a
            (1, 0, None)
            (4, 0, None)
        """
        if vertices is None:
            vertices = self
        elif vertices in self:
            vertices = [vertices]
        else:
            vertices = [v for v in vertices if v in self]
        return self._backend.iterator_in_edges(vertices, labels)

    def incoming_edges(self, vertices, labels=True):
        """
        Returns a list of edges arriving at vertices.

        INPUT:

        - ``vertices`` -- a vertex or a list of vertices

        - ``labels`` (boolean) -- whether to return edges as pairs of vertices,
          or as triples containing the labels.

        EXAMPLES::

            sage: D = DiGraph( { 0: [1,2,3], 1: [0,2], 2: [3], 3: [4], 4: [0,5], 5: [1] } )
            sage: D.incoming_edges([0])
            [(1, 0, None), (4, 0, None)]
        """
        return list(self.incoming_edge_iterator(vertices, labels=labels))

    def outgoing_edge_iterator(self, vertices, labels=True):
        """
        Return an iterator over all departing edges from vertices.

        INPUT:

        - ``vertices`` -- a vertex or a list of vertices

        - ``labels`` (boolean) -- whether to return edges as pairs of vertices,
          or as triples containing the labels.

        EXAMPLES::

            sage: D = DiGraph( { 0: [1,2,3], 1: [0,2], 2: [3], 3: [4], 4: [0,5], 5: [1] } )
            sage: for a in D.outgoing_edge_iterator([0]):
            ...    print a
            (0, 1, None)
            (0, 2, None)
            (0, 3, None)
        """
        if vertices is None:
            vertices = self
        elif vertices in self:
            vertices = [vertices]
        else:
            vertices = [v for v in vertices if v in self]
        return self._backend.iterator_out_edges(vertices, labels)

    def outgoing_edges(self, vertices, labels=True):
        """
        Returns a list of edges departing from vertices.

        INPUT:

        - ``vertices`` -- a vertex or a list of vertices

        - ``labels`` (boolean) -- whether to return edges as pairs of vertices,
          or as triples containing the labels.

        EXAMPLES::

            sage: D = DiGraph( { 0: [1,2,3], 1: [0,2], 2: [3], 3: [4], 4: [0,5], 5: [1] } )
            sage: D.outgoing_edges([0])
            [(0, 1, None), (0, 2, None), (0, 3, None)]
        """
        return list(self.outgoing_edge_iterator(vertices, labels=labels))

    def neighbor_in_iterator(self, vertex):
        """
        Returns an iterator over the in-neighbors of vertex.

        An vertex `u` is an in-neighbor of a vertex `v` if `uv` in an edge.

        EXAMPLES::

            sage: D = DiGraph( { 0: [1,2,3], 1: [0,2], 2: [3], 3: [4], 4: [0,5], 5: [1] } )
            sage: for a in D.neighbor_in_iterator(0):
            ...    print a
            1
            4
        """
        return iter(set(self._backend.iterator_in_nbrs(vertex)))

    def neighbors_in(self, vertex):
        """
        Returns the list of the in-neighbors of a given vertex.

        An vertex `u` is an in-neighbor of a vertex `v` if `uv` in an edge.

        EXAMPLES::

            sage: D = DiGraph( { 0: [1,2,3], 1: [0,2], 2: [3], 3: [4], 4: [0,5], 5: [1] } )
            sage: D.neighbors_in(0)
            [1, 4]
        """
        return list(self.neighbor_in_iterator(vertex))

    def neighbor_out_iterator(self, vertex):
        """
        Returns an iterator over the out-neighbors of a given vertex.

        An vertex `u` is an out-neighbor of a vertex `v` if `vu` in an edge.

        EXAMPLES::

            sage: D = DiGraph( { 0: [1,2,3], 1: [0,2], 2: [3], 3: [4], 4: [0,5], 5: [1] } )
            sage: for a in D.neighbor_out_iterator(0):
            ...    print a
            1
            2
            3
        """
        return iter(set(self._backend.iterator_out_nbrs(vertex)))

    def neighbors_out(self, vertex):
        """
        Returns the list of the out-neighbors of a given vertex.

        An vertex `u` is an out-neighbor of a vertex `v` if `vu` in an edge.

        EXAMPLES::

            sage: D = DiGraph( { 0: [1,2,3], 1: [0,2], 2: [3], 3: [4], 4: [0,5], 5: [1] } )
            sage: D.neighbors_out(0)
            [1, 2, 3]
        """
        return list(self.neighbor_out_iterator(vertex))

    ### Degree functions

    def in_degree(self, vertices=None, labels=False):
        """
        Same as degree, but for in degree.

        EXAMPLES::

            sage: D = DiGraph( { 0: [1,2,3], 1: [0,2], 2: [3], 3: [4], 4: [0,5], 5: [1] } )
            sage: D.in_degree(vertices = [0,1,2], labels=True)
            {0: 2, 1: 2, 2: 2}
            sage: D.in_degree()
            [2, 2, 2, 2, 1, 1]
            sage: G = graphs.PetersenGraph().to_directed()
            sage: G.in_degree(0)
            3
        """
        if vertices in self:
            return self._backend.in_degree(vertices)
        elif labels:
            return {v:d for v, d in self.in_degree_iterator(vertices, labels=labels)}
        else:
            return list(self.in_degree_iterator(vertices, labels=labels))

    def in_degree_iterator(self, vertices=None, labels=False):
        """
        Same as degree_iterator, but for in degree.

        EXAMPLES::

            sage: D = graphs.Grid2dGraph(2,4).to_directed()
            sage: for i in D.in_degree_iterator():
            ...    print i
            3
            3
            2
            3
            2
            2
            2
            3
            sage: for i in D.in_degree_iterator(labels=True):
            ...    print i
            ((0, 1), 3)
            ((1, 2), 3)
            ((0, 0), 2)
            ((0, 2), 3)
            ((1, 3), 2)
            ((1, 0), 2)
            ((0, 3), 2)
            ((1, 1), 3)
        """
        if vertices is None:
            vertices = self.vertex_iterator()
        if labels:
            for v in vertices:
                yield (v, self.in_degree(v))
        else:
            for v in vertices:
                yield self.in_degree(v)

    def in_degree_sequence(self):
        r"""
        Return the indegree sequence.

        EXAMPLES:

        The indegree sequences of two digraphs::

            sage: g = DiGraph({1: [2, 5, 6], 2: [3, 6], 3: [4, 6], 4: [6], 5: [4, 6]})
            sage: g.in_degree_sequence()
            [5, 2, 1, 1, 1, 0]

        ::

            sage: V = [2, 3, 5, 7, 8, 9, 10, 11]
            sage: E = [[], [8, 10], [11], [8, 11], [9], [], [], [2, 9, 10]]
            sage: g = DiGraph(dict(zip(V, E)))
            sage: g.in_degree_sequence()
            [2, 2, 2, 2, 1, 0, 0, 0]
        """
        return sorted(self.in_degree_iterator(), reverse=True)

    def out_degree(self, vertices=None, labels=False):
        """
        Same as degree, but for out degree.

        EXAMPLES::

            sage: D = DiGraph( { 0: [1,2,3], 1: [0,2], 2: [3], 3: [4], 4: [0,5], 5: [1] } )
            sage: D.out_degree(vertices = [0,1,2], labels=True)
            {0: 3, 1: 2, 2: 1}
            sage: D.out_degree()
            [3, 2, 1, 1, 2, 1]
            sage: D.out_degree(2)
            1
        """
        if vertices in self:
            return self._backend.out_degree(vertices)
        elif labels:
            return {v:d for v, d in self.out_degree_iterator(vertices, labels=labels)}
        else:
            return list(self.out_degree_iterator(vertices, labels=labels))

    def out_degree_iterator(self, vertices=None, labels=False):
        """
        Same as degree_iterator, but for out degree.

        EXAMPLES::

            sage: D = graphs.Grid2dGraph(2,4).to_directed()
            sage: for i in D.out_degree_iterator():
            ...    print i
            3
            3
            2
            3
            2
            2
            2
            3
            sage: for i in D.out_degree_iterator(labels=True):
            ...    print i
            ((0, 1), 3)
            ((1, 2), 3)
            ((0, 0), 2)
            ((0, 2), 3)
            ((1, 3), 2)
            ((1, 0), 2)
            ((0, 3), 2)
            ((1, 1), 3)
        """
        if vertices is None:
            vertices = self.vertex_iterator()
        if labels:
            for v in vertices:
                yield (v, self.out_degree(v))
        else:
            for v in vertices:
                yield self.out_degree(v)

    def out_degree_sequence(self):
        r"""
        Return the outdegree sequence of this digraph.

        EXAMPLES:

        The outdegree sequences of two digraphs::

            sage: g = DiGraph({1: [2, 5, 6], 2: [3, 6], 3: [4, 6], 4: [6], 5: [4, 6]})
            sage: g.out_degree_sequence()
            [3, 2, 2, 2, 1, 0]

        ::

            sage: V = [2, 3, 5, 7, 8, 9, 10, 11]
            sage: E = [[], [8, 10], [11], [8, 11], [9], [], [], [2, 9, 10]]
            sage: g = DiGraph(dict(zip(V, E)))
            sage: g.out_degree_sequence()
            [3, 2, 2, 1, 1, 0, 0, 0]
        """
        return sorted(self.out_degree_iterator(), reverse=True)

    def sources(self):
        r"""
        Returns a list of sources of the digraph.

        OUTPUT:

        - list, the vertices of the digraph that have no edges going into them

        EXAMPLES::

            sage: G = DiGraph({1:{3:['a']}, 2:{3:['b']}})
            sage: G.sources()
            [1, 2]
            sage: T = DiGraph({1:{}})
            sage: T.sources()
            [1]
        """
        return [x for x in self if self.in_degree(x)==0]

    def sinks(self):
        """
        Returns a list of sinks of the digraph.

        OUTPUT:

        - list, the vertices of the digraph that have no edges beginning at them

        EXAMPLES::

            sage: G = DiGraph({1:{3:['a']}, 2:{3:['b']}})
            sage: G.sinks()
            [3]
            sage: T = DiGraph({1:{}})
            sage: T.sinks()
            [1]
        """
        return [x for x in self if self.out_degree(x)==0]


    def feedback_edge_set(self, constraint_generation= True, value_only=False, solver=None, verbose=0):
        r"""
        Computes the minimum feedback edge set of a digraph (also called
        feedback arc set).

        The minimum feedback edge set of a digraph is a set of edges that
        intersect all the circuits of the digraph.  Equivalently, a minimum
        feedback arc set of a DiGraph is a set `S` of arcs such that the digraph
        `G-S` is acyclic. For more information, see the `Wikipedia article on
        feedback arc sets <http://en.wikipedia.org/wiki/Feedback_arc_set>`_.

        INPUT:

        - ``value_only`` -- boolean (default: ``False``)

          - When set to ``True``, only the minimum cardinal of a minimum edge
            set is returned.

          - When set to ``False``, the ``Set`` of edges of a minimal edge set is
            returned.

        - ``constraint_generation`` (boolean) -- whether to use constraint
          generation when solving the Mixed Integer Linear Program (default:
          ``True``).

        - ``solver`` -- (default: ``None``) Specify a Linear Program (LP)
          solver to be used. If set to ``None``, the default one is used. For
          more information on LP solvers and which default solver is used, see
          the method
          :meth:`solve <sage.numerical.mip.MixedIntegerLinearProgram.solve>`
          of the class
          :class:`MixedIntegerLinearProgram <sage.numerical.mip.MixedIntegerLinearProgram>`.

        - ``verbose`` -- integer (default: ``0``). Sets the level of
          verbosity. Set to 0 by default, which means quiet.

        ALGORITHM:

        This problem is solved using Linear Programming, in two different
        ways. The first one is to solve the following formulation:

        .. MATH::

            \mbox{Minimize : }&\sum_{(u,v)\in G} b_{(u,v)}\\
            \mbox{Such that : }&\\
            &\forall (u,v)\in G, d_u-d_v+ n \cdot b_{(u,v)}\geq 0\\
            &\forall u\in G, 0\leq d_u\leq |G|\\

        An explanation:

        An acyclic digraph can be seen as a poset, and every poset has a linear
        extension. This means that in any acyclic digraph the vertices can be
        ordered with a total order `<` in such a way that if `(u,v)\in G`, then
        `u<v`.

        Thus, this linear program is built in order to assign to each vertex `v`
        a number `d_v\in [0,\dots,n-1]` such that if there exists an edge
        `(u,v)\in G` such that `d_v<d_u`, then the edge `(u,v)` is removed.

        The number of edges removed is then minimized, which is the objective.

        (Constraint Generation)

        If the parameter ``constraint_generation`` is enabled, a more efficient
        formulation is used :

        .. MATH::

            \mbox{Minimize : }&\sum_{(u,v)\in G} b_{(u,v)}\\
            \mbox{Such that : }&\\
            &\forall C\text{ circuits }\subseteq G, \sum_{uv\in C}b_{(u,v)}\geq 1\\

        As the number of circuits contained in a graph is exponential, this LP
        is solved through constraint generation. This means that the solver is
        sequentially asked to solved the problem, knowing only a portion of the
        circuits contained in `G`, each time adding to the list of its
        constraints the circuit which its last answer had left intact.

        EXAMPLES:

        If the digraph is created from a graph, and hence is symmetric (if `uv`
        is an edge, then `vu` is an edge too), then obviously the cardinality of
        its feedback arc set is the number of edges in the first graph::

            sage: cycle=graphs.CycleGraph(5)
            sage: dcycle=DiGraph(cycle)
            sage: cycle.size()
            5
            sage: dcycle.feedback_edge_set(value_only=True)
            5

        And in this situation, for any edge `uv` of the first graph, `uv` of
        `vu` is in the returned feedback arc set::

           sage: g = graphs.RandomGNP(5,.3)
           sage: dg = DiGraph(g)
           sage: feedback = dg.feedback_edge_set()
           sage: (u,v,l) = g.edge_iterator().next()
           sage: (u,v) in feedback or (v,u) in feedback
           True

        TESTS:

        Comparing with/without constraint generation. Also double-checks ticket :trac:`12833`::

            sage: for i in range(20):
            ...      g = digraphs.RandomDirectedGNP(10,.3)
            ...      x = g.feedback_edge_set(value_only = True)
            ...      y = g.feedback_edge_set(value_only = True,
            ...             constraint_generation = False)
            ...      if x != y:
            ...         print "Oh my, oh my !"
            ...         break
        """
        # It would be a pity to start a LP if the digraph is already acyclic
        if self.is_directed_acyclic():
            return 0 if value_only else []

        from sage.numerical.mip import MixedIntegerLinearProgram

        ########################################
        # Constraint Generation Implementation #
        ########################################
        if constraint_generation:

            p = MixedIntegerLinearProgram(constraint_generation = True,
                                          maximization = False)

            # An variable for each edge
            b = p.new_variable(binary = True)

            # Variables are binary, and their coefficient in the objective is 1

            p.set_objective( p.sum( b[u,v]
                                  for u,v in self.edges(labels = False)))

            p.solve(log = verbose)

            # For as long as we do not break because the digraph is
            # acyclic....
            while True:

                # Building the graph without the edges removed by the LP
                h = DiGraph()
                for u,v in self.edges(labels = False):
                    if p.get_values(b[u,v]) < .5:
                        h.add_edge(u,v)

                # Is the digraph acyclic ?
                isok, certificate = h.is_directed_acyclic(certificate = True)

                # If so, we are done !
                if isok:
                    break

                if verbose:
                    print "Adding a constraint on circuit : ",certificate

                # There is a circuit left. Let's add the corresponding
                # constraint !

                p.add_constraint(
                    p.sum( b[u,v] for u,v in
                         zip(certificate, certificate[1:] + [certificate[0]])),
                    min = 1)

                obj = p.solve(log = verbose)

            if value_only:
                return Integer(round(obj))

            else:

                # listing the edges contained in the MFAS
                return [(u,v) for u,v in self.edges(labels = False)
                        if p.get_values(b[u,v]) > .5]

        ######################################
        # Ordering-based MILP Implementation #
        ######################################
        else:
            p=MixedIntegerLinearProgram(maximization=False, solver=solver)

            b=p.new_variable(binary=True)
            d=p.new_variable(integer=True, nonnegative=True)

            n=self.order()

            for (u,v) in self.edges(labels=None):
                p.add_constraint(d[u]-d[v]+n*(b[(u,v)]),min=1)

            for v in self:
                p.add_constraint(d[v] <= n)

            p.set_objective(p.sum([b[(u,v)] for (u,v) in self.edges(labels=None)]))

            if value_only:
                return Integer(round(p.solve(objective_only=True, log=verbose)))
            else:
                p.solve(log=verbose)

                b_sol=p.get_values(b)

                return [(u,v) for (u,v) in self.edges(labels=None) if b_sol[(u,v)]==1]

    ### Construction

    def reverse(self):
        """
        Returns a copy of digraph with edges reversed in direction.

        EXAMPLES::

            sage: D = DiGraph({ 0: [1,2,3], 1: [0,2], 2: [3], 3: [4], 4: [0,5], 5: [1] })
            sage: D.reverse()
            Reverse of (): Digraph on 6 vertices
        """
        H = DiGraph(multiedges=self.allows_multiple_edges(), loops=self.allows_loops())
        H.add_vertices(self)
        H.add_edges( [ (v,u,d) for (u,v,d) in self.edge_iterator() ] )
        name = self.name()
        if name is None:
            name = ''
        H.name("Reverse of (%s)"%name)
        return H

    def reverse_edge(self, u, v=None, label=None, inplace=True, multiedges=None):
        """
        Reverses the edge from u to v.

        INPUT:

        - ``inplace`` -- (default: True) if ``False``, a new digraph is created
           and returned as output, otherwise ``self`` is modified.

        - ``multiedges`` -- (default: None) how to decide what should be done in
          case of doubt (for instance when edge `(1,2)` is to be reversed in a
          graph while `(2,1)` already exists).

           - If set to ``True``, input graph will be forced to allow parallel
             edges if necessary and edge `(1,2)` will appear twice in the graph.

           - If set to ``False``, only one edge `(1,2)` will remain in the graph
             after `(2,1)` is reversed. Besides, the label of edge `(1,2)` will
             be overwritten with the label of edge `(2,1)`.

           The default behaviour (``multiedges = None``) will raise an exception
           each time a subjective decision (setting ``multiedges`` to ``True``
           or ``False``) is necessary to perform the operation.

        The following forms are all accepted:

        - D.reverse_edge( 1, 2 )
        - D.reverse_edge( (1, 2) )
        - D.reverse_edge( [1, 2] )
        - D.reverse_edge( 1, 2, 'label' )
        - D.reverse_edge( ( 1, 2, 'label') )
        - D.reverse_edge( [1, 2, 'label'] )
        - D.reverse_edge( ( 1, 2), label='label') )

        EXAMPLES:

        If ``inplace`` is ``True`` (default value), ``self`` is modified::

            sage: D = DiGraph([(0,1,2)])
            sage: D.reverse_edge(0,1)
            sage: D.edges()
            [(1, 0, 2)]

        If ``inplace`` is ``False``, ``self`` is not modified
        and a new digraph is returned::

            sage: D = DiGraph([(0,1,2)])
            sage: re = D.reverse_edge(0,1, inplace=False)
            sage: re.edges()
            [(1, 0, 2)]
            sage: D.edges()
            [(0, 1, 2)]

        If ``multiedges`` is ``True``, ``self`` will be forced to allow parallel
        edges when and only when it is necessary::

            sage: D = DiGraph( [(1, 2, 'A'), (2, 1, 'A'), (2, 3, None)] )
            sage: D.reverse_edge(1,2, multiedges=True)
            sage: D.edges()
            [(2, 1, 'A'), (2, 1, 'A'), (2, 3, None)]
            sage: D.allows_multiple_edges()
            True

        Even if ``multiedges`` is ``True``, ``self`` will not be forced to allow
        parallel edges when it is not necessary::

            sage: D = DiGraph( [(1,2,'A'), (2,1,'A'), (2, 3, None)] )
            sage: D.reverse_edge(2,3, multiedges=True)
            sage: D.edges()
            [(1, 2, 'A'), (2, 1, 'A'), (3, 2, None)]
            sage: D.allows_multiple_edges()
            False

        If user specifies ``multiedges = False``, ``self`` will not be forced to
        allow parallel edges and a parallel edge will get deleted::

            sage: D = DiGraph( [(1, 2, 'A'), (2, 1,'A'), (2, 3, None)] )
            sage: D.edges()
            [(1, 2, 'A'), (2, 1, 'A'), (2, 3, None)]
            sage: D.reverse_edge(1,2, multiedges=False)
            sage: D.edges()
            [(2, 1, 'A'), (2, 3, None)]

        Note that in the following graph, specifying ``multiedges = False`` will
        result in overwriting the label of `(1,2)` with the label of `(2,1)`::

            sage: D = DiGraph( [(1, 2, 'B'), (2, 1,'A'), (2, 3, None)] )
            sage: D.edges()
            [(1, 2, 'B'), (2, 1, 'A'), (2, 3, None)]
            sage: D.reverse_edge(2,1, multiedges=False)
            sage: D.edges()
            [(1, 2, 'A'), (2, 3, None)]

        If input edge in digraph has weight/label, then the weight/label should
        be preserved in the output digraph.  User does not need to specify the
        weight/label when calling function::

            sage: D = DiGraph([[0,1,2],[1,2,1]], weighted=True)
            sage: D.reverse_edge(0,1)
            sage: D.edges()
            [(1, 0, 2), (1, 2, 1)]
            sage: re = D.reverse_edge([1,2],inplace=False)
            sage: re.edges()
            [(1, 0, 2), (2, 1, 1)]

        If ``self`` has multiple copies (parallel edges) of the input edge, only
        1 of the parallel edges is reversed::

            sage: D = DiGraph([(0,1,'01'),(0,1,'01'),(0,1,'cat'),(1,2,'12')], weighted = True, multiedges = true)
            sage: re = D.reverse_edge([0,1,'01'],inplace=False)
            sage: re.edges()
            [(0, 1, '01'), (0, 1, 'cat'), (1, 0, '01'), (1, 2, '12')]

        If ``self`` has multiple copies (parallel edges) of the input edge but
        with distinct labels and no input label is specified, only 1 of the
        parallel edges is reversed (the edge that is labeled by the first label
        on the list returned by :meth:`.edge_label`)::

            sage: D = DiGraph([(0,1,'A'),(0,1,'B'),(0,1,'mouse'),(0,1,'cat')], multiedges = true)
            sage: D.edge_label(0,1)
            ['cat', 'mouse', 'B', 'A']
            sage: D.reverse_edge(0,1)
            sage: D.edges()
            [(0, 1, 'A'), (0, 1, 'B'), (0, 1, 'mouse'), (1, 0, 'cat')]

        Finally, an exception is raised when Sage does not know how to chose
        between allowing multiple edges and losing some data::

            sage: D = DiGraph([(0,1,'A'),(1,0,'B')])
            sage: D.reverse_edge(0,1)
            Traceback (most recent call last):
            ...
            ValueError: Reversing the given edge is about to create two parallel
            edges but input digraph doesn't allow them - User needs to specify
            multiedges is True or False.

        The following syntax is supported, but note that you must use
        the ``label`` keyword::

            sage: D = DiGraph()
            sage: D.add_edge((1,2), label='label')
            sage: D.edges()
            [(1, 2, 'label')]
            sage: D.reverse_edge((1,2),label ='label')
            sage: D.edges()
            [(2, 1, 'label')]
            sage: D.add_edge((1,2),'label')
            sage: D.edges()
            [(2, 1, 'label'), ((1, 2), 'label', None)]
            sage: D.reverse_edge((1,2), 'label')
            sage: D.edges()
            [(2, 1, 'label'), ('label', (1, 2), None)]

        TESTS::

            sage: D = DiGraph([(0,1,None)])
            sage: D.reverse_edge(0,1,'mylabel')
            Traceback (most recent call last):
            ...
            ValueError: Input edge must exist in the digraph.
        """
        # Assigns the expected values to u,v, and label depending on the input.
        if label is None:
            if v is None:
                try:
                    u, v, label = u
                except Exception:
                    try:
                        u, v = u
                    except Exception:
                        pass
        else:
            if v is None:
                try:
                    u, v = u
                except Exception:
                    pass

        if not self.has_edge(u,v,label):
            raise ValueError("Input edge must exist in the digraph.")

        tempG = self if inplace else self.copy()

        if label is None:
            if not tempG.allows_multiple_edges():
                label = tempG.edge_label(u,v)
            else:
                # If digraph has parallel edges for input edge, pick the first
                # from the labels on the list
                label = tempG.edge_label(u,v)[0]

        if ((not tempG.allows_multiple_edges()) and (tempG.has_edge(v,u))):
            # If user wants to force digraph to allow parallel edges
            if multiedges == True:
                tempG.allow_multiple_edges(True)
                tempG.delete_edge(u,v,label)
                tempG.add_edge(v,u,label)

            # If user does not want to force digraph to allow parallel
            # edges, we delete edge u to v and overwrite v,u with the
            # label of u,v
            elif multiedges == False:
                tempG.delete_edge(u,v,label)
                tempG.set_edge_label(v,u,label)

            # User is supposed to specify multiedges True or None
            else:
                raise ValueError("Reversing the given edge is about to "
                                 "create two parallel edges but input digraph "
                                 "doesn't allow them - User needs to specify "
                                 "multiedges is True or False.")
        else:
            tempG.delete_edge(u,v,label)
            tempG.add_edge(v,u,label)

        if not inplace:
            return tempG

    def reverse_edges(self, edges, inplace=True, multiedges=None):
        """
        Reverses a list of edges.

        INPUT:

        - ``edges`` -- a list of edges in the DiGraph.

        - ``inplace`` -- (default: True) if ``False``, a new digraph is created
           and returned as output, otherwise ``self`` is modified.

        - ``multiedges`` -- (default: None) if ``True``, input graph will be
           forced to allow parallel edges when necessary (for more information
           see the documentation of :meth:`~DiGraph.reverse_edge`)

        .. SEEALSO::

            :meth:`~DiGraph.reverse_edge` - Reverses a single edge.

        EXAMPLES:

        If ``inplace`` is ``True`` (default value), ``self`` is modified::

            sage: D = DiGraph({ 0: [1,1,3], 2: [3,3], 4: [1,5]}, multiedges = true)
            sage: D.reverse_edges( [ [0,1], [0,3] ])
            sage: D.reverse_edges( [ (2,3),(4,5) ])
            sage: D.edges()
            [(0, 1, None), (1, 0, None), (2, 3, None), (3, 0, None),
             (3, 2, None), (4, 1, None), (5, 4, None)]

        If ``inplace`` is ``False``, ``self`` is not modified and a new digraph
        is returned::

            sage: D = DiGraph ([(0,1,'A'),(1,0,'B'),(1,2,'C')])
            sage: re = D.reverse_edges( [ (0,1), (1,2) ],
            ...                         inplace = False,
            ...                         multiedges = True)
            sage: re.edges()
            [(1, 0, 'A'), (1, 0, 'B'), (2, 1, 'C')]
            sage: D.edges()
            [(0, 1, 'A'), (1, 0, 'B'), (1, 2, 'C')]
            sage: D.allows_multiple_edges()
            False
            sage: re.allows_multiple_edges()
            True

        If ``multiedges`` is ``True``, ``self`` will be forced to allow parallel
        edges when and only when it is necessary::

            sage: D = DiGraph( [(1, 2, 'A'), (2, 1, 'A'), (2, 3, None)] )
            sage: D.reverse_edges([(1,2),(2,3)], multiedges=True)
            sage: D.edges()
            [(2, 1, 'A'), (2, 1, 'A'), (3, 2, None)]
            sage: D.allows_multiple_edges()
            True

        Even if ``multiedges`` is ``True``, ``self`` will not be forced to allow
        parallel edges when it is not necessary::

            sage: D = DiGraph( [(1, 2, 'A'), (2, 1, 'A'), (2,3, None)] )
            sage: D.reverse_edges([(2,3)], multiedges=True)
            sage: D.edges()
            [(1, 2, 'A'), (2, 1, 'A'), (3, 2, None)]
            sage: D.allows_multiple_edges()
            False

        If ``multiedges`` is ``False``, ``self`` will not be forced to allow
        parallel edges and an edge will get deleted::

            sage: D = DiGraph( [(1,2), (2,1)] )
            sage: D.edges()
            [(1, 2, None), (2, 1, None)]
            sage: D.reverse_edges([(1,2)], multiedges=False)
            sage: D.edges()
            [(2, 1, None)]

        If input edge in digraph has weight/label, then the weight/label should
        be preserved in the output digraph.  User does not need to specify the
        weight/label when calling function::

            sage: D = DiGraph([(0,1,'01'),(1,2,1),(2,3,'23')], weighted = True)
            sage: D.reverse_edges([(0,1,'01'),(1,2),(2,3)])
            sage: D.edges()
            [(1, 0, '01'), (2, 1, 1), (3, 2, '23')]

        TESTS::

            sage: D = digraphs.Circuit(6)
            sage: D.reverse_edges(D.edges(),inplace=False).edges()
            [(0, 5, None), (1, 0, None), (2, 1, None),
             (3, 2, None), (4, 3, None), (5, 4, None)]

            sage: D = digraphs.Kautz(2,3)
            sage: Dr = D.reverse_edges(D.edges(),inplace=False,multiedges=True)
            sage: Dr.edges() == D.reverse().edges()
            True
        """
        tempG = self if inplace else self.copy()
        for e in edges:
            tempG.reverse_edge(e,inplace=True,multiedges=multiedges)
        if not inplace:
            return tempG

    ### Paths and cycles iterators

    def _all_paths_iterator(self, vertex, ending_vertices=None,
                            simple=False, max_length=None, trivial=False):
        r"""
        Returns an iterator over the paths of self starting with the
        given vertex.

        INPUT:

        -  ``vertex`` - the starting vertex of the paths.
        -  ``ending_vertices`` - iterable (default: None) on the allowed
           ending vertices of the paths. If None, then all vertices are
           allowed.
        -  ``simple`` - boolean (default: False). If set to True, then
           only simple paths are considered. Simple paths are paths in
           which no two arcs share a head or share a tail, i.e. every
           vertex in the path is entered at most once and exited at most
           once.
        -  ``max_length`` - non negative integer (default: None). The
           maximum length of the enumerated paths. If set to None, then
           all lengths are allowed.
        -  ``trivial`` - boolean (default: False). If set to True, then
           the empty paths are also enumerated.

        OUTPUT:

            iterator

        EXAMPLES::

            sage: g = DiGraph({'a' : ['a', 'b'], 'b' : ['c'], 'c' : ['d'], 'd' : ['c']}, loops=True)
            sage: pi = g._all_paths_iterator('a')
            sage: for _ in range(5): print pi.next()
            ['a', 'a']
            ['a', 'b']
            ['a', 'a', 'a']
            ['a', 'a', 'b']
            ['a', 'b', 'c']

        ::

            sage: pi = g._all_paths_iterator('b')
            sage: for _ in range(5): print pi.next()
            ['b', 'c']
            ['b', 'c', 'd']
            ['b', 'c', 'd', 'c']
            ['b', 'c', 'd', 'c', 'd']
            ['b', 'c', 'd', 'c', 'd', 'c']

        One may wish to enumerate simple paths, which are paths in which
        no two arcs share a head or share a tail, i.e. every vertex in
        the path is entered at most once and exited at most once. The
        result is always finite but may take a long time to compute::

            sage: pi = g._all_paths_iterator('a', simple=True)
            sage: list(pi)
            [['a', 'a'], ['a', 'b'], ['a', 'b', 'c'], ['a', 'b', 'c', 'd']]
            sage: pi = g._all_paths_iterator('d', simple=True)
            sage: list(pi)
            [['d', 'c'], ['d', 'c', 'd']]

        It is possible to specify the allowed ending vertices::

            sage: pi = g._all_paths_iterator('a', ending_vertices=['c'])
            sage: for _ in range(5): print pi.next()
            ['a', 'b', 'c']
            ['a', 'a', 'b', 'c']
            ['a', 'a', 'a', 'b', 'c']
            ['a', 'b', 'c', 'd', 'c']
            ['a', 'a', 'a', 'a', 'b', 'c']
            sage: pi = g._all_paths_iterator('a', ending_vertices=['a', 'b'])
            sage: for _ in range(5): print pi.next()
            ['a', 'a']
            ['a', 'b']
            ['a', 'a', 'a']
            ['a', 'a', 'b']
            ['a', 'a', 'a', 'a']

        One can bound the length of the paths::

            sage: pi = g._all_paths_iterator('d', max_length=3)
            sage: list(pi)
            [['d', 'c'], ['d', 'c', 'd'], ['d', 'c', 'd', 'c']]

        Or include the trivial empty path::

            sage: pi = g._all_paths_iterator('a', max_length=3, trivial=True)
            sage: list(pi)
            [['a'], ['a', 'a'], ['a', 'b'], ['a', 'a', 'a'], ['a', 'a', 'b'],
             ['a', 'b', 'c'], ['a', 'a', 'a', 'a'], ['a', 'a', 'a', 'b'],
             ['a', 'a', 'b', 'c'], ['a', 'b', 'c', 'd']]
        """
        if ending_vertices is None:
            ending_vertices = self
        if max_length is None:
            from sage.rings.infinity import Infinity
            max_length = Infinity
        if max_length < 1:
            return

        # Start with the empty path; we will try all extensions of it
        queue = []
        path = [vertex]

        if trivial and vertex in ending_vertices:
            yield path
        while True:
            # Build next generation of paths, one arc longer; max_length refers
            # to edges and not vertices, hence <= and not <
            if len(path) <= max_length:

                # We try all possible extensions
                if simple:
                    # We only keep simple extensions. An extension is simple
                    # iff the new vertex being entered has not previously
                    # occurred in the path, or has occurred but only been
                    # exited (i.e. is the first vertex in the path). In this
                    # latter case we must not exit the new vertex again, so we
                    # do not consider it for further extension, but just yield
                    # it immediately. See trac #12385.
                    for neighbor in self.neighbor_out_iterator(path[-1]):
                        if neighbor not in path:
                            queue.append(path + [neighbor])
                        elif ( neighbor == path[0] and
                               neighbor in ending_vertices ):
                            yield path + [neighbor]

                else:
                    # Non-simple paths requested: we add all of them
                    for neighbor in self.neighbor_out_iterator(path[-1]):
                        queue.append(path + [neighbor])

            if not queue:
                break
            path = queue.pop(0)     # get the next path

            if path[-1] in ending_vertices:
                yield path      # yield good path


    def all_paths_iterator(self, starting_vertices=None, ending_vertices=None,
                           simple=False, max_length=None, trivial=False):
        r"""
        Returns an iterator over the paths of self. The paths are
        enumerated in increasing length order.

        INPUT:

        -  ``starting_vertices`` - iterable (default: None) on the
           vertices from which the paths must start. If None, then all
           vertices of the graph can be starting points.
        -  ``ending_vertices`` - iterable (default: None) on
           the allowed ending vertices of the paths. If None,
           then all vertices are allowed.
        -  ``simple`` - boolean (default: False). If set to True,
           then only simple paths are considered. These are paths in
           which no two arcs share a head or share a tail, i.e. every
           vertex in the path is entered at most once and exited at most
           once.
        -  ``max_length`` - non negative integer (default: None).
           The maximum length of the enumerated paths. If set to None,
           then all lengths are allowed.
        -  ``trivial`` - boolean (default: False). If set to True,
           then the empty paths are also enumerated.

        OUTPUT:

            iterator

        AUTHOR:

            Alexandre Blondin Masse

        EXAMPLES::

            sage: g = DiGraph({'a' : ['a', 'b'], 'b' : ['c'], 'c' : ['d'], 'd' : ['c']}, loops=True)
            sage: pi = g.all_paths_iterator()
            sage: for _ in range(7): print pi.next()
            ['a', 'a']
            ['a', 'b']
            ['b', 'c']
            ['c', 'd']
            ['d', 'c']
            ['a', 'a', 'a']
            ['a', 'a', 'b']

        It is possible to precise the allowed starting and/or ending vertices::

            sage: pi = g.all_paths_iterator(starting_vertices=['a'])
            sage: for _ in range(5): print pi.next()
            ['a', 'a']
            ['a', 'b']
            ['a', 'a', 'a']
            ['a', 'a', 'b']
            ['a', 'b', 'c']
            sage: pi = g.all_paths_iterator(starting_vertices=['a'], ending_vertices=['b'])
            sage: for _ in range(5): print pi.next()
            ['a', 'b']
            ['a', 'a', 'b']
            ['a', 'a', 'a', 'b']
            ['a', 'a', 'a', 'a', 'b']
            ['a', 'a', 'a', 'a', 'a', 'b']

        One may prefer to enumerate only simple paths (see
        :meth:`all_simple_paths`)::

            sage: pi = g.all_paths_iterator(simple=True)
            sage: list(pi)
            [['a', 'a'], ['a', 'b'], ['b', 'c'], ['c', 'd'], ['d', 'c'],
             ['a', 'b', 'c'], ['b', 'c', 'd'], ['c', 'd', 'c'],
             ['d', 'c', 'd'], ['a', 'b', 'c', 'd']]

        Or simply bound the length of the enumerated paths::

            sage: pi = g.all_paths_iterator(starting_vertices=['a'], ending_vertices=['b', 'c'], max_length=6)
            sage: list(pi)
            [['a', 'b'], ['a', 'a', 'b'], ['a', 'b', 'c'],
             ['a', 'a', 'a', 'b'], ['a', 'a', 'b', 'c'],
             ['a', 'a', 'a', 'a', 'b'], ['a', 'a', 'a', 'b', 'c'],
             ['a', 'b', 'c', 'd', 'c'], ['a', 'a', 'a', 'a', 'a', 'b'],
             ['a', 'a', 'a', 'a', 'b', 'c'], ['a', 'a', 'b', 'c', 'd', 'c'],
             ['a', 'a', 'a', 'a', 'a', 'a', 'b'],
             ['a', 'a', 'a', 'a', 'a', 'b', 'c'],
             ['a', 'a', 'a', 'b', 'c', 'd', 'c'],
             ['a', 'b', 'c', 'd', 'c', 'd', 'c']]

        By default, empty paths are not enumerated, but it may be
        parametrized::

            sage: pi = g.all_paths_iterator(simple=True, trivial=True)
            sage: list(pi)
            [['a'], ['b'], ['c'], ['d'], ['a', 'a'], ['a', 'b'], ['b', 'c'],
             ['c', 'd'], ['d', 'c'], ['a', 'b', 'c'], ['b', 'c', 'd'],
             ['c', 'd', 'c'], ['d', 'c', 'd'], ['a', 'b', 'c', 'd']]
            sage: pi = g.all_paths_iterator(simple=True, trivial=False)
            sage: list(pi)
            [['a', 'a'], ['a', 'b'], ['b', 'c'], ['c', 'd'], ['d', 'c'],
             ['a', 'b', 'c'], ['b', 'c', 'd'], ['c', 'd', 'c'],
             ['d', 'c', 'd'], ['a', 'b', 'c', 'd']]
        """
        if starting_vertices is None:
            starting_vertices = self
        # We create one paths iterator per vertex
        # This is necessary if we want to iterate over paths
        # with increasing length
        vertex_iterators = dict([(v, self._all_paths_iterator(v, ending_vertices=ending_vertices, simple=simple, max_length=max_length, trivial=trivial)) for v in starting_vertices])
        paths = []
        for vi in vertex_iterators.values():
            try:
                path = vi.next()
                paths.append((len(path), path))
            except(StopIteration):
                pass
        # Since we always extract a shortest path, using a heap
        # can speed up the algorithm
        from heapq import heapify, heappop, heappush
        heapify(paths)
        while paths:
            # We choose the shortest available path
            _, shortest_path = heappop(paths)
            yield shortest_path
            # We update the path iterator to its next available path if it exists
            try:
                path = vertex_iterators[shortest_path[0]].next()
                heappush(paths, (len(path), path))
            except(StopIteration):
                pass

    def all_simple_paths(self, starting_vertices=None, ending_vertices=None,
                         max_length=None, trivial=False):
        r"""
        Returns a list of all the simple paths of self starting
        with one of the given vertices. Simple paths are paths in which
        no two arcs share a head or share a tail, i.e. every vertex in
        the path is entered at most once and exited at most once.

        INPUT:

        -  ``starting_vertices`` - list (default: None) of vertices
           from which the paths must start. If None, then all
           vertices of the graph can be starting points.
        -  ``ending_vertices`` - iterable (default: None) on
           the allowed ending vertices of the paths. If None,
           then all vertices are allowed.
        -  ``max_length`` - non negative integer (default: None).
           The maximum length of the enumerated paths. If set to None,
           then all lengths are allowed.
        -  ``trivial`` - boolean (default: False). If set to True,
           then the empty paths are also enumerated.

        OUTPUT:

            list

        .. NOTE::

            Although the number of simple paths of a finite graph
            is always finite, computing all its paths may take a very
            long time.

        EXAMPLES::

            sage: g = DiGraph({'a' : ['a', 'b'], 'b' : ['c'], 'c' : ['d'], 'd' : ['c']}, loops=True)
            sage: g.all_simple_paths()
            [['a', 'a'], ['a', 'b'], ['b', 'c'], ['c', 'd'], ['d', 'c'],
             ['a', 'b', 'c'], ['b', 'c', 'd'], ['c', 'd', 'c'],
             ['d', 'c', 'd'], ['a', 'b', 'c', 'd']]

        One may compute all paths having specific starting and/or
        ending vertices::

            sage: g.all_simple_paths(starting_vertices=['a'])
            [['a', 'a'], ['a', 'b'], ['a', 'b', 'c'], ['a', 'b', 'c', 'd']]
            sage: g.all_simple_paths(starting_vertices=['a'], ending_vertices=['c'])
            [['a', 'b', 'c']]
            sage: g.all_simple_paths(starting_vertices=['a'], ending_vertices=['b', 'c'])
            [['a', 'b'], ['a', 'b', 'c']]

        It is also possible to bound the length of the paths::

            sage: g.all_simple_paths(max_length=2)
            [['a', 'a'], ['a', 'b'], ['b', 'c'], ['c', 'd'], ['d', 'c'],
             ['a', 'b', 'c'], ['b', 'c', 'd'], ['c', 'd', 'c'],
             ['d', 'c', 'd']]

        By default, empty paths are not enumerated, but this can
        be parametrized::

            sage: g.all_simple_paths(starting_vertices=['a'], trivial=True)
            [['a'], ['a', 'a'], ['a', 'b'], ['a', 'b', 'c'],
             ['a', 'b', 'c', 'd']]
            sage: g.all_simple_paths(starting_vertices=['a'], trivial=False)
            [['a', 'a'], ['a', 'b'], ['a', 'b', 'c'], ['a', 'b', 'c', 'd']]
        """
        return list(self.all_paths_iterator(starting_vertices=starting_vertices, ending_vertices=ending_vertices, simple=True, max_length=max_length, trivial=trivial))

    def _all_cycles_iterator_vertex(self, vertex, starting_vertices=None, simple=False,
                                    rooted=False, max_length=None, trivial=False,
                                    remove_acyclic_edges=True):
        r"""
        Returns an iterator over the cycles of self starting with the
        given vertex.

        INPUT:

        -  ``vertex`` - the starting vertex of the cycle.
        -  ``starting_vertices`` - iterable (default: None) on
           vertices from which the cycles must start. If None,
           then all vertices of the graph can be starting points.
           This argument is necessary if ``rooted`` is set to True.
        -  ``simple`` - boolean (default: False). If set to True,
           then only simple cycles are considered. A cycle is simple
           if the only vertex occuring twice in it is the starting
           and ending one.
        -  ``rooted`` - boolean (default: False). If set to False,
           then cycles differing only by their starting vertex are
           considered the same  (e.g. ``['a', 'b', 'c', 'a']`` and
           ``['b', 'c', 'a', 'b']``). Otherwise, all cycles are enumerated.
        -  ``max_length`` - non negative integer (default: None).
           The maximum length of the enumerated cycles. If set to None,
           then all lengths are allowed.
        -  ``trivial`` - boolean (default: False). If set to True,
           then the empty cycles are also enumerated.
        -  ``remove_acyclic_edges`` - boolean (default: True) which
           precises if the acyclic edges must be removed from the graph.
           Used to avoid recomputing it for each vertex.

        OUTPUT:

            iterator

        EXAMPLES::

            sage: g = DiGraph({'a' : ['a', 'b'], 'b' : ['c'], 'c' : ['d'], 'd' : ['c']}, loops=True)
            sage: it = g._all_cycles_iterator_vertex('a', simple=False, max_length=None)
            sage: for i in range(5): print it.next()
            ['a', 'a']
            ['a', 'a', 'a']
            ['a', 'a', 'a', 'a']
            ['a', 'a', 'a', 'a', 'a']
            ['a', 'a', 'a', 'a', 'a', 'a']
            sage: it = g._all_cycles_iterator_vertex('c', simple=False, max_length=None)
            sage: for i in range(5): print it.next()
            ['c', 'd', 'c']
            ['c', 'd', 'c', 'd', 'c']
            ['c', 'd', 'c', 'd', 'c', 'd', 'c']
            ['c', 'd', 'c', 'd', 'c', 'd', 'c', 'd', 'c']
            ['c', 'd', 'c', 'd', 'c', 'd', 'c', 'd', 'c', 'd', 'c']

            sage: it = g._all_cycles_iterator_vertex('d', simple=False, max_length=None)
            sage: for i in range(5): print it.next()
            ['d', 'c', 'd']
            ['d', 'c', 'd', 'c', 'd']
            ['d', 'c', 'd', 'c', 'd', 'c', 'd']
            ['d', 'c', 'd', 'c', 'd', 'c', 'd', 'c', 'd']
            ['d', 'c', 'd', 'c', 'd', 'c', 'd', 'c', 'd', 'c', 'd']

        It is possible to set a maximum length so that the number of cycles is
        finite::

            sage: it = g._all_cycles_iterator_vertex('d', simple=False, max_length=6)
            sage: list(it)
            [['d', 'c', 'd'], ['d', 'c', 'd', 'c', 'd'], ['d', 'c', 'd', 'c', 'd', 'c', 'd']]

        When ``simple`` is set to True, the number of cycles is finite since no vertex
        but the first one can occur more than once::

            sage: it = g._all_cycles_iterator_vertex('d', simple=True, max_length=None)
            sage: list(it)
            [['d', 'c', 'd']]

        By default, the empty cycle is not enumerated::

            sage: it = g._all_cycles_iterator_vertex('d', simple=True, trivial=True)
            sage: list(it)
            [['d'], ['d', 'c', 'd']]
        """
        if starting_vertices is None:
            starting_vertices = [vertex]
        # First enumerate the empty cycle
        if trivial:
            yield [vertex]
        # First we remove vertices and edges that are not part of any cycle
        if remove_acyclic_edges:
            sccs = self.strongly_connected_components()
            d = {}
            for id, component in enumerate(sccs):
                for v in component:
                    d[v] = id
            h = self.copy()
            h.delete_edges([(u,v) for (u,v) in h.edge_iterator(labels=False) if d[u] != d[v]])
        else:
            h = self
        queue = [[vertex]]
        if max_length is None:
            from sage.rings.infinity import Infinity
            max_length = Infinity
        while queue:
            path = queue.pop(0)
            # Checks if a cycle has been found
            if len(path) > 1 and path[0] == path[-1]:
                yield path
            # Makes sure that the current cycle is not too long
            # Also if a cycle has been encountered and only simple cycles are allowed,
            # Then it discards the current path
            if len(path) <= max_length and (not simple or path.count(path[-1]) == 1):
                for neighbor in h.neighbor_out_iterator(path[-1]):
                    # If cycles are not rooted, makes sure to keep only the minimum
                    # cycle according to the lexicographic order
                    if rooted or neighbor not in starting_vertices or path[0] <= neighbor:
                        queue.append(path + [neighbor])

    def all_cycles_iterator(self, starting_vertices=None, simple=False,
                            rooted=False, max_length=None, trivial=False):
        r"""
        Returns an iterator over all the cycles of self starting
        with one of the given vertices. The cycles are enumerated
        in increasing length order.

        INPUT:

        -  ``starting_vertices`` - iterable (default: None) on vertices
           from which the cycles must start. If None, then all
           vertices of the graph can be starting points.
        -  ``simple`` - boolean (default: False). If set to True,
           then only simple cycles are considered. A cycle is simple
           if the only vertex occuring twice in it is the starting
           and ending one.
        -  ``rooted`` - boolean (default: False). If set to False,
           then cycles differing only by their starting vertex are
           considered the same  (e.g. ``['a', 'b', 'c', 'a']`` and
           ``['b', 'c', 'a', 'b']``). Otherwise, all cycles are enumerated.
        -  ``max_length`` - non negative integer (default: None).
           The maximum length of the enumerated cycles. If set to None,
           then all lengths are allowed.
        -  ``trivial`` - boolean (default: False). If set to True,
           then the empty cycles are also enumerated.

        OUTPUT:

            iterator

        .. NOTE::

            See also :meth:`all_simple_cycles`.

        AUTHOR:

            Alexandre Blondin Masse

        EXAMPLES::

            sage: g = DiGraph({'a' : ['a', 'b'], 'b' : ['c'], 'c' : ['d'], 'd' : ['c']}, loops=True)
            sage: it = g.all_cycles_iterator()
            sage: for _ in range(7): print it.next()
            ['a', 'a']
            ['a', 'a', 'a']
            ['c', 'd', 'c']
            ['a', 'a', 'a', 'a']
            ['a', 'a', 'a', 'a', 'a']
            ['c', 'd', 'c', 'd', 'c']
            ['a', 'a', 'a', 'a', 'a', 'a']

        There are no cycles in the empty graph and in acyclic graphs::

            sage: g = DiGraph()
            sage: it = g.all_cycles_iterator()
            sage: list(it)
            []
            sage: g = DiGraph({0:[1]})
            sage: it = g.all_cycles_iterator()
            sage: list(it)
            []

        It is possible to restrict the starting vertices of the cycles::

            sage: g = DiGraph({'a' : ['a', 'b'], 'b' : ['c'], 'c' : ['d'], 'd' : ['c']}, loops=True)
            sage: it = g.all_cycles_iterator(starting_vertices=['b', 'c'])
            sage: for _ in range(3): print it.next()
            ['c', 'd', 'c']
            ['c', 'd', 'c', 'd', 'c']
            ['c', 'd', 'c', 'd', 'c', 'd', 'c']

        Also, one can bound the length of the cycles::

            sage: it = g.all_cycles_iterator(max_length=3)
            sage: list(it)
            [['a', 'a'], ['a', 'a', 'a'], ['c', 'd', 'c'],
             ['a', 'a', 'a', 'a']]

        By default, cycles differing only by their starting point are not all
        enumerated, but this may be parametrized::

            sage: it = g.all_cycles_iterator(max_length=3, rooted=False)
            sage: list(it)
            [['a', 'a'], ['a', 'a', 'a'], ['c', 'd', 'c'],
             ['a', 'a', 'a', 'a']]
            sage: it = g.all_cycles_iterator(max_length=3, rooted=True)
            sage: list(it)
            [['a', 'a'], ['a', 'a', 'a'], ['c', 'd', 'c'], ['d', 'c', 'd'],
             ['a', 'a', 'a', 'a']]

        One may prefer to enumerate simple cycles, i.e. cycles such that the only
        vertex occuring twice in it is the starting and ending one (see also
        :meth:`all_simple_cycles`)::

            sage: it = g.all_cycles_iterator(simple=True)
            sage: list(it)
            [['a', 'a'], ['c', 'd', 'c']]
            sage: g = digraphs.Circuit(4)
            sage: list(g.all_cycles_iterator(simple=True))
            [[0, 1, 2, 3, 0]]
        """
        if starting_vertices is None:
            starting_vertices = self
        # Since a cycle is always included in a given strongly connected
        # component, we may remove edges from the graph
        sccs = self.strongly_connected_components()
        d = {}
        for id, component in enumerate(sccs):
            for v in component:
                d[v] = id
        h = self.copy()
        h.delete_edges([ (u,v) for (u,v) in h.edge_iterator(labels=False)
                if d[u] != d[v] ])
        # We create one cycles iterator per vertex. This is necessary if we
        # want to iterate over cycles with increasing length.
        vertex_iterators = dict([(v, h._all_cycles_iterator_vertex( v
                                        , starting_vertices=starting_vertices
                                        , simple=simple
                                        , rooted=rooted
                                        , max_length=max_length
                                        , trivial=trivial
                                        , remove_acyclic_edges=False
                                        )) for v in starting_vertices])
        cycles = []
        for vi in vertex_iterators.values():
            try:
                cycle = vi.next()
                cycles.append((len(cycle), cycle))
            except(StopIteration):
                pass
        # Since we always extract a shortest path, using a heap
        # can speed up the algorithm
        from heapq import heapify, heappop, heappush
        heapify(cycles)
        while cycles:
            # We choose the shortest available cycle
            _, shortest_cycle = heappop(cycles)
            yield shortest_cycle
            # We update the cycle iterator to its next available cycle if it
            # exists
            try:
                cycle = vertex_iterators[shortest_cycle[0]].next()
                heappush(cycles, (len(cycle), cycle))
            except(StopIteration):
                pass

    def all_simple_cycles(self, starting_vertices=None, rooted=False,
                          max_length=None, trivial=False):
        r"""
        Returns a list of all simple cycles of self.

        INPUT:

        -  ``starting_vertices`` - iterable (default: None) on vertices
           from which the cycles must start. If None, then all
           vertices of the graph can be starting points.
        -  ``rooted`` - boolean (default: False). If set to False,
           then equivalent cycles are merged into one single cycle
           (the one starting with minimum vertex).
           Two cycles are called equivalent if they differ only from
           their starting vertex (e.g. ``['a', 'b', 'c', 'a']`` and
           ``['b', 'c', 'a', 'b']``). Otherwise, all cycles are enumerated.
        -  ``max_length`` - non negative integer (default: None).
           The maximum length of the enumerated cycles. If set to None,
           then all lengths are allowed.
        -  ``trivial`` - boolean (default: False). If set to True,
           then the empty cycles are also enumerated.

        OUTPUT:

            list

        .. NOTE::

            Although the number of simple cycles of a finite graph is
            always finite, computing all its cycles may take a very long
            time.

        EXAMPLES::

            sage: g = DiGraph({'a' : ['a', 'b'], 'b' : ['c'], 'c' : ['d'], 'd' : ['c']}, loops=True)
            sage: g.all_simple_cycles()
            [['a', 'a'], ['c', 'd', 'c']]

        The directed version of the Petersen graph::

            sage: g = graphs.PetersenGraph().to_directed()
            sage: g.all_simple_cycles(max_length=4)
            [[0, 1, 0], [0, 4, 0], [0, 5, 0], [1, 2, 1], [1, 6, 1], [2, 3, 2],
             [2, 7, 2], [3, 8, 3], [3, 4, 3], [4, 9, 4], [5, 8, 5], [5, 7, 5],
             [6, 8, 6], [6, 9, 6], [7, 9, 7]]
            sage: g.all_simple_cycles(max_length=6)
            [[0, 1, 0], [0, 4, 0], [0, 5, 0], [1, 2, 1], [1, 6, 1], [2, 3, 2],
             [2, 7, 2], [3, 8, 3], [3, 4, 3], [4, 9, 4], [5, 8, 5], [5, 7, 5],
             [6, 8, 6], [6, 9, 6], [7, 9, 7], [0, 1, 2, 3, 4, 0],
             [0, 1, 2, 7, 5, 0], [0, 1, 6, 8, 5, 0], [0, 1, 6, 9, 4, 0],
             [0, 4, 9, 6, 1, 0], [0, 4, 9, 7, 5, 0], [0, 4, 3, 8, 5, 0],
             [0, 4, 3, 2, 1, 0], [0, 5, 8, 3, 4, 0], [0, 5, 8, 6, 1, 0],
             [0, 5, 7, 9, 4, 0], [0, 5, 7, 2, 1, 0], [1, 2, 3, 8, 6, 1],
             [1, 2, 7, 9, 6, 1], [1, 6, 8, 3, 2, 1], [1, 6, 9, 7, 2, 1],
             [2, 3, 8, 5, 7, 2], [2, 3, 4, 9, 7, 2], [2, 7, 9, 4, 3, 2],
             [2, 7, 5, 8, 3, 2], [3, 8, 6, 9, 4, 3], [3, 4, 9, 6, 8, 3],
             [5, 8, 6, 9, 7, 5], [5, 7, 9, 6, 8, 5], [0, 1, 2, 3, 8, 5, 0],
             [0, 1, 2, 7, 9, 4, 0], [0, 1, 6, 8, 3, 4, 0],
             [0, 1, 6, 9, 7, 5, 0], [0, 4, 9, 6, 8, 5, 0],
             [0, 4, 9, 7, 2, 1, 0], [0, 4, 3, 8, 6, 1, 0],
             [0, 4, 3, 2, 7, 5, 0], [0, 5, 8, 3, 2, 1, 0],
             [0, 5, 8, 6, 9, 4, 0], [0, 5, 7, 9, 6, 1, 0],
             [0, 5, 7, 2, 3, 4, 0], [1, 2, 3, 4, 9, 6, 1],
             [1, 2, 7, 5, 8, 6, 1], [1, 6, 8, 5, 7, 2, 1],
             [1, 6, 9, 4, 3, 2, 1], [2, 3, 8, 6, 9, 7, 2],
             [2, 7, 9, 6, 8, 3, 2], [3, 8, 5, 7, 9, 4, 3],
             [3, 4, 9, 7, 5, 8, 3]]

        The complete graph (without loops) on `4` vertices::

            sage: g = graphs.CompleteGraph(4).to_directed()
            sage: g.all_simple_cycles()
            [[0, 1, 0], [0, 2, 0], [0, 3, 0], [1, 2, 1], [1, 3, 1], [2, 3, 2],
             [0, 1, 2, 0], [0, 1, 3, 0], [0, 2, 1, 0], [0, 2, 3, 0],
             [0, 3, 1, 0], [0, 3, 2, 0], [1, 2, 3, 1], [1, 3, 2, 1],
             [0, 1, 2, 3, 0], [0, 1, 3, 2, 0], [0, 2, 1, 3, 0],
             [0, 2, 3, 1, 0], [0, 3, 1, 2, 0], [0, 3, 2, 1, 0]]

        If the graph contains a large number of cycles, one can bound
        the length of the cycles, or simply restrict the possible
        starting vertices of the cycles::

            sage: g = graphs.CompleteGraph(20).to_directed()
            sage: g.all_simple_cycles(max_length=2)
            [[0, 1, 0], [0, 2, 0], [0, 3, 0], [0, 4, 0], [0, 5, 0], [0, 6, 0],
             [0, 7, 0], [0, 8, 0], [0, 9, 0], [0, 10, 0], [0, 11, 0],
             [0, 12, 0], [0, 13, 0], [0, 14, 0], [0, 15, 0], [0, 16, 0],
             [0, 17, 0], [0, 18, 0], [0, 19, 0], [1, 2, 1], [1, 3, 1],
             [1, 4, 1], [1, 5, 1], [1, 6, 1], [1, 7, 1], [1, 8, 1], [1, 9, 1],
             [1, 10, 1], [1, 11, 1], [1, 12, 1], [1, 13, 1], [1, 14, 1],
             [1, 15, 1], [1, 16, 1], [1, 17, 1], [1, 18, 1], [1, 19, 1],
             [2, 3, 2], [2, 4, 2], [2, 5, 2], [2, 6, 2], [2, 7, 2], [2, 8, 2],
             [2, 9, 2], [2, 10, 2], [2, 11, 2], [2, 12, 2], [2, 13, 2],
             [2, 14, 2], [2, 15, 2], [2, 16, 2], [2, 17, 2], [2, 18, 2],
             [2, 19, 2], [3, 4, 3], [3, 5, 3], [3, 6, 3], [3, 7, 3], [3, 8, 3],
             [3, 9, 3], [3, 10, 3], [3, 11, 3], [3, 12, 3], [3, 13, 3],
             [3, 14, 3], [3, 15, 3], [3, 16, 3], [3, 17, 3], [3, 18, 3],
             [3, 19, 3], [4, 5, 4], [4, 6, 4], [4, 7, 4], [4, 8, 4], [4, 9, 4],
             [4, 10, 4], [4, 11, 4], [4, 12, 4], [4, 13, 4], [4, 14, 4],
             [4, 15, 4], [4, 16, 4], [4, 17, 4], [4, 18, 4], [4, 19, 4],
             [5, 6, 5], [5, 7, 5], [5, 8, 5], [5, 9, 5], [5, 10, 5],
             [5, 11, 5], [5, 12, 5], [5, 13, 5], [5, 14, 5], [5, 15, 5],
             [5, 16, 5], [5, 17, 5], [5, 18, 5], [5, 19, 5], [6, 7, 6],
             [6, 8, 6], [6, 9, 6], [6, 10, 6], [6, 11, 6], [6, 12, 6],
             [6, 13, 6], [6, 14, 6], [6, 15, 6], [6, 16, 6], [6, 17, 6],
             [6, 18, 6], [6, 19, 6], [7, 8, 7], [7, 9, 7], [7, 10, 7],
             [7, 11, 7], [7, 12, 7], [7, 13, 7], [7, 14, 7], [7, 15, 7],
             [7, 16, 7], [7, 17, 7], [7, 18, 7], [7, 19, 7], [8, 9, 8],
             [8, 10, 8], [8, 11, 8], [8, 12, 8], [8, 13, 8], [8, 14, 8],
             [8, 15, 8], [8, 16, 8], [8, 17, 8], [8, 18, 8], [8, 19, 8],
             [9, 10, 9], [9, 11, 9], [9, 12, 9], [9, 13, 9], [9, 14, 9],
             [9, 15, 9], [9, 16, 9], [9, 17, 9], [9, 18, 9], [9, 19, 9],
             [10, 11, 10], [10, 12, 10], [10, 13, 10], [10, 14, 10],
             [10, 15, 10], [10, 16, 10], [10, 17, 10], [10, 18, 10],
             [10, 19, 10], [11, 12, 11], [11, 13, 11], [11, 14, 11],
             [11, 15, 11], [11, 16, 11], [11, 17, 11], [11, 18, 11],
             [11, 19, 11], [12, 13, 12], [12, 14, 12], [12, 15, 12],
             [12, 16, 12], [12, 17, 12], [12, 18, 12], [12, 19, 12],
             [13, 14, 13], [13, 15, 13], [13, 16, 13], [13, 17, 13],
             [13, 18, 13], [13, 19, 13], [14, 15, 14], [14, 16, 14],
             [14, 17, 14], [14, 18, 14], [14, 19, 14], [15, 16, 15],
             [15, 17, 15], [15, 18, 15], [15, 19, 15], [16, 17, 16],
             [16, 18, 16], [16, 19, 16], [17, 18, 17], [17, 19, 17],
             [18, 19, 18]]
            sage: g = graphs.CompleteGraph(20).to_directed()
            sage: g.all_simple_cycles(max_length=2, starting_vertices=[0])
            [[0, 1, 0], [0, 2, 0], [0, 3, 0], [0, 4, 0], [0, 5, 0], [0, 6, 0],
             [0, 7, 0], [0, 8, 0], [0, 9, 0], [0, 10, 0], [0, 11, 0],
             [0, 12, 0], [0, 13, 0], [0, 14, 0], [0, 15, 0], [0, 16, 0],
             [0, 17, 0], [0, 18, 0], [0, 19, 0]]

        One may prefer to distinguish equivalent cycles having distinct
        starting vertices (compare the following examples)::

            sage: g = graphs.CompleteGraph(4).to_directed()
            sage: g.all_simple_cycles(max_length=2, rooted=False)
            [[0, 1, 0], [0, 2, 0], [0, 3, 0], [1, 2, 1], [1, 3, 1], [2, 3, 2]]
            sage: g.all_simple_cycles(max_length=2, rooted=True)
            [[0, 1, 0], [0, 2, 0], [0, 3, 0], [1, 0, 1], [1, 2, 1], [1, 3, 1],
             [2, 0, 2], [2, 1, 2], [2, 3, 2], [3, 0, 3], [3, 1, 3], [3, 2, 3]]
        """
        return list(self.all_cycles_iterator(starting_vertices=starting_vertices, simple=True, rooted=rooted, max_length=max_length, trivial=trivial))

    def path_semigroup(self):
        """
        The partial semigroup formed by the paths of this quiver.

        EXAMPLES::

            sage: Q = DiGraph({1:{2:['a','c']}, 2:{3:['b']}})
            sage: F = Q.path_semigroup(); F
            Partial semigroup formed by the directed paths of Multi-digraph on 3 vertices
            sage: list(F)
            [e_1, e_2, e_3, a, c, b, a*b, c*b]

        """
        from sage.quivers.path_semigroup import PathSemigroup
        return PathSemigroup(self)

    ### Directed Acyclic Graphs (DAGs)

    def topological_sort(self, implementation = "default"):
        """
        Returns a topological sort of the digraph if it is acyclic, and
        raises a TypeError if the digraph contains a directed cycle. As
        topological sorts are not necessarily unique, different
        implementations may yield different results.

        A topological sort is an ordering of the vertices of the digraph
        such that each vertex comes before all of its successors. That
        is, if `u` comes before `v` in the sort, then there may be
        a directed path from `u` to `v`, but there will be no directed
        path from `v` to `u`.

        INPUT:

        - ``implementation`` -- Use the default Cython implementation
          (``implementation = default``), the default NetworkX library
          (``implementation = "NetworkX"``) or the recursive NetworkX
          implementation (``implementation = "recursive"``)

        .. SEEALSO::

            - :meth:`is_directed_acyclic` -- Tests whether a directed
              graph is acyclic (can also join a certificate --
              a topological sort or a circuit in the graph1).

        EXAMPLES::

            sage: D = DiGraph({ 0:[1,2,3], 4:[2,5], 1:[8], 2:[7], 3:[7],
            ...     5:[6,7], 7:[8], 6:[9], 8:[10], 9:[10] })
            sage: D.plot(layout='circular').show()
            sage: D.topological_sort()
            [4, 5, 6, 9, 0, 1, 2, 3, 7, 8, 10]

        ::

            sage: D.add_edge(9,7)
            sage: D.topological_sort()
            [4, 5, 6, 9, 0, 1, 2, 3, 7, 8, 10]

        Using the NetworkX implementation ::

            sage: D.topological_sort(implementation = "NetworkX")
            [4, 5, 6, 9, 0, 1, 2, 3, 7, 8, 10]

        Using the NetworkX recursive implementation ::

            sage: D.topological_sort(implementation = "recursive")
            [4, 5, 6, 9, 0, 3, 2, 7, 1, 8, 10]

        ::

            sage: D.add_edge(7,4)
            sage: D.topological_sort()
            Traceback (most recent call last):
            ...
            TypeError: Digraph is not acyclic-- there is no topological
            sort.

        .. note::

           There is a recursive version of this in NetworkX, it used to
           have problems in earlier versions but they have since been
           fixed::

              sage: import networkx
              sage: D = DiGraph({ 0:[1,2,3], 4:[2,5], 1:[8], 2:[7], 3:[7],
              ...     5:[6,7], 7:[8], 6:[9], 8:[10], 9:[10] })
              sage: N = D.networkx_graph()
              sage: networkx.topological_sort(N)
              [4, 5, 6, 9, 0, 1, 2, 3, 7, 8, 10]
              sage: networkx.topological_sort_recursive(N)
              [4, 5, 6, 9, 0, 3, 2, 7, 1, 8, 10]

        TESTS:

        A wrong value for the ``implementation`` keyword::

            sage: D.topological_sort(implementation = "cloud-reading")
            Traceback (most recent call last):
            ...
            ValueError: implementation must be set to one of "default"
            or "NetworkX"
        """

        if implementation == "default":
            b, ordering = self._backend.is_directed_acyclic(certificate = True)
            if b:
                return ordering
            else:
                raise TypeError('Digraph is not acyclic-- there is no topological sort.')

        elif implementation == "NetworkX" or implementation == "recursive":
            import networkx
            if implementation == "NetworkX":
                S = networkx.topological_sort(self.networkx_graph(copy=False))
            else:
                S = networkx.topological_sort_recursive(self.networkx_graph(copy=False))
            if S is None:
                raise TypeError('Digraph is not acyclic-- there is no topological sort.')
            else:
                return S

        else:
            raise ValueError("implementation must be set to one of \"default\" or \"NetworkX\"")

    def topological_sort_generator(self):
        """
        Returns a list of all topological sorts of the digraph if it is
        acyclic, and raises a TypeError if the digraph contains a directed
        cycle.

        A topological sort is an ordering of the vertices of the digraph
        such that each vertex comes before all of its successors. That is,
        if u comes before v in the sort, then there may be a directed path
        from u to v, but there will be no directed path from v to u. See
        also Graph.topological_sort().

        AUTHORS:

        - Mike Hansen - original implementation

        - Robert L. Miller: wrapping, documentation

        REFERENCE:

        - [1] Pruesse, Gara and Ruskey, Frank. Generating Linear
          Extensions Fast. SIAM J. Comput., Vol. 23 (1994), no. 2, pp.
          373-386.

        EXAMPLES::

            sage: D = DiGraph({ 0:[1,2], 1:[3], 2:[3,4] })
            sage: D.plot(layout='circular').show()
            sage: D.topological_sort_generator()
            [[0, 1, 2, 3, 4], [0, 1, 2, 4, 3], [0, 2, 1, 3, 4], [0, 2, 1, 4, 3], [0, 2, 4, 1, 3]]

        ::

            sage: for sort in D.topological_sort_generator():
            ...       for edge in D.edge_iterator():
            ...           u,v,l = edge
            ...           if sort.index(u) > sort.index(v):
            ...               print "This should never happen."
        """
        from sage.graphs.linearextensions import LinearExtensions
        try:
            return LinearExtensions(self).list()
        except TypeError:
            raise TypeError('Digraph is not acyclic-- there is no topological sort (or there was an error in sage/graphs/linearextensions.py).')

    ### Visualization

    def layout_acyclic(self, **options):
        """
        Computes a ranked layout so that all edges point upward.

        To this end, the heights of the vertices are set according to the level
        set decomposition of the graph (see :meth:`.level_sets`).

        This is achieved by calling ``graphviz`` and ``dot2tex`` if available
        (see :meth:`.layout_graphviz`), and using a random horizontal
        placement of the vertices otherwise (see :meth:`.layout_acyclic_dummy`).

        Non acyclic graphs are partially supported by ``graphviz``, which then
        chooses some edges to point down.

        EXAMPLES::

            sage: H = DiGraph({0:[1,2],1:[3],2:[3],3:[],5:[1,6],6:[2,3]})

        The actual layout computed will depend on whether dot2tex and
        graphviz are installed, so we don't test it.

            sage: H.layout_acyclic()
            {0: [..., ...], 1: [..., ...], 2: [..., ...], 3: [..., ...], 5: [..., ...], 6: [..., ...]}

        """
        if have_dot2tex():
            return self.layout_graphviz(**options)
        else:
            return self.layout_acyclic_dummy(**options)

    def layout_acyclic_dummy(self, heights = None, **options):
        """
        Computes a (dummy) ranked layout of an acyclic graph so that
        all edges point upward. To this end, the heights of the
        vertices are set according to the level set decomposition of
        the graph (see :meth:`.level_sets`).

        EXAMPLES::

            sage: H = DiGraph({0:[1,2],1:[3],2:[3],3:[],5:[1,6],6:[2,3]})
            sage: H.layout_acyclic_dummy()
            {0: [1.00..., 0], 1: [1.00..., 1], 2: [1.51..., 2], 3: [1.50..., 3], 5: [2.01..., 0], 6: [2.00..., 1]}

            sage: H = DiGraph({0:[1,2],1:[3],2:[3],3:[1],5:[1,6],6:[2,3]})
            sage: H.layout_acyclic_dummy()
            Traceback (most recent call last):
            ...
            ValueError: `self` should be an acyclic graph
        """
        if heights is None:
            if not self.is_directed_acyclic():
                raise ValueError("`self` should be an acyclic graph")
            levels = self.level_sets()
            levels = [sorted(z) for z in levels]
            heights = dict([[i, levels[i]] for i in range(len(levels))])
        return self.layout_ranked(heights = heights, **options)

    def level_sets(self):
        """
        Returns the level set decomposition of the digraph.

        OUTPUT:

         - a list of non empty lists of vertices of this graph

        The level set decomposition of the digraph is a list `l` such that the
        level `l[i]` contains all the vertices having all their predecessors in
        the levels `l[j]` for `j<i`, and at least one in level `l[i-1]` (unless
        `i=0`).

        The level decomposition contains exactly the vertices not occuring in
        any cycle of the graph. In particular, the graph is acyclic if and only
        if the decomposition forms a set partition of its vertices, and we
        recover the usual level set decomposition of the corresponding poset.

        EXAMPLES::

            sage: H = DiGraph({0:[1,2],1:[3],2:[3],3:[],5:[1,6],6:[2,3]})
            sage: H.level_sets()
            [[0, 5], [1, 6], [2], [3]]

            sage: H = DiGraph({0:[1,2],1:[3],2:[3],3:[1],5:[1,6],6:[2,3]})
            sage: H.level_sets()
            [[0, 5], [6], [2]]

        This routine is mostly used for Hasse diagrams of posets::

            sage: from sage.combinat.posets.hasse_diagram import HasseDiagram
            sage: H = HasseDiagram({0:[1,2],1:[3],2:[3],3:[]})
            sage: [len(x) for x in H.level_sets()]
            [1, 2, 1]

        ::

            sage: from sage.combinat.posets.hasse_diagram import HasseDiagram
            sage: H = HasseDiagram({0:[1,2], 1:[3], 2:[4], 3:[4]})
            sage: [len(x) for x in H.level_sets()]
            [1, 2, 1, 1]

        Complexity: `O(n+m)` in time and `O(n)` in memory (besides the
        storage of the graph itself), where `n` and `m` are
        respectively the number of vertices and edges (assuming that
        appending to a list is constant time, which it is not quite).
        """
        in_degrees = self.in_degree(labels=True)
        level = [x for x in in_degrees if in_degrees[x]==0]
        Levels = []
        while len(level) != 0:
            Levels.append(level)
            new_level = []
            for x in level:
                for y in self.neighbors_out(x):
                    in_degrees[y] -= 1
                    if in_degrees[y] == 0:
                        new_level.append(y)
            level = new_level
        return Levels

    def strongly_connected_components(self):
        """
        Returns the list of strongly connected components.

        EXAMPLES::

            sage: D = DiGraph( { 0 : [1, 3], 1 : [2], 2 : [3], 4 : [5, 6], 5 : [6] } )
            sage: D.connected_components()
            [[0, 1, 2, 3], [4, 5, 6]]
            sage: D = DiGraph( { 0 : [1, 3], 1 : [2], 2 : [3], 4 : [5, 6], 5 : [6] } )
            sage: D.strongly_connected_components()
            [[0], [1], [2], [3], [4], [5], [6]]
            sage: D.add_edge([2,0])
            sage: D.strongly_connected_components()
            [[0, 1, 2], [3], [4], [5], [6]]

        TESTS:

        Checking against NetworkX, and another of Sage's implementations::

            sage: from sage.graphs.base.static_sparse_graph import strongly_connected_components
            sage: import networkx
            sage: for i in range(100):                                     # long
            ...        g = digraphs.RandomDirectedGNP(100,.05)             # long
            ...        h = g.networkx_graph()                              # long
            ...        scc1 = g.strongly_connected_components()            # long
            ...        scc2 = networkx.strongly_connected_components(h)    # long
            ...        scc3 = strongly_connected_components(g)             # long
            ...        s1 = Set(map(Set,scc1))                             # long
            ...        s2 = Set(map(Set,scc2))                             # long
            ...        s3 = Set(map(Set,scc3))                             # long
            ...        if s1 != s2:                                        # long
            ...            print "Ooch !"                                  # long
            ...        if s1 != s3:                                        # long
            ...            print "Oooooch !"                               # long

        """

        try:
            vertices = set(self.vertices())
            scc = []
            while vertices:
                tmp = self.strongly_connected_component_containing_vertex(vertices.__iter__().next())
                vertices.difference_update(set(tmp))
                scc.append(tmp)
            return scc

        except AttributeError:
            import networkx
            return networkx.strongly_connected_components(self.networkx_graph(copy=False))

    def strongly_connected_component_containing_vertex(self, v):
        """
        Returns the strongly connected component containing a given vertex

        INPUT:

        - ``v`` -- a vertex

        EXAMPLE:

        In the symmetric digraph of a graph, the strongly connected components are the connected
        components::

            sage: g = graphs.PetersenGraph()
            sage: d = DiGraph(g)
            sage: d.strongly_connected_component_containing_vertex(0)
            [0, 1, 2, 3, 4, 5, 6, 7, 8, 9]
        """

        if self.order()==1:
            return [v]

        try:
            return self._backend.strongly_connected_component_containing_vertex(v)

        except AttributeError:
            raise AttributeError("This function is only defined for C graphs.")

    def strongly_connected_components_subgraphs(self):
        r"""
        Returns the strongly connected components as a list of subgraphs.

        EXAMPLE:

        In the symmetric digraph of a graph, the strongly connected components are the connected
        components::

            sage: g = graphs.PetersenGraph()
            sage: d = DiGraph(g)
            sage: d.strongly_connected_components_subgraphs()
            [Subgraph of (Petersen graph): Digraph on 10 vertices]

        """
        return map(self.subgraph, self.strongly_connected_components())

    def strongly_connected_components_digraph(self, keep_labels = False):
        r"""
        Returns the digraph of the strongly connected components

        INPUT:

         - ``keep_labels`` -- boolean (default: False)

        The digraph of the strongly connected components of a graph `G` has
        a vertex per strongly connected component included in `G`. There
        is an edge from a component `C_1` to a component `C_2` if there is
        an edge from one to the other in `G`.

        EXAMPLE:

        Such a digraph is always acyclic ::

            sage: g = digraphs.RandomDirectedGNP(15,.1)
            sage: scc_digraph = g.strongly_connected_components_digraph()
            sage: scc_digraph.is_directed_acyclic()
            True

        The vertices of the digraph of strongly connected components are
        exactly the strongly connected components::

            sage: g = digraphs.ButterflyGraph(2)
            sage: scc_digraph = g.strongly_connected_components_digraph()
            sage: g.is_directed_acyclic()
            True
            sage: all([ Set(scc) in scc_digraph.vertices() for scc in g.strongly_connected_components()])
            True

        The following digraph has three strongly connected components,
        and the digraph of those is a chain::

            sage: g = DiGraph({0:{1:"01", 2: "02", 3: 03}, 1: {2: "12"}, 2:{1: "21", 3: "23"}})
            sage: scc_digraph = g.strongly_connected_components_digraph()
            sage: scc_digraph.vertices()
            [{0}, {3}, {1, 2}]
            sage: scc_digraph.edges()
            [({0}, {3}, None), ({0}, {1, 2}, None), ({1, 2}, {3}, None)]

        By default, the labels are discarded, and the result has no
        loops nor multiple edges. If ``keep_labels`` is ``True``, then
        the labels are kept, and the result is a multi digraph,
        possibly with multiple edges and loops. However, edges in the
        result with same source, target, and label are not duplicated
        (see the edges from 0 to the strongly connected component
        `\{1,2\}` below)::

            sage: g = DiGraph({0:{1:"0-12", 2: "0-12", 3: "0-3"}, 1: {2: "1-2", 3: "1-3"}, 2:{1: "2-1", 3: "2-3"}})
            sage: scc_digraph = g.strongly_connected_components_digraph(keep_labels = True)
            sage: scc_digraph.vertices()
            [{0}, {3}, {1, 2}]
            sage: scc_digraph.edges()
            [({0}, {3}, '0-3'), ({0}, {1, 2}, '0-12'),
             ({1, 2}, {3}, '1-3'), ({1, 2}, {3}, '2-3'),
             ({1, 2}, {1, 2}, '1-2'), ({1, 2}, {1, 2}, '2-1')]

        """

        from sage.sets.set import Set

        scc = self.strongly_connected_components()
        scc_set = map(Set,scc)

        d = {}
        for i,c in enumerate(scc):
            for v in c:
                d[v] = i

        if keep_labels:
            g = DiGraph(multiedges=True, loops=True)
            g.add_vertices(range(len(scc)))

            g.add_edges( set((d[u], d[v], label) for (u,v,label) in self.edges() ) )
            g.relabel(scc_set, inplace = True)

        else:
            g = DiGraph(multiedges=False, loops=False)
            g.add_vertices(range(len(scc)))

            for u,v in self.edges(labels=False):
                g.add_edge(d[u], d[v])

            g.relabel(scc_set, inplace = True)

        return g

    def is_strongly_connected(self):
        r"""
        Returns whether the current ``DiGraph`` is strongly connected.

        EXAMPLE:

        The circuit is obviously strongly connected ::

            sage: g = digraphs.Circuit(5)
            sage: g.is_strongly_connected()
            True

        But a transitive triangle is not::

            sage: g = DiGraph({ 0 : [1,2], 1 : [2]})
            sage: g.is_strongly_connected()
            False
        """
        if self.order()==1:
            return True

        try:
            return self._backend.is_strongly_connected()

        except AttributeError:
            return len(self.strongly_connected_components()) == 1

    def is_aperiodic(self):
        r"""
        Return whether the current ``DiGraph`` is aperiodic.

        A directed graph is aperiodic if there is no integer ``k > 1``
        that divides the length of every cycle in the graph, cf.
        :wikipedia:`Aperiodic_graph`.

        EXAMPLES:

        The following graph has period ``2``, so it is not aperiodic::

            sage: g = DiGraph({ 0: [1], 1: [0] })
            sage: g.is_aperiodic()
            False

        The following graph has a cycle of length 2 and a cycle of length 3,
        so it is aperiodic::

            sage: g = DiGraph({ 0: [1, 4], 1: [2], 2: [0], 4: [0]})
            sage: g.is_aperiodic()
            True

        .. SEEALSO::

            :meth:`period`
        """
        import networkx
        return networkx.is_aperiodic(self.networkx_graph(copy=False))

    def period(self):
        r"""
        Return the period of the current ``DiGraph``.

        The period of a directed graph is the largest integer that
        divides the length of every cycle in the graph, cf.
        :wikipedia:`Aperiodic_graph`.

        EXAMPLES:

        The following graph has period ``2``::

            sage: g = DiGraph({0: [1], 1: [0]})
            sage: g.period()
            2

        The following graph has a cycle of length 2 and a cycle of length 3,
        so it has period ``1``::

            sage: g = DiGraph({0: [1, 4], 1: [2], 2: [0], 4: [0]})
            sage: g.period()
            1

        Here is an example of computing the period of a digraph which is
        not strongly connected. By definition, it is the :func:`gcd` of
        the periods of its strongly connected components::

            sage: g = DiGraph({-1: [-2], -2: [-3], -3: [-1],
            ....:     1: [2], 2: [1]})
            sage: g.period()
            1
            sage: sorted([s.period() for s
            ....:         in g.strongly_connected_components_subgraphs()])
            [2, 3]

        ALGORITHM:

        See the networkX implementation of ``is_aperiodic``, that is based
        on breadth first search.

        .. SEEALSO::

            :meth:`is_aperiodic`
        """
        from sage.rings.arith import gcd

        g = 0

        for component in self.strongly_connected_components():
            levels = dict((s, None) for s in component)
            vertices_in_scc = levels # considers level as a set
            s = component[0]
            levels[s] = 0
            this_level = [s]
            l = 1
            while this_level:
                next_level = []
                for u in this_level:
                    # we have levels[u] == l-1
                    for v in self.neighbor_out_iterator(u):
                        # ignore edges leaving the component
                        if v not in vertices_in_scc:
                            continue
                        level_v = levels[v]
                        if level_v is not None: # Non-Tree Edge
                            g = gcd(g, l - level_v)
                            if g == 1:
                                return 1
                        else: # Tree Edge
                            next_level.append(v)
                            levels[v] = l
                this_level = next_level
                l += 1

        return g

import types

import sage.graphs.comparability
DiGraph.is_transitive = types.MethodType(sage.graphs.comparability.is_transitive, None, DiGraph)<|MERGE_RESOLUTION|>--- conflicted
+++ resolved
@@ -1191,15 +1191,6 @@
             else:
                 data_structure = "static_sparse"
         from sage.graphs.all import Graph
-<<<<<<< HEAD
-        G = Graph(name=self.name(),
-                  pos=self._pos,
-                  boundary=self._boundary,
-                  multiedges=self.allows_multiple_edges(),
-                  loops=self.allows_loops(),
-                  implementation=implementation,
-                  data_structure=data_structure if data_structure!="static_sparse" else "sparse")
-=======
         G = Graph(name           = self.name(),
                   pos            = self._pos,
                   boundary       = self._boundary,
@@ -1209,7 +1200,6 @@
                   data_structure = (data_structure if data_structure!="static_sparse"
                                     else "sparse")) # we need a mutable copy first
 
->>>>>>> 0c626799
         G.add_vertices(self.vertex_iterator())
         G.add_edges(self.edge_iterator())
         if hasattr(self, '_embedding'):
