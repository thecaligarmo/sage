# -*- coding: utf-8 -*-
r"""
Backends for Sage (di)graphs.

This module implements :class:`GenericGraphBackend` (the base class for
backends).

Any graph backend must redefine the following methods (for which
:class:`GenericGraphBackend` raises a ``NotImplementedError``)

.. csv-table::
    :class: contentstable
    :widths: 30, 70
    :delim: |

    :meth:`~GenericGraphBackend.add_edge` | Add an edge `(u,v)` to ``self``, with label `l`.
    :meth:`~GenericGraphBackend.add_edges` | Add a sequence of edges to ``self``.
    :meth:`~GenericGraphBackend.add_vertex` | Add a labelled vertex to ``self``.
    :meth:`~GenericGraphBackend.add_vertices` | Add labelled vertices to ``self``.
    :meth:`~GenericGraphBackend.degree` | Return the total number of vertices incident to `v`.
    :meth:`~GenericGraphBackend.in_degree` | Return the in-degree of `v`
    :meth:`~GenericGraphBackend.out_degree` | Return the out-degree of `v`
    :meth:`~GenericGraphBackend.del_edge` | Delete the edge `(u,v)` with label `l`.
    :meth:`~GenericGraphBackend.del_vertex` | Delete a labelled vertex in ``self``.
    :meth:`~GenericGraphBackend.del_vertices` | Delete labelled vertices in ``self``.
    :meth:`~GenericGraphBackend.get_edge_label` | Return the edge label of `(u,v)`.
    :meth:`~GenericGraphBackend.has_edge` | True if ``self`` has an edge `(u,v)` with label `l`.
    :meth:`~GenericGraphBackend.has_vertex` | True if ``self`` has a vertex with label `v`.
    :meth:`~GenericGraphBackend.iterator_edges` | Iterate over the edges incident to a sequence of vertices.
    :meth:`~GenericGraphBackend.iterator_in_edges` | Iterate over the incoming edges incident to a sequence of vertices.
    :meth:`~GenericGraphBackend.iterator_out_edges` | Iterate over the outbound edges incident to a sequence of vertices.
    :meth:`~GenericGraphBackend.iterator_nbrs` | Iterate over the vertices adjacent to `v`.
    :meth:`~GenericGraphBackend.iterator_in_nbrs` | Iterate over the in-neighbors of vertex `v`.
    :meth:`~GenericGraphBackend.iterator_out_nbrs` | Iterate over the out-neighbors of vertex `v`.
    :meth:`~GenericGraphBackend.iterator_verts` | Iterate over the vertices `v` with labels in verts.
    :meth:`~GenericGraphBackend.loops` | Get/set whether or not ``self`` allows loops.
    :meth:`~GenericGraphBackend.multiple_edges` | Get/set whether or not ``self`` allows multiple edges.
    :meth:`~GenericGraphBackend.name` | Get/set name of ``self``.
    :meth:`~GenericGraphBackend.num_edges` | The number of edges in ``self``
    :meth:`~GenericGraphBackend.num_verts` | The number of vertices in ``self``
    :meth:`~GenericGraphBackend.relabel` | Relabel the vertices of ``self`` by a permutation.
    :meth:`~GenericGraphBackend.set_edge_label` | Label the edge `(u,v)` by `l`.

For an overview of graph data structures in sage, see
:mod:`~sage.graphs.base.overview`.

Classes and methods
-------------------
"""

# ****************************************************************************
#       Copyright (C) 2008 Robert L. Miller <rlmillster@gmail.com>
#                     2018 Julian Rüth <julian.rueth@fsfe.org>
#
# This program is free software: you can redistribute it and/or modify
# it under the terms of the GNU General Public License as published by
# the Free Software Foundation, either version 2 of the License, or
# (at your option) any later version.
#                  https://www.gnu.org/licenses/
# ****************************************************************************
from __future__ import absolute_import

from .c_graph cimport CGraphBackend, CGraph


cdef class GenericGraphBackend(SageObject):
    """
    A generic wrapper for the backend of a graph.

    Various graph classes use extensions of this class.  Note, this graph has a
    number of placeholder functions, so the doctests are rather silly.

    TESTS::

        sage: import sage.graphs.base.graph_backends

    """
    _loops = False
    _multiple_edges = False
    _name = ''

    def add_edge(self, u, v, l, directed):
        r"""
        Add an edge `(u,v)` to ``self``, with label `l`.

        If ``directed`` is ``True``, this is interpreted as an arc from `u` to
        `v`.

        INPUT:

        - ``u,v`` -- vertices
        - ``l`` -- edge label
        - ``directed`` -- boolean

        TESTS::

            sage: G = sage.graphs.base.graph_backends.GenericGraphBackend()
            sage: G.add_edge(1,2,'a',True)
            Traceback (most recent call last):
            ...
            NotImplementedError
         """
        raise NotImplementedError()

    def add_edges(self, edges, directed):
        """
        Add a sequence of edges to ``self``.

        If ``directed`` is ``True``, these are interpreted as arcs.

        INPUT:

        - ``edges`` -- list/iterator of edges to be added

        - ``directed`` -- boolean

        TESTS::

            sage: G = sage.graphs.base.graph_backends.GenericGraphBackend()
            sage: G.add_edges([],True)
            Traceback (most recent call last):
            ...
            NotImplementedError
        """
        raise NotImplementedError()

    def add_vertex(self, name):
        """
        Add a labelled vertex to ``self``.

        INPUT:

        - ``name`` -- vertex label

        OUTPUT:

        If ``name=None``, the new vertex name is returned, ``None`` otherwise.

        TESTS::

            sage: G = sage.graphs.base.graph_backends.GenericGraphBackend()
            sage: G.add_vertex(0)
            Traceback (most recent call last):
            ...
            NotImplementedError
        """
        raise NotImplementedError()

    def add_vertices(self, vertices):
        """
        Add labelled vertices to ``self``.

        INPUT:

        - ``vertices`` -- iterator of vertex labels; a new label is created,
          used and returned in the output list for all ``None`` values in
          ``vertices``

        OUTPUT:

        Generated names of new vertices if there is at least one ``None`` value
        present in ``vertices``. ``None`` otherwise.

        EXAMPLES::

            sage: G = sage.graphs.base.graph_backends.GenericGraphBackend()
            sage: G.add_vertices([1,2,3])
            Traceback (most recent call last):
            ...
            NotImplementedError
        """
        raise NotImplementedError()

    def degree(self, v, directed):
        r"""
        Return the total number of vertices incident to `v`.

        INPUT:

        - ``v`` -- a vertex label
        - ``directed`` -- boolean

        OUTPUT:

        degree of `v`

        TESTS::

            sage: G = sage.graphs.base.graph_backends.GenericGraphBackend()
            sage: G.degree(1, False)
            Traceback (most recent call last):
            ...
            NotImplementedError
        """
        raise NotImplementedError()

    def in_degree(self, v):
        r"""
        Return the in-degree of `v`

        INPUT:

        - ``v`` -- a vertex label

        TESTS::

            sage: G = sage.graphs.base.graph_backends.GenericGraphBackend()
            sage: G.in_degree(1)
            Traceback (most recent call last):
            ...
            NotImplementedError
        """
        raise NotImplementedError()

    def out_degree(self, v):
        r"""
        Return the out-degree of `v`

        INPUT:

        - ``v`` -- a vertex label

        TESTS::

            sage: G = sage.graphs.base.graph_backends.GenericGraphBackend()
            sage: G.out_degree(1)
            Traceback (most recent call last):
            ...
            NotImplementedError
        """
        raise NotImplementedError()

    def del_edge(self, u, v, l, directed):
        r"""
        Delete the edge `(u,v)` with label `l`.

        INPUT:

        - ``u,v`` -- vertices
        - ``l`` -- edge label
        - ``directed`` -- boolean

        TESTS::

            sage: G = sage.graphs.base.graph_backends.GenericGraphBackend()
            sage: G.del_edge(1,2,'a',True)
            Traceback (most recent call last):
            ...
            NotImplementedError
        """
        raise NotImplementedError()

    def del_vertex(self, v):
        """
        Delete a labelled vertex in ``self``.

        INPUT:

        - ``v`` -- vertex label

        TESTS::

            sage: G = sage.graphs.base.graph_backends.GenericGraphBackend()
            sage: G.del_vertex(0)
            Traceback (most recent call last):
            ...
            NotImplementedError
        """
        raise NotImplementedError()

    def del_vertices(self, vertices):
        """
        Delete labelled vertices in ``self``.

        INPUT:

        - ``vertices`` -- iterator of vertex labels

        TESTS::

            sage: G = sage.graphs.base.graph_backends.GenericGraphBackend()
            sage: G.del_vertices([1,2,3])
            Traceback (most recent call last):
            ...
            NotImplementedError
        """
        raise NotImplementedError()

    def get_edge_label(self, u, v):
        r"""
        Return the edge label of `(u, v)`.

        INPUT:

        - ``u,v`` -- vertex labels

        OUTPUT:

            label of `(u,v)`

        TESTS::

            sage: G = sage.graphs.base.graph_backends.GenericGraphBackend()
            sage: G.get_edge_label(1,2)
            Traceback (most recent call last):
            ...
            NotImplementedError
        """
        raise NotImplementedError()

    def has_edge(self, u, v, l):
        r"""
        Check whether ``self`` has an edge `(u,v)` with label `l`.

        INPUT:

        - ``u,v`` -- vertex labels
        - ``l`` -- label

        OUTPUT:

            boolean

        TESTS::

            sage: G = sage.graphs.base.graph_backends.GenericGraphBackend()
            sage: G.has_edge(1,2,'a')
            Traceback (most recent call last):
            ...
            NotImplementedError
        """
        raise NotImplementedError()

    def has_vertex(self, v):
        r"""
        Check whether ``self`` has a vertex with label `v`.

        INPUT:

        - ``v`` -- vertex label

        OUTPUT:
            boolean

        TESTS::

            sage: G = sage.graphs.base.graph_backends.GenericGraphBackend()
            sage: G.has_vertex(0)
            Traceback (most recent call last):
            ...
            NotImplementedError
        """
        raise NotImplementedError()

    def iterator_edges(self, vertices, labels):
        """
        Iterate over the edges incident to a sequence of vertices.

        Edges are assumed to be undirected.

        This method returns an iterator over the edges `(u, v)` such that either
        `u` or `v` is in ``vertices`` and the edge `(u, v)` is in ``self``.

        INPUT:

        - ``vertices`` -- a list of vertex labels
        - ``labels`` -- boolean

        OUTPUT:

            a generator which yields edges, with or without labels
            depending on the labels parameter.

        TESTS::

            sage: G = sage.graphs.base.graph_backends.GenericGraphBackend()
            sage: G.iterator_edges([],True)
            Traceback (most recent call last):
            ...
            NotImplementedError
        """
        raise NotImplementedError()

    def iterator_in_edges(self, vertices, labels):
        """
        Iterate over the incoming edges incident to a sequence of vertices.

        This method returns an iterator over the edges `(u, v)` such that `v` is
        in ``vertices`` and the edge `(u, v)` is in ``self``.

        INPUT:

        - ``vertices`` -- a list of vertex labels
        - ``labels`` -- boolean

        OUTPUT:
            a generator which yields edges, with or without labels
            depending on the labels parameter.

        TESTS::

            sage: G = sage.graphs.base.graph_backends.GenericGraphBackend()
            sage: G.iterator_in_edges([],True)
            Traceback (most recent call last):
            ...
            NotImplementedError
        """
        raise NotImplementedError()

    def iterator_out_edges(self, vertices, labels):
        """
        Iterate over the outbound edges incident to a sequence of vertices.

        This method returns an iterator over the edges `(v, u)` such that `v` is
        in ``vertices`` and the edge `(v, u)` is in ``self``.

        INPUT:

        - ``vertices`` -- a list of vertex labels
        - ``labels`` -- boolean

        OUTPUT:

            a generator which yields edges, with or without labels depending on
            the labels parameter.

        TESTS::

            sage: G = sage.graphs.base.graph_backends.GenericGraphBackend()
            sage: G.iterator_out_edges([],True)
            Traceback (most recent call last):
            ...
            NotImplementedError
        """
        raise NotImplementedError()

    def iterator_nbrs(self, v):
        r"""
        Iterate over the vertices adjacent to `v`.

        This method returns an iterator over the vertices `u` such that either
        the edge `(u, v)` or the edge `(v, u)` is in ``self`` (that is,
        neighbors of `v`).

        INPUT:

        - ``v`` -- vertex label

        OUTPUT:

            a generator which yields vertex labels

        TESTS::

            sage: G = sage.graphs.base.graph_backends.GenericGraphBackend()
            sage: G.iterator_nbrs(0)
            Traceback (most recent call last):
            ...
            NotImplementedError
        """
        raise NotImplementedError()

    def iterator_in_nbrs(self, v):
        r"""
        Iterate over the in-neighbors of vertex `v`.

        This method returns an iterator over the vertices `u` such that the edge
        `(u, v)` is in ``self`` (that is, predecessors of `v`).

        INPUT:

        - ``v`` -- vertex label

        OUTPUT:

            a generator which yields vertex labels

        TESTS::

            sage: G = sage.graphs.base.graph_backends.GenericGraphBackend()
            sage: G.iterator_in_nbrs(0)
            Traceback (most recent call last):
            ...
            NotImplementedError
        """
        raise NotImplementedError()

    def iterator_out_nbrs(self, v):
        r"""
        Iterate over the out-neighbors of `v`.

        This method returns an iterator over the vertices `u` such that the edge
        `(v, u)` is in ``self`` (that is, successors of `v`).

        INPUT:

        - ``v`` -- vertex label

        OUTPUT:

            a generator which yields vertex labels

        TESTS::

            sage: G = sage.graphs.base.graph_backends.GenericGraphBackend()
            sage: G.iterator_out_nbrs(0)
            Traceback (most recent call last):
            ...
            NotImplementedError
        """
        raise NotImplementedError()

    def iterator_verts(self, verts):
        r"""
        Iterate over the vertices `v` with labels in ``verts``.

        INPUT:

        - ``verts`` -- vertex labels

        OUTPUT:

            a generator which yields vertices

        TESTS::

            sage: G = sage.graphs.base.graph_backends.GenericGraphBackend()
            sage: G.iterator_verts(0)
            Traceback (most recent call last):
            ...
            NotImplementedError
        """
        raise NotImplementedError()

    def loops(self, new=None):
        """
        Get/set whether or not self allows loops.

        INPUT:

        - ``new`` -- can be a boolean (in which case it sets the value) or
          ``None``, in which case the current value is returned. It is set to
          ``None`` by default.

        TESTS::

            sage: G = sage.graphs.base.graph_backends.GenericGraphBackend()
            sage: G.loops(True)
            Traceback (most recent call last):
            ...
            NotImplementedError
            sage: G.loops(None)
            Traceback (most recent call last):
            ...
            NotImplementedError
        """
        raise NotImplementedError()

    def multiple_edges(self, new=None):
        """
        Get/set whether or not self allows multiple edges.

        INPUT:

        - ``new`` -- can be a boolean (in which case it sets the value) or
          ``None``, in which case the current value is returned. It is set to
          ``None`` by default.

        TESTS::

            sage: G = sage.graphs.base.graph_backends.GenericGraphBackend()
            sage: G.multiple_edges(True)
            Traceback (most recent call last):
            ...
            NotImplementedError
            sage: G.multiple_edges(None)
            Traceback (most recent call last):
            ...
            NotImplementedError
        """
        raise NotImplementedError()

    def name(self, new=None):
        """
        Get/set name of self.

        INPUT:

        - ``new`` -- can be a string (in which case it sets the value) or
          ``None``, in which case the current value is returned. It is set to
          ``None`` by default.

        TESTS::

            sage: G = sage.graphs.base.graph_backends.GenericGraphBackend()
            sage: G.name("A Generic Graph")
            Traceback (most recent call last):
            ...
            NotImplementedError
            sage: G.name(None)
            Traceback (most recent call last):
            ...
            NotImplementedError
        """
        raise NotImplementedError()

    def num_edges(self, directed):
        """
        Return the number of edges in ``self``

        INPUT:

        - ``directed`` -- boolean

        TESTS::

            sage: G = sage.graphs.base.graph_backends.GenericGraphBackend()
            sage: G.num_edges(True)
            Traceback (most recent call last):
            ...
            NotImplementedError
            sage: G.num_edges(False)
            Traceback (most recent call last):
            ...
            NotImplementedError
        """
        raise NotImplementedError()

    def num_verts(self):
        """
        Return the number of vertices in ``self``

        TESTS::

            sage: G = sage.graphs.base.graph_backends.GenericGraphBackend()
            sage: G.num_verts()
            Traceback (most recent call last):
            ...
            NotImplementedError
        """
        raise NotImplementedError()

    def relabel(self, perm, directed):
        """
        Relabel the vertices of ``self`` by a permutation.

        INPUT:

        - ``perm`` -- permutation
        - ``directed`` -- boolean

        TESTS::

            sage: G = sage.graphs.base.graph_backends.GenericGraphBackend()
            sage: G.relabel([],False)
            Traceback (most recent call last):
            ...
            NotImplementedError
        """
        raise NotImplementedError()

    def set_edge_label(self, u, v, l, directed):
        r"""
        Label the edge `(u,v)` by `l`.

        INPUT:

        - ``u,v`` -- vertices
        - ``l`` -- edge label
        - ``directed`` -- boolean

        TESTS::

            sage: G = sage.graphs.base.graph_backends.GenericGraphBackend()
            sage: G.set_edge_label(1,2,'a',True)
            Traceback (most recent call last):
            ...
            NotImplementedError
        """
        raise NotImplementedError()

    def __reduce__(self):
        r"""
        Return a tuple used for pickling this graph.

        OUTPUT:

        This function returns a pair ``(f, args)`` such that ``f(*args)``
        produces a copy of ``self``. The function returned is always
        :func:`unpickle_graph_backend`.

        Pickling of the static graph backend makes pickling of immutable
        graphs and digraphs work::

            sage: G = Graph(graphs.PetersenGraph(), immutable=True)
            sage: G == loads(dumps(G))
            True
            sage: uc = [[2, 3], [], [1], [1], [1], [3, 4]]
            sage: D = DiGraph({i: uc[i] for i in range(len(uc))}, immutable=True)
            sage: loads(dumps(D)) == D
            True

        No problems with loops and multiple edges, with Labels::

            sage: g = Graph(multiedges=True, loops=True)
            sage: g.add_edges(2 * graphs.PetersenGraph().edges(sort=False))
            sage: g.add_edge(0, 0)
            sage: g.add_edge(1, 1, "a label")
            sage: g.add_edges([(0, 1, "labellll"), (0, 1, "labellll"), (0, 1, "LABELLLL")])
            sage: g.add_vertex("isolated vertex")
            sage: gi = g.copy(immutable=True)
            sage: loads(dumps(gi)) == gi
            True

        Similar, with a directed graph::

            sage: g = DiGraph(multiedges=True, loops=True)
            sage: H = 2 * (digraphs.Circuit(15) + DiGraph(graphs.PetersenGraph()))
            sage: g.add_edges(H.edge_iterator())
            sage: g.add_edge(0, 0)
            sage: g.add_edge(1, 1, "a label")
            sage: g.add_edges([(0, 1, "labellll"), (0, 1, "labellll"), (0, 1, "LABELLLL")])
            sage: g.add_vertex("isolated vertex")
            sage: gi = g.copy(immutable=True)
            sage: loads(dumps(gi)) == gi
            True
        """
        from .static_sparse_backend import StaticSparseBackend
        from .sparse_graph import SparseGraphBackend
        from .dense_graph import DenseGraphBackend

        # implementation, data_structure, multiedges, directed, loops
        if isinstance(self, CGraphBackend):
            implementation = "c_graph"
            if isinstance(self, SparseGraphBackend):
                data_structure = "sparse"
            elif isinstance(self, DenseGraphBackend):
                data_structure = "dense"
            elif isinstance(self, StaticSparseBackend):
                implementation = "static_sparse"
            else:
                raise Exception
            multiedges = (<CGraphBackend> self)._multiple_edges
            directed   = (<CGraphBackend> self)._directed
            loops      = (<CGraphBackend> self)._loops
        else:
            raise Exception

        # Vertices and edges
        vertices = list(self.iterator_verts(None))
        if directed:
            edges    = list(self.iterator_out_edges(vertices, True))
        else:
            edges    = list(self.iterator_edges(vertices, True))

        return (unpickle_graph_backend,
                (directed, vertices, edges,
                 {'loops': loops,
                  'multiedges': multiedges}))

def unpickle_graph_backend(directed, vertices, edges, kwds):
    r"""
    Return a backend from its pickled data

    This methods is defined because Python's pickling mechanism can only build
    objects from a pair ``(f,args)`` by running ``f(*args)``. In particular,
    there is apparently no way to define a ``**kwargs`` (i.e. define the value
    of keyword arguments of ``f``), which means that one must know the order of
    all arguments of ``f`` (here, ``f`` is :class:`Graph` or :class:`DiGraph`).

    As a consequence, this means that the order cannot change in the future,
    which is something we cannot swear.

    INPUT:

    - ``directed`` -- boolean

    - ``vertices`` -- list of vertices

    - ``edges`` -- list of edges

    - ``kwds`` -- any dictionary whose keywords will be forwarded to the graph
      constructor

    This function builds a :class:`Graph` or :class:`DiGraph` from its data, and
    returns the ``_backend`` attribute of this object.

    EXAMPLES::

        sage: from sage.graphs.base.graph_backends import unpickle_graph_backend
        sage: b = unpickle_graph_backend(0, [0, 1, 2, 3], [(0, 3, 'label'), (0, 0, 1)], {'loops': True})
        sage: b
        <sage.graphs.base.sparse_graph.SparseGraphBackend object at ...>
        sage: list(b.iterator_edges(range(4), True))
        [(0, 0, 1), (0, 3, 'label')]
    """
    if directed:
        from sage.graphs.digraph import DiGraph as constructor
    else:
        from sage.graphs.graph import Graph as constructor

    G = constructor(data=edges, **kwds)
    G.add_vertices(vertices)
    return G._backend

class NetworkXGraphDeprecated(SageObject):
    """
    Class for unpickling old networkx.XGraph formats

    TESTS::

        sage: from sage.graphs.base.graph_backends import NetworkXGraphDeprecated as NXGD
        sage: X = NXGD()
        doctest:...

    """

    def __init__(self):
        """
        Issue deprecation warnings for the old networkx XGraph formats

        EXAMPLES::

            sage: from sage.graphs.base.graph_backends import NetworkXGraphDeprecated
            sage: NetworkXGraphDeprecated()
            <sage.graphs.base.graph_backends.NetworkXGraphDeprecated object at ...>
        """
        from sage.misc.superseded import deprecation
        deprecation(10900, "Your graph object is saved in an old format since networkx "+
                    "was updated to 1.0.1. You can re-save your graph by typing "+
                    "graph.save(filename) to make this warning go away.")

    def mutate(self):
        """
        Change the old networkx XGraph format into the new one.

        OUTPUT:

        - The networkx.Graph or networkx.MultiGraph corresponding to the
          unpickled data.

        EXAMPLES::

            sage: from sage.graphs.base.graph_backends import NetworkXGraphDeprecated as NXGD
            sage: X = NXGD()
            sage: X.adj = {1:{2:7}, 2:{1:7}, 3:{2:[4,5,6,7]}, 2:{3:[4,5,6,7]}}
            sage: X.multiedges = True
            sage: G = X.mutate()
            sage: G.edges()
            MultiEdgeDataView([(1, 2), (2, 3)])
            sage: G.edges(data=True)
            MultiEdgeDataView([(1, 2, {'weight': 7}), (2, 3, {4: {}, 5: {}, 6: {}, 7: {}})])

        """
        import networkx
        new_adj = {}

        for node1, edges in self.adj.iteritems():
            new_adj[node1] = {}
            for node2, weights in edges.iteritems():
                new_adj[node1][node2] = {}
                if weights is not None:
                    try:
                        for weight in weights:
                            new_adj[node1][node2][weight] = {}
                    except TypeError:
                        new_adj[node1][node2]['weight'] = weights

        if self.multiedges:
            G = networkx.MultiGraph(new_adj)
        else:
            G = networkx.Graph(new_adj)

<<<<<<< HEAD
        return G

class NetworkXDiGraphDeprecated(SageObject):
    """
    Class for unpickling old networkx.XDiGraph formats

    TESTS::

        sage: import sage.graphs.base.graph_backends
    """

    def __init__(self):
        """
        Issue deprecation warnings for the old networkx XDiGraph formats

        EXAMPLES::

            sage: from sage.graphs.base.graph_backends import NetworkXDiGraphDeprecated
            sage: NetworkXDiGraphDeprecated()
            doctest:...
            <sage.graphs.base.graph_backends.NetworkXDiGraphDeprecated object at ...>
        """
        from sage.misc.superseded import deprecation
        deprecation(10900, "Your digraph object is saved in an old format since networkx "+
                    "was updated to 1.0.1. You can re-save your digraph by typing "+
                    "digraph.save(filename) to make this warning go away.")

    def mutate(self):
        """
        Change the old networkx XDiGraph format into the new one.

        OUTPUT:

        - The networkx.DiGraph or networkx.MultiDiGraph corresponding to the
          unpickled data.

        EXAMPLES::

            sage: from sage.graphs.base.graph_backends import NetworkXDiGraphDeprecated as NXDGD
            sage: X = NXDGD()
            sage: X.adj = {1: {2: 7}, 2: {1: [7, 8], 3: [4, 5, 6, 7]}}
            sage: X.multiedges = True
            sage: G = X.mutate()
            sage: G.edges()
            OutMultiEdgeDataView([(1, 2), (2, 1), (2, 3)])
            sage: G.edges(data=True)
            OutMultiEdgeDataView([(1, 2, {'weight': 7}),
                                  (2, 1, {8: {}, 7: {}}),
                                  (2, 3, {4: {}, 5: {}, 6: {}, 7: {}})])

        """
        import networkx
        new_adj = {}

        for node1, edges in self.adj.iteritems():
            new_adj[node1] = {}
            for node2, weights in edges.iteritems():
                new_adj[node1][node2] = {}
                if weights is not None:
                    try:
                        for weight in weights:
                            new_adj[node1][node2][weight] = {}
                    except TypeError:
                        new_adj[node1][node2]['weight'] = weights

        if self.multiedges:
            G = networkx.MultiDiGraph(new_adj)
        else:
            G = networkx.DiGraph(new_adj)

        return G

from sage.misc.persist import register_unpickle_override
register_unpickle_override('networkx.xgraph','XGraph', NetworkXGraphDeprecated)
register_unpickle_override('networkx.xdigraph','XDiGraph', NetworkXDiGraphDeprecated)
=======
        return G
>>>>>>> 9db4320e
<|MERGE_RESOLUTION|>--- conflicted
+++ resolved
@@ -871,82 +871,4 @@
         else:
             G = networkx.Graph(new_adj)
 
-<<<<<<< HEAD
-        return G
-
-class NetworkXDiGraphDeprecated(SageObject):
-    """
-    Class for unpickling old networkx.XDiGraph formats
-
-    TESTS::
-
-        sage: import sage.graphs.base.graph_backends
-    """
-
-    def __init__(self):
-        """
-        Issue deprecation warnings for the old networkx XDiGraph formats
-
-        EXAMPLES::
-
-            sage: from sage.graphs.base.graph_backends import NetworkXDiGraphDeprecated
-            sage: NetworkXDiGraphDeprecated()
-            doctest:...
-            <sage.graphs.base.graph_backends.NetworkXDiGraphDeprecated object at ...>
-        """
-        from sage.misc.superseded import deprecation
-        deprecation(10900, "Your digraph object is saved in an old format since networkx "+
-                    "was updated to 1.0.1. You can re-save your digraph by typing "+
-                    "digraph.save(filename) to make this warning go away.")
-
-    def mutate(self):
-        """
-        Change the old networkx XDiGraph format into the new one.
-
-        OUTPUT:
-
-        - The networkx.DiGraph or networkx.MultiDiGraph corresponding to the
-          unpickled data.
-
-        EXAMPLES::
-
-            sage: from sage.graphs.base.graph_backends import NetworkXDiGraphDeprecated as NXDGD
-            sage: X = NXDGD()
-            sage: X.adj = {1: {2: 7}, 2: {1: [7, 8], 3: [4, 5, 6, 7]}}
-            sage: X.multiedges = True
-            sage: G = X.mutate()
-            sage: G.edges()
-            OutMultiEdgeDataView([(1, 2), (2, 1), (2, 3)])
-            sage: G.edges(data=True)
-            OutMultiEdgeDataView([(1, 2, {'weight': 7}),
-                                  (2, 1, {8: {}, 7: {}}),
-                                  (2, 3, {4: {}, 5: {}, 6: {}, 7: {}})])
-
-        """
-        import networkx
-        new_adj = {}
-
-        for node1, edges in self.adj.iteritems():
-            new_adj[node1] = {}
-            for node2, weights in edges.iteritems():
-                new_adj[node1][node2] = {}
-                if weights is not None:
-                    try:
-                        for weight in weights:
-                            new_adj[node1][node2][weight] = {}
-                    except TypeError:
-                        new_adj[node1][node2]['weight'] = weights
-
-        if self.multiedges:
-            G = networkx.MultiDiGraph(new_adj)
-        else:
-            G = networkx.DiGraph(new_adj)
-
-        return G
-
-from sage.misc.persist import register_unpickle_override
-register_unpickle_override('networkx.xgraph','XGraph', NetworkXGraphDeprecated)
-register_unpickle_override('networkx.xdigraph','XDiGraph', NetworkXDiGraphDeprecated)
-=======
-        return G
->>>>>>> 9db4320e
+        return G