--- conflicted
+++ resolved
@@ -1244,62 +1244,6 @@
 
     INPUT:
 
-<<<<<<< HEAD
-    - ``method`` -- (default: 'iFUB') specifies the algorithm to use among:
-
-        - ``'standard'`` -- Computes the diameter of the input (di)graph as the
-          largest eccentricity of its vertices. This is the classical method
-          with time complexity in `O(nm)`.
-
-        - ``'2sweep'`` -- Computes a lower bound on the diameter of an
-          unweighted undirected graph using 2 BFS, as proposed in [MLH08]_.  It
-          first selects a vertex `v` that is at largest distance from an initial
-          vertex source using BFS. Then it performs a second BFS from `v`. The
-          largest distance from `v` is returned as a lower bound on the diameter
-          of `G`.  The time complexity of this method is linear in the size of
-          `G`.
-
-        - ``'multi-sweep'`` -- Computes a lower bound on the diameter of an
-          unweighted undirected graph using several iterations of the ``2sweep``
-          algorithms [CGH+13]_. Roughly, it first uses ``2sweep`` to identify
-          two vertices `u` and `v` that are far apart. Then it selects a vertex
-          `w` that is at same distance from `u` and `v`.  This vertex `w` will
-          serve as the new source for another iteration of the ``2sweep``
-          algorithm that may improve the current lower bound on the diameter.
-          This process is repeated as long as the lower bound on the diameter
-          is improved.
-
-        - ``'iFUB'`` -- The iFUB (iterative Fringe Upper Bound) algorithm,
-          proposed in [CGI+10]_, computes the exact value of the diameter of an
-          unweighted undirected graph. It is based on the following observation:
-
-              The diameter of the graph is equal to the maximum eccentricity of
-              a vertex. Let `v` be any vertex, and let `V` be partitionned into
-              `A\cup B` where:
-
-              .. MATH::
-
-                  d(v,a)<=i, \forall a \in A\\
-                  d(v,b)>=i, \forall b \in B
-
-              As all vertices from `A` are at distance `\leq 2i` from each
-              other, a vertex `a\in A` with eccentricity `ecc(a)>2i` is at
-              distance `ecc(a)` from some vertex `b\in B`.
-
-              Consequently, if we have already computed the maximum eccentricity
-              `m` of all vertices in `B` and if `m>2i`, then we do not need to
-              compute the eccentricity of the vertices in `A`.
-
-          Starting from a vertex `v` obtained through a multi-sweep computation
-          (which refines the 4sweep algorithm used in [CGH+13]_), we compute the
-          diameter by computing the eccentricity of all vertices sorted
-          decreasingly according to their distance to `v`, and stop as allowed
-          by the remark above. The worst case time complexity of the iFUB
-          algorithm is `O(nm)`, but it can be very fast in practice.
-
-    - ``source`` -- (default: None) vertex from which to start the first BFS. If
-      ``source==None``, an arbitrary vertex of the graph is chosen. Raise an
-=======
     - ``algorithm`` -- (default: 'iFUB') specifies the algorithm to use among:
 
       - ``'standard'`` -- Computes the diameter of the input (di)graph as the
@@ -1354,7 +1298,6 @@
 
     - ``source`` -- (default: None) vertex from which to start the first BFS.
       If ``source==None``, an arbitrary vertex of the graph is chosen. Raise an
->>>>>>> 8f93e71c
       error if the initial vertex is not in `G`.  This parameter is not used
       when ``algorithm=='standard'``.
 
