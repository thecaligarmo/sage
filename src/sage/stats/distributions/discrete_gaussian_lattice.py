--- conflicted
+++ resolved
@@ -194,14 +194,8 @@
         r"""
         This function returns an approximation of `∑_{x ∈ B}
         \exp(-|x|_2^2/(2σ²))`, i.e. the normalisation factor such that the sum
-<<<<<<< HEAD
         over all probabilities is 1 for `B`, via Poisson summation.
-=======
-        over all probabilities is 1 for `\ZZⁿ`.
-
-        If this ``self.B`` is not an identity matrix over `\ZZ` a
-        :class:`NotImplementedError` is raised.
->>>>>>> b002b63f
+
 
         INPUT:
 
