--- conflicted
+++ resolved
@@ -92,11 +92,6 @@
 from sage.misc.all import verbose
 from sage.env import SAGE_SHARE
 from sage.rings.integer_ring import ZZ
-<<<<<<< HEAD
-from sage.misc.superseded import deprecation
-=======
-
->>>>>>> 9db4320e
 
 
 class SloaneEncyclopediaClass:
@@ -316,11 +311,7 @@
 
         INPUT:
 
-<<<<<<< HEAD
-        -  ``N`` -- int
-=======
         - ``N`` -- int
->>>>>>> 9db4320e
 
         OUTPUT: string
 
@@ -353,11 +344,7 @@
 
 def copy_gz_file(gz_source, bz_destination):
     """
-<<<<<<< HEAD
-    Decompress a gzipped file and install the bzipped verson.
-=======
     Decompress a gzipped file and install the bzipped version.
->>>>>>> 9db4320e
 
     This is used by SloaneEncyclopedia.install_from_gz to install
     several gzipped OEIS database files.
