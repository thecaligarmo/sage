r"""
FindStat - the Combinatorial Statistic Finder.

You can use the sage interface to FindStat to::

- identify a combinatorial statistic from the values on a few small objects,
- obtain more terms, formulae, references, etc. for a given statistic,
- edit statistics and submit new statistics.

To access the database, use :class:`findstat<FindStat>`::

    sage: findstat
    The Combinatorial Statistic Finder (http://www.findstat.org/)

EXAMPLES:

A particular statistic can be retrieved by its St-identifier or number::

    sage: findstat('St000045')                   # optional -- internet
    St000045: The number of linear extensions of the tree.

    sage: findstat(3)                            # optional -- internet
    St000003: The number of [[/StandardTableaux|standard Young tableaux]] of the partition.

The database can be searched by providing a list of pairs::

    sage: q = findstat([(pi, pi.length()) for pi in Permutations(4)]); q # optional -- internet
    0: (St000018: The [[/Permutations/Inversions|number of inversions]] of a permutation., [], 24)
    1: (St000004: The [[/Permutations/Descents-Major|major index]] of a permutation., [Mp00062: inversion-number to major-index bijection], 24)
    ...

or a dictionary::

    sage: p = findstat({pi: pi.length() for pi in Permutations(4)}); p # optional -- internet
    0: (St000018: The [[/Permutations/Inversions|number of inversions]] of a permutation., [], 24)
    1: (St000004: The [[/Permutations/Descents-Major|major index]] of a permutation., [Mp00062: inversion-number to major-index bijection], 24)
    ...

Another possibility is to send a function and a collection.  In
this case, the function is applied to the first few objects of
the collection::

    sage: findstat(lambda pi: pi.length(), "Permutations") # optional -- internet
    0: (St000018: The [[/Permutations/Inversions|number of inversions]] of a permutation., [], 200)
    ...

To search for a distribution, send a list of lists, or a single pair::

    sage: findstat((Permutations(4), [pi.length() for pi in Permutations(4)])) # optional -- internet
    0: (St000004: The [[/Permutations/Descents-Major|major index]] of a permutation., [], 24)
    1: (St000018: The [[/Permutations/Inversions|number of inversions]] of a permutation., [], 24)
    ...

AUTHORS:

- Martin Rubey (2015): initial version.

Classes and methods
-------------------
"""
from sage.misc.cachefunc import cached_method
from sage.misc.misc import verbose
from sage.structure.sage_object import SageObject
from sage.rings.integer import Integer
from sage.databases.oeis import FancyTuple

from string import join
from ast import literal_eval
from collections import OrderedDict
from urllib import urlencode
from urllib2 import Request, urlopen, HTTPError
import re
import webbrowser
import tempfile
import time
import inspect
import json
import cgi


# Combinatoral collections
from sage.combinat.alternating_sign_matrix import AlternatingSignMatrix, AlternatingSignMatrices
from sage.combinat.binary_tree import BinaryTree, BinaryTrees
from sage.combinat.core import Core, Cores
from sage.combinat.dyck_word import DyckWord, DyckWords
from sage.combinat.root_system.cartan_type import CartanType_abstract, CartanType
from sage.combinat.gelfand_tsetlin_patterns import GelfandTsetlinPattern, GelfandTsetlinPatterns
from sage.graphs.graph import Graph
from sage.combinat.composition import Composition, Compositions
from sage.combinat.partition import Partition, Partitions
from sage.combinat.ordered_tree import OrderedTree, OrderedTrees
from sage.combinat.parking_functions import ParkingFunction, ParkingFunction_class, ParkingFunctions
from sage.combinat.perfect_matching import PerfectMatching, PerfectMatchings
from sage.combinat.permutation import Permutation, Permutations
from sage.combinat.posets.posets import Poset, FinitePoset
from sage.combinat.posets.poset_examples import posets
from sage.combinat.tableau import SemistandardTableau, SemistandardTableaux, StandardTableau, StandardTableaux
from sage.combinat.set_partition import SetPartition, SetPartitions
from sage.graphs.graph_generators import graphs

######################################################################

FINDSTAT_URL = 'http://www.findstat.org/'
FINDSTAT_URL_DOWNLOADS = 'http://downloads.findstat.org'

FINDSTAT_URL_RESULT    = FINDSTAT_URL + "StatisticFinder/Result/"
FINDSTAT_URL_LOGIN     = FINDSTAT_URL + "StatisticFinder?action=login"
FINDSTAT_URL_NEW       = FINDSTAT_URL + 'StatisticsDatabase/NewStatistic/'
FINDSTAT_URL_EDIT      = FINDSTAT_URL + 'StatisticsDatabase/EditStatistic/'
FINDSTAT_URL_BROWSE    = FINDSTAT_URL + 'StatisticsDatabase/'

######################################################################
# the number of values FindStat allows to search for at most
FINDSTAT_MAX_VALUES = 200
# the number of maps that FindStat should compose at most to find a match
FINDSTAT_MAX_DEPTH = 5
# the number of values FindStat allows to submit at most
FINDSTAT_MAX_SUBMISSION_VALUES = 1200

# the fields of the FindStat database we expect
FINDSTAT_STATISTIC_IDENTIFIER      = 'StatisticIdentifier'
FINDSTAT_STATISTIC_COLLECTION      = 'StatisticCollection'
FINDSTAT_STATISTIC_DATA            = 'StatisticData'
FINDSTAT_STATISTIC_DESCRIPTION     = 'StatisticDescription'
FINDSTAT_STATISTIC_REFERENCES      = 'StatisticReferences'
FINDSTAT_STATISTIC_CODE            = 'StatisticCode'
FINDSTAT_STATISTIC_ORIGINAL_AUTHOR = 'StatisticOriginalAuthor' # unused, designates a dictionary with Name, Email, Time
FINDSTAT_STATISTIC_UPDATE_AUTHOR   = 'StatisticUpdateAuthor'   # unused, designates a dictionary with Name, Email, Time

FINDSTAT_POST_AUTHOR               = 'StatisticAuthor' # designates the name of the author
FINDSTAT_POST_EMAIL                = 'StatisticEmail'
FINDSTAT_POST_SAGE_CELL            = 'SageCellField'   # currently only used as post key
FINDSTAT_POST_EDIT                 = 'EDIT'            # only used as post key

FINDSTAT_COLLECTION_IDENTIFIER                = 'CollectionIdentifier'
FINDSTAT_COLLECTION_NAME                      = 'CollectionName'
FINDSTAT_COLLECTION_NAME_PLURAL               = 'CollectionNamePlural'
FINDSTAT_COLLECTION_NAME_WIKI                 = 'CollectionNameWiki'
FINDSTAT_COLLECTION_PARENT_LEVELS_PRECOMPUTED = 'CollectionLevelsPrecomputed'

FINDSTAT_MAP_IDENTIFIER  = 'MapIdentifier' # should be identical to FINDSTAT_MAP_IDENTIFIER
FINDSTAT_MAP_NAME        = 'MapName'
FINDSTAT_MAP_DESCRIPTION = 'MapDescription'
FINDSTAT_MAP_DOMAIN      = 'MapDomain'
FINDSTAT_MAP_CODOMAIN    = 'MapCodomain'
# we might want to use these, too: MapSageName, MapCode

FINDSTAT_QUERY_MATCHES       = 'QueryMatches'
FINDSTAT_QUERY_MATCHING_DATA = 'QueryMatchingData'
FINDSTAT_QUERY_MAPS          = 'QueryMaps'

# the entries of this list are required as post arguments for submitting or editing a statistic
FINDSTAT_EDIT_FIELDS = set([FINDSTAT_STATISTIC_IDENTIFIER,
                            FINDSTAT_STATISTIC_COLLECTION,
                            FINDSTAT_STATISTIC_DATA,
                            FINDSTAT_STATISTIC_DESCRIPTION,
                            FINDSTAT_STATISTIC_REFERENCES,
                            FINDSTAT_STATISTIC_CODE,
                            FINDSTAT_POST_AUTHOR,
                            FINDSTAT_POST_EMAIL,
                            FINDSTAT_POST_SAGE_CELL,
                            FINDSTAT_POST_EDIT])

# separates name from description
FINDSTAT_SEPARATOR_NAME = "\r\n"
# separates references
FINDSTAT_SEPARATOR_REFERENCES = "\r\n\r\n"

######################################################################

# the format string for using POST
# WARNING: we use cgi.escape to avoid injection problems, thus we expect double quotes as field delimiters.
FINDSTAT_POST_HEADER = """
<script src="http://www.google.com/jsapi"></script>
<script>
    google.load("jquery", "1.3.2");
</script>

<script>
    $(document).ready(function() {$("#form").submit(); });
</script>
"""
FINDSTAT_NEWSTATISTIC_FORM_HEADER = '<form id="form" name="NewStatistic" action="%s" enctype="multipart/form-data" method="post" />'
FINDSTAT_NEWSTATISTIC_FORM_FORMAT = '<input type="hidden" name="%s" value="%s" />'
FINDSTAT_NEWSTATISTIC_FORM_FOOTER = '</form>'

######################################################################
class FindStat():
    r"""
    The Combinatorial Statistic Finder.

    :class:`FindStat` is a class representing results of queries to
    the FindStat database.  This class is also the entry point to
    edit statistics and new submissions.  Use the shorthand
    :class:`findstat<FindStat>` to call it.

    INPUT:

    - an integer or a string representing a valid FindStat identifier
      (e.g. 45 or 'St000045').  The optional argument ``collection``
      should be ``None``, the optional arguments ``depth`` and
      ``max_values`` are ignored.

    - a list of pairs of the form (object, value), or a dictionary
      from sage objects to integer values.  The optional argument
      ``collection`` should be ``None``, the optional arguments
      ``depth`` and ``max_values`` are passed to the finder.

    - a list of pairs of the form (list of objects, list of values),
      or a single pair of the form (list of objects, list of values).
      In each pair there should be as many objects as values.  The
      optional argument ``collection`` should be ``None``, the
      optional arguments ``depth`` and ``max_values`` are passed to
      the finder.

    - a callable and a collection.  The callable is used to generate
      ``max_values`` (object, value) pairs.  The number of terms
      generated may also be controlled by passing an iterable
      collection, such as Permutations(3).  The optional arguments
      ``depth`` and ``max_values`` are passed to the finder.

    OUTPUT:

    An instance of a :class:`FindStatStatistic`, represented by

    - the FindStat identifier together with its name, or

    - a list of triples, each consisting of

        - the statistic

        - a list of strings naming certain maps

        - a number which says how many of the values submitted agree
          with the values in the database, when applying the maps in
          the given order to the object and then computing the
          statistic on the result.

    EXAMPLES:

    A particular statistic can be retrieved by its St-identifier or
    number::

        sage: findstat('St000045')                   # optional -- internet
        St000045: The number of linear extensions of the tree.

        sage: findstat(3)                            # optional -- internet
        St000003: The number of [[/StandardTableaux|standard Young tableaux]] of the partition.

    The database can be searched by providing a list of pairs::

        sage: q = findstat([(pi, pi.length()) for pi in Permutations(4)]); q # optional -- internet
        0: (St000018: The [[/Permutations/Inversions|number of inversions]] of a permutation., [], 24)
        1: (St000004: The [[/Permutations/Descents-Major|major index]] of a permutation., [Mp00062: inversion-number to major-index bijection], 24)
        ...

    or a dictionary::

        sage: p = findstat({pi: pi.length() for pi in Permutations(4)}); p # optional -- internet
        0: (St000018: The [[/Permutations/Inversions|number of inversions]] of a permutation., [], 24)
        1: (St000004: The [[/Permutations/Descents-Major|major index]] of a permutation., [Mp00062: inversion-number to major-index bijection], 24)
        ...

    Note however, that the results of these two queries are not
    necessarily the same, because we compare queries by the data
    sent, and the ordering of the data might be different::

        sage: p == q                                           # optional -- internet
        False

    Another possibility is to send a function and a collection.  In
    this case, the function is applied to the first few objects of
    the collection::

        sage: findstat(lambda pi: pi.length(), "Permutations") # optional -- internet
        0: (St000018: The [[/Permutations/Inversions|number of inversions]] of a permutation., [], 200)
        ...

    To search for a distribution, send a list of lists, or a single pair::

        sage: findstat((Permutations(4), [pi.length() for pi in Permutations(4)])) # optional -- internet
        0: (St000004: The [[/Permutations/Descents-Major|major index]] of a permutation., [], 24)
        1: (St000018: The [[/Permutations/Inversions|number of inversions]] of a permutation., [], 24)
        ...
    """
    def __init__(self):
        r"""
        Initialize a cache from integers to
        :class:`FindStatStatistic` instances that avoids retrieving
        the same statistic over and over again.
        """

        self._statistic_cache = dict()

        # user credentials if provided
        self._user_name  = ""
        self._user_email = ""

    def __call__(self, query, collection=None, depth=2, max_values=FINDSTAT_MAX_VALUES):
        r"""
        Return an instance of a :class:`FindStatStatistic`.

        This should be the only way to access
        :class:`FindStatStatistic`.  We do the preprocessing of the
        data here, and call the appropriate method of
        :class:`FindStatStatistic` to launch the query.
        """
        try:
            depth = int(depth)
            assert 0 <= depth <= FINDSTAT_MAX_DEPTH
        except:
            raise ValueError("The depth must be a non-negative integer less than or equal to %i." %FINDSTAT_MAX_DEPTH)

        if collection is None:
            if isinstance(query, str):
                if re.match('^St[0-9]{6}$', query):
                    return self._statistic(Integer(query[2:].lstrip("0")))
                else:
                    raise ValueError("The value %s is not a valid statistic identifier." %query)

            elif isinstance(query, (int, Integer)):
                return self._statistic(query)

            elif isinstance(query, dict):
                # we expect a dictionary from objects to integers
                data = [([key], [value]) for (key, value) in query.iteritems()]
                collection = FindStatCollection(data[0][0][0])
                return FindStatStatistic(id=0, data=data,
                                         first_terms=query,
                                         collection=collection,
                                         depth=depth)._find_by_values(max_values=max_values)

            elif isinstance(query, (list, tuple)):
                # either a pair (list of objects, list of integers)
                # or a list of such or (object, integer) pairs

                # values must always be lists because otherwise we
                # get a trailing comma when printing
                if (len(query) == 2 and
                    isinstance(query[1], (list, tuple)) and
                    len(query[1]) != 0 and
                    isinstance(query[1][0], (int, Integer))):
                    # just a pair
                    if len(query[0]) != len(query[1]):
                           raise ValueError, "FindStat expects the same number of objects as values!"

                    data = [(query[0], list(query[1]))]
                    collection = FindStatCollection(data[0][0][0])
                    return FindStatStatistic(id=0, data=data,
                                             collection=collection,
                                             depth=depth)._find_by_values(max_values=max_values)
                else:
                    is_statistic = True
                    data = []
                    for (key, value) in query:
                        if isinstance(value, (list, tuple)):
                            data += [(key, list(value))]
                            if len(key) != len(value):
                                raise ValueError, "FindStat expects the same number of objects as values!"
                            is_statistic = False
                        else:
                            data += [([key], [value])]
                    collection = FindStatCollection(data[0][0][0])
                    if is_statistic:
                        return FindStatStatistic(id=0, data=data,
                                                 collection=collection,
                                                 first_terms=query,
                                                 depth=depth)._find_by_values(max_values=max_values)
                    else:
                        return FindStatStatistic(id=0, data=data,
                                                 collection=collection,
                                                 depth=depth)._find_by_values(max_values=max_values)

            else:
                raise ValueError("The given query, %s, cannot be used for a FindStat search." %query)

        else:
            if callable(query):
                if not isinstance(collection, FindStatCollection):
                    collection = FindStatCollection(collection)
                first_terms = collection.first_terms(query, max_values=max_values)
                data = [([key], [value]) for (key, value) in first_terms]
                try:
                    code = inspect.getsource(query)
                except IOError:
                    _ = verbose("inspect.getsource could not get code from function provided", caller_name='FindStat')
                    code = ""
                return FindStatStatistic(id=0, first_terms=first_terms,
                                         data=data, function=query, code=code,
                                         collection=collection,
                                         depth=depth)._find_by_values(max_values=max_values)
            else:
                raise ValueError("The given query, %s, cannot be used for a FindStat search." %query)

    def __repr__(self):
        r"""
        Return the representation of ``self``.

        EXAMPLES::

            sage: findstat
            The Combinatorial Statistic Finder (http://www.findstat.org/)
        """
        return "The Combinatorial Statistic Finder (%s)" % FINDSTAT_URL

    def browse(self):
        r"""
        Open the FindStat web page in a browser.

        EXAMPLES::

            sage: findstat.browse()                              # optional -- webbrowser
        """
        webbrowser.open(FINDSTAT_URL)

    def set_user(self, name=None, email=None):
        r"""
        Set the user for this session.

        INPUT:

        - ``name`` -- the name of the user

        - ``email`` -- an email address of the user

        .. NOTE::

            It is usually more convenient to login into the FindStat
            web page using the :meth:`login` method.
        """
        if not isinstance(name, str):
            raise ValueError("The given name is not a string")
        if not isinstance(email, str):
            raise ValueError("The given email address is not a string")
        self._user_name  = name
        self._user_email = email

    def login(self):
        r"""
        Open the FindStat login page in a browser.
        """
        webbrowser.open(FINDSTAT_URL_LOGIN)

    ######################################################################

    def _statistic(self, id):
        r"""
        INPUT:

        - ``id``, an integer designating the FindStat id of a statistic

        OUTPUT:

        - A :class:`FindStatStatistic` instance.

        .. TODO::

            this method caches the statistics.  It may make sense to
            provide a method that clears the cache, or reloads a
            single statistic.
        """
        if id > 0:
            if id not in self._statistic_cache.keys():
                self._statistic_cache[id] = FindStatStatistic(id)._find_by_id()
            return self._statistic_cache[id]
        else:
            raise ValueError("The statistic identifier must be at least 1.")

######################################################################

class FindStatStatistic(SageObject):
    r"""
    The class of FindStat statistics.

    Do not instantiate this class directly.  Instead, use
    :class:`findstat<FindStat>`.
    """
    def __init__(self, id, first_terms=None, data=None, function=None, code="", collection=None, depth=None):
        self._depth = depth
        self._query = None
        self._modified = False

        self._id = id
        self._result = None

        self._first_terms = first_terms
        self._data = data
        self._function = function
        self._code = code
        self._collection = collection

        self._description = ""
        self._references = ""

    def __repr__(self):
        if self._query == "ID":
            if self._modified:
                return "%s(modified): %s" % (self.id_str(), self.name())
            else:
                return "%s: %s" % (self.id_str(), self.name())

        elif self._query == "data":
            if len(self._result) == 0:
                return "a new statistic on " + self._collection.__repr__()
            else:
                return self._result.__repr__()

        else:
            raise ValueError("self._query should be either 'ID' or 'data', but is %s" %self._query)

    def __eq__(self, other):
        """
        .. TODO::

            this is *very* rudimentary
        """
        if self._query == "ID" and other._query == "ID":
            if self._modified or other._modified:
                return False
            else:
                return self._id == other._id
        elif self._query == "data" and other._query == "data":
            if self._modified or other._modified:
                return False
            else:
                return self._data == other._data
        else:
            return False

    ######################################################################
    # query = "ID"
    ######################################################################

    def _find_by_id(self):
        r"""
        Expects that `_id` is a valid identifier.

        OUTPUT:

        - self

        TESTS::

            sage: findstat(999999)
            Traceback (most recent call last):
            ...
            ValueError: St999999 is not a FindStat statistic identifier.
        """
        self._query = "ID"

        # get the database entry from FindStat
        filename = "/statistics/" + self.id_str() + ".json"
        url = FINDSTAT_URL_DOWNLOADS + filename
        _ = verbose("Fetching URL %s ..." %url, caller_name='FindStat')
        try:
            self._raw = json.load(urlopen(url), object_pairs_hook=OrderedDict)
        except HTTPError, error:
            if error.code == 404:
                raise ValueError("%s is not a FindStat statistic identifier." %self.id_str())
            else:
                raise

        self._description = self._raw[FINDSTAT_STATISTIC_DESCRIPTION]
        self._references = self._raw[FINDSTAT_STATISTIC_REFERENCES]
        self._collection = FindStatCollection(self._raw[FINDSTAT_STATISTIC_COLLECTION])
        self._code = self._raw[FINDSTAT_STATISTIC_CODE]

        from_str = self._collection.from_string()
        # we want to keep FindStat's ordering here!
        if from_str is None:
            self._first_terms = self._raw[FINDSTAT_STATISTIC_DATA]
        else:
            self._first_terms = [(from_str(obj), Integer(val)) for (obj, val) in self._raw[FINDSTAT_STATISTIC_DATA].iteritems()]
        return self

    ######################################################################
    # query = "data"
    ######################################################################

    def _find_by_values(self, max_values=FINDSTAT_MAX_VALUES):
        r"""
        Expects that data is a list of pairs of the form (list of
        objects, list of values), each containing as many values as
        objects, and that collection is appropriately set.

        OUTPUT:

        - self

        TESTS::

            sage: findstat(lambda x: 1, "Permutations", depth=100)
            Traceback (most recent call last):
            ...
            ValueError: The depth must be a non-negative integer less than or equal to 5.
        """
        self._query = "data"

        # FindStat allows to search for at most FINDSTAT_MAX_VALUES
        # values.  For the user's convenience, from data, we take the
        # first min(max_values, FINDSTAT_MAX_VALUES) such that all
        # elements are in the precomputed range
        data = []
        total = min(max_values, FINDSTAT_MAX_VALUES)
        for (elements, values) in self._data:
            if total >= len(elements):
                if all(self._collection.in_range(e) for e in elements):
                    data += [(elements, values)]
                    total -= len(elements)

        # this might go wrong:
        try:
            assert data != []
        except:
            raise ValueError("after discarding elements not in the range, and keeping less than %s values, nothing remained to send to FindStat." %FINDSTAT_MAX_VALUES)

        url = FINDSTAT_URL_RESULT + self._collection._url_name + "/"

        to_str = self._collection.to_string()
        stat = [(map(to_str, keys), str(values)[1:-1]) for (keys, values) in data]

        stat_str = join([join(keys, "\n") + "\n====> " + values for (keys, values) in stat], "\n")
        _ = verbose("Sending data to FindStat %s" %stat_str, caller_name='FindStat')

        values = urlencode({"freedata": stat_str, "depth": str(self._depth), "caller": "Sage"})
        _ = verbose("Fetching URL %s with encoded data %s" %(url, values), caller_name='FindStat')

        request = Request(url, data=values)
        _ = verbose("Requesting %s" %request, caller_name='FindStat')

        response = urlopen(request)
        _ = verbose("Response was %s" %response.info(), caller_name='FindStat')

        try:
            result = json.load(response)
            self._result = FancyTuple((findstat(match[FINDSTAT_STATISTIC_IDENTIFIER]),
                                       [FindStatMap(mp[FINDSTAT_MAP_IDENTIFIER]) for mp in match[FINDSTAT_QUERY_MAPS]],
                                       len(match[FINDSTAT_QUERY_MATCHING_DATA]))
                                      for match in result[FINDSTAT_QUERY_MATCHES])
            return self
        except:
            raise IOError, "FindStat did not answer with a json response."

    ######################################################################

    def __getitem__(self, key):
        if self._query == "ID":
            raise TypeError("Use 'first_terms' to access the values of the statistic.")

        elif self._query == "data":
            return self._result[key]

        else:
            raise ValueError("self._query should be either 'ID' or 'data', but is %s" %self._query)

    def id(self):
        r"""
        Return the FindStat identifier of the statistic.

        OUTPUT:

        The FindStat identifier of the statistic (or 0), as an integer.

        EXAMPLES::

            sage: findstat(1).id()                              # optional -- internet
            1
        """
        return self._id

    def id_str(self):
        r"""
        Return the FindStat identifier of the statistic.

        OUTPUT:

        The FindStat identifier of the statistic (or 'St000000'), as a string.

        EXAMPLES::

            sage: findstat(1).id_str()                              # optional -- internet
            'St000001'
        """
        id = str(self._id)
        return 'St000000'[:-len(id)] + id

    def data(self):
        r"""
        Return the data used for querying the FindStat database.

        OUTPUT:

        The data provided by the user to query the FindStat database.
        When the database was searched using an identifier, ``data``
        is ``None``.

        EXAMPLES::

            sage: findstat((Permutations(4), [pi.length() for pi in Permutations(4)])).data() # optional -- internet
            [(Standard permutations of 4,
              [0, 1, 1, 2, 2, 3, 1, 2, 2, 3, 3, 4, 2, 3, 3, 4, 4, 5, 3, 4, 4, 5, 5, 6])]
        """
        return self._data

    def modified(self):
        r"""
        Return whether the statistic was modified.

        OUTPUT:

        True, if the statistic was modified.
        """
        return self._modified

    def collection(self):
        r"""
        Return the FindStat collection of the statistic.

        OUTPUT:

        The FindStat collection of the statistic as an instance of
        :class:`FindStatCollection`.

        EXAMPLES::

            sage: findstat(1).collection()                              # optional -- internet
            Cc0001: Permutations
        """
        return self._collection

    def function(self):
        r"""
        Return the function used to compute the values of the statistic.

        OUTPUT:

        The function used to compute the values of the statistic, or
        ``None``.

        EXAMPLES::

            sage: findstat(lambda pi: pi.length(), "Permutations").function() # optional -- internet
            ...
            <function <lambda> at ...>
        """
        return self._function

    def first_terms(self):
        r"""
        Return the first terms of the statistic.

        OUTPUT:

        A list of pairs of the form ``(object, value)`` where object
        is an object is a sage object representing an element of the
        appropriate collection and value is an integer.  The list
        contains exactly the pairs in the database.

        EXAMPLES::

            sage: findstat(1).first_terms()                           # optional -- internet
            [([1], 1),
             ([1, 2], 1),
             ([2, 1], 1),
             ([1, 2, 3], 1),
             ([1, 3, 2], 1),
             ([2, 1, 3], 1),
             ...
        """
        return self._first_terms

    def first_terms_str(self):
        r"""
        Return the first terms of the statistic in the format needed
        for a FindStat query.

        OUTPUT:

        A string, where each line is of the form `object => value`,
        where `object` is the string representation of an element of
        the appropriate collection as used by FindStat and value is
        an integer.

        EXAMPLES::

            sage: findstat(1).first_terms_str()[:10]                                 # optional -- internet
            '[1] => 1\r\n'
        """
        if self._first_terms != None:
            to_str = self._collection.to_string()
            return join([to_str(key) + " => " + str(val)
                         for (key, val) in self._first_terms], "\r\n")
        else:
            return ""

    def description(self):
        r"""
        Return the description of the statistic.

        OUTPUT:

        A string, whose first line is used as the name of the
        statistic.

        EXAMPLES::

            sage: print findstat(1).description()                                               # optional -- internet
            The number of ways to write a permutation as a minimal length product of simple transpositions.
            <BLANKLINE>
            That is, the number of reduced words for the permutation.  E.g., there are two reduced words for $[3,2,1] = (1,2)(2,3)(1,2) = (2,3)(1,2)(2,3)$.
        """
        return self._description

    def set_description(self, value):
        r"""
        Set the description of the statistic.

        INPUT:

        A string, whose first line is used as the name of the
        statistic.
        """
        if value != self._description:
            self._modified = True
            self._description = value

    def name(self):
        r"""
        Return the name of the statistic.

        OUTPUT:

        A string, which is just the first line of the description of
        the statistic.

        EXAMPLES::

            sage: findstat(1).name()                                                 # optional -- internet
            u'The number of ways to write a permutation as a minimal length product of simple transpositions.'
        """
        return self._description.partition(FINDSTAT_SEPARATOR_NAME)[0]

    def references(self):
        r"""
        Return the references associated with the statistic.

        OUTPUT:

        An instance of :class:`FancyTuple`, each item corresponds to
        a reference.

        TODO::

            Since the references in the database are sometimes not
            formatted properly, this method is unreliable.  The
            string representation can be obtained via
            :attr:`_references`.

        EXAMPLES::

            sage: findstat(1).references()                                                 # optional -- internet
            0: P. Edelman and C. Greene, Balanced tableaux, Adv. in Math., 63 (1987), pp. 42-99.
            1: [[OEIS:A005118]]
            2: [[oeis:A246865]]
        """
        return FancyTuple(self._references.split(FINDSTAT_SEPARATOR_REFERENCES))

    def set_references(self, value):
        r"""
        Set the references associated with the statistic.

        INPUT:

        A string.  The individual references should be separated by
        "\\r\\n\\r\\n".
        """
        if value != self._references:
            self._modified = True
            self._references = value

    def code(self):
        r"""
        Return the code associated with the statistic.

        OUTPUT:

        A string.  Contributors are encouraged to submit sage code in the form::

            def statistic(x):
                ...

        but the string may also contain code for other computer
        algebra systems.

        EXAMPLES::

            sage: print findstat(1).code()                        # optional -- internet
            def statistic(x):
                return len(x.reduced_words())

            sage: print findstat(118).code()                      # optional -- internet
            (* in Mathematica *)
            tree = {{{{}, {}}, {{}, {}}}, {{{}, {}}, {{}, {}}}};
            Count[tree, {{___}, {{___}, {{___}, {___}}}}, {0, Infinity}]
        """
        return self._code

    def set_code(self, value):
        r"""
        Set the code associated with the statistic.

        INPUT:

        A string.  Contributors are encouraged to submit sage code in
        the form::

            def statistic(x):
                ...
        """
        if value != self._code:
            self._modified = True
            self._code = value

    ######################################################################
    # browse current statistic
    ######################################################################

    def browse(self):
        r"""
        Open the FindStat web page of the statistic in a browser.

        EXAMPLES::

            sage: findstat(45).browse()                            # optional -- webbrowser
        """
        if self._query == "ID":
            webbrowser.open(FINDSTAT_URL_BROWSE + self.id_str())
        else:
            raise NotImplementedError("Would be nice to show the result of the query in the webbrowser.")

    ######################################################################
    # submit current (possibly incompletely defined) statistic
    ######################################################################

    def submit(self, max_values=FINDSTAT_MAX_SUBMISSION_VALUES):
        r"""
        Open the FindStat web page for editing the statistic ``self`` in a browser.

        .. TODO::

            decide whether we want to somehow take into account when
            there is a statistic that matches the data with depth 0.
        """
        # if the statistic is given as a function, and we have a new
        # statistic then update first_terms

        # it is not clear whether we want to do this also for old statistics.
        if self.function and self.id == 0:
            self._first_terms = self.collection.first_terms(self.function,
                                                            max_values=max_values)

        args = dict()
        args[FINDSTAT_STATISTIC_IDENTIFIER]  = self.id()
        args[FINDSTAT_STATISTIC_COLLECTION]  = str(self.collection().id())
        args[FINDSTAT_STATISTIC_DATA]        = self.first_terms_str()
        args[FINDSTAT_STATISTIC_DESCRIPTION] = self.description()
        args[FINDSTAT_STATISTIC_REFERENCES]  = join(self.references(), FINDSTAT_SEPARATOR_REFERENCES)
        args[FINDSTAT_STATISTIC_CODE]        = self.code()
        args[FINDSTAT_POST_SAGE_CELL]        = ""
        args[FINDSTAT_POST_EDIT]             = ""
        args[FINDSTAT_POST_AUTHOR]           = findstat._user_name
        args[FINDSTAT_POST_EMAIL]            = findstat._user_email

        assert set(args.keys()) == FINDSTAT_EDIT_FIELDS, "It appears that the list of required post variables for editing a statistic has changed.  Please update FindStatStatistic.submit()."

        _ = verbose("Submitting arguments %s" %args, caller_name='FindStat')

        # write the file
        f = tempfile.NamedTemporaryFile(delete=False)
        _ = verbose("Created temporary file %s" %f.name, caller_name='FindStat')
        f.write(FINDSTAT_POST_HEADER)
        if self.id == 0:
            f.write(FINDSTAT_NEWSTATISTIC_FORM_HEADER %FINDSTAT_URL_NEW)
        else:
            f.write(FINDSTAT_NEWSTATISTIC_FORM_HEADER %(FINDSTAT_URL_EDIT+self.id_str()))
        for key, value in args.iteritems():
            f.write((FINDSTAT_NEWSTATISTIC_FORM_FORMAT %(key, cgi.escape(unicode(value), quote=True))).encode("utf-8"))
        f.write(FINDSTAT_NEWSTATISTIC_FORM_FOOTER)
        f.close()
        _ = verbose("Opening file with webbrowser", caller_name='FindStat')
        _ = webbrowser.open(f.name)

        _ = verbose("Waiting a little before deleting the temporary file", caller_name='FindStat')
        time.sleep(1)

        f.unlink(f.name)

    # editing and submitting is really the same thing
    edit = submit

class FindStatCollection(SageObject):
    r"""
    The class of FindStat collections.
    """
    # helper for generation of CartanTypes
    def _finite_irreducible_cartan_types_by_rank(n):
        cartan_types      = [ CartanType(['A',n]) ]
        if n >= 2:
            cartan_types += [ CartanType(['B',n]) ]
        if n >= 3:
            cartan_types += [ CartanType(['C',n]) ]
        if n >= 4:
            cartan_types += [ CartanType(['D',n]) ]
        if n in [6,7,8]:
            cartan_types += [ CartanType(['E',n]) ]
        if n == 4:
            cartan_types += [ CartanType(['F',n]) ]
        if n == 2:
            cartan_types += [ CartanType(['G',n]) ]
        return cartan_types

    # we set up a dict of FindStat collections containing, with key
    # being the FINDSTAT_COLLECTION_IDENTIFIER to tuples, containing in this order:

    # * the FindStat name                                        (FINDSTAT_COLLECTION_NAME)
    # * the FindStat name plural                                 (FINDSTAT_COLLECTION_NAME_PLURAL)
    # * url's as needed by FindStat                              (FINDSTAT_COLLECTION_NAME_WIKI)
    # * sage element constructor
    # * sage constructor                                         (would be parent_initializer)
    # * list of arguments for constructor                        (FINDSTAT_COLLECTION_PARENT_LEVELS_PRECOMPUTED)
    # * a method to get the size of the sage object
    # * the (FindStat) string representations of the sage object (would be element_repr)
    # * sage constructors of the FindStat string representation  (would be element_constructor)

    # several fields are initialised with 'None', they are updated upon the first call to this class
    _findstat_collections = {
        17: [None, None, None, AlternatingSignMatrix, AlternatingSignMatrices, None,
             lambda x: x.to_matrix().nrows(),
             lambda x: str(map(list, list(x._matrix))),
             lambda x: AlternatingSignMatrix(literal_eval(x))],
        10: [None, None, None, BinaryTree,            BinaryTrees,             None,
             lambda x: x.node_number(),
             str,
             lambda x: BinaryTree(str(x))],
        13: [None, None, None, Core,                  lambda x: Cores(x[1], x[0]),
             None,
             lambda x: (x.length(), x.k()),
             lambda X: "( "+X._repr_()+", "+str(X.k())+" )",
             lambda x: (lambda pi, k: Core(pi, k))(*literal_eval(x))],
        5:  [None, None, None, DyckWord,              DyckWords,               None,
             lambda x: x.length()/2,
             lambda x: str(list(DyckWord(x))),
             lambda x: DyckWord(literal_eval(x))],
        22: [None, None, None, CartanType_abstract,   _finite_irreducible_cartan_types_by_rank,
             None,
             lambda x: x.rank(),
             str,
             lambda x: CartanType(*literal_eval(str(x)))],
        18: [None, None, None, GelfandTsetlinPattern, lambda x: GelfandTsetlinPatterns(*x),
             None,
             lambda x: (len(x), max(max(row) for row in x)),
             str,
             lambda x: GelfandTsetlinPattern(literal_eval(x))],
        20: [None, None, None, Graph,                 graphs,
             None,
             lambda x: x.num_verts(),
             lambda X: str((sorted(X.canonical_label().edges(False)), X.num_verts())),
             lambda x: (lambda E, V: Graph([range(V), lambda i,j: (i,j) in E or (j,i) in E], immutable=True))(*literal_eval(x))],
        6:  [None, None, None, Composition,           Compositions,            None,
             lambda x: x.size(),
             str,
             lambda x: Composition(literal_eval(x))],
        2:  [None, None, None, Partition,             Partitions,              None,
             lambda x: x.size(),
             str,
             lambda x: Partition(literal_eval(x))],
        21: [None, None, None, OrderedTree,           OrderedTrees,            None,
             lambda x: x.node_number(),
             str,
             lambda x: OrderedTree(literal_eval(x))],
        23: [None, None, None, ParkingFunction_class, ParkingFunctions,        None,
             len,
             str,
             lambda x: ParkingFunction(literal_eval(x))],
        12: [None, None, None, PerfectMatching,       PerfectMatchings,        None,
             lambda x: x.size(),
             str,
             lambda x: PerfectMatching(literal_eval(x))],
        1:  [None, None, None, Permutation,           Permutations,            None,
             lambda x: x.size(),
             str,
             lambda x: Permutation(literal_eval(x))],
        14: [None, None, None, FinitePoset,           posets,                  None,
             lambda x: x.cardinality(),
             lambda X: str((sorted(X._hasse_diagram.canonical_label().cover_relations()), len(X._hasse_diagram.vertices()))),
             lambda x: (lambda R, E: Poset((range(E), R)))(*literal_eval(x))],
        19: [None, None, None, SemistandardTableau,   lambda x: SemistandardTableaux(x, max_entry=4),
             None,
             lambda x: x.size(),
             str,
             lambda x: SemistandardTableau(literal_eval(x))],
        9:  [None, None, None, SetPartition,          SetPartitions,           None,
             lambda x: x.size(),
             str,
             lambda x: SetPartition(literal_eval(x.replace('{','[').replace('}',']')))],
        7:  [None, None, None, StandardTableau,       StandardTableaux,        None,
             lambda x: x.size(),
             str,
             lambda x: StandardTableau(literal_eval(x))]}

    r"""
    Objects are normalized using the method :meth:`to_string`.  This
    method should apply to objects produced by :meth:`first_terms` as
    well as to objects produced by :meth:`from_string`.

    EXAMPLES::

        sage: from sage.databases.findstat import FindStatCollection
        sage: FindStatCollection("Permutations")                         # optional -- internet
        Cc0001: Permutations

    TESTS::

        # when one of these tests does not pass, there is probably a new collection to be added.
        sage: cdata = FindStatCollection._findstat_collections.values()  # optional -- internet
        sage: cl = [FindStatCollection(x[0]) for x in cdata]
        # create an object and find its collection
        sage: [FindStatCollection(c.first_terms(lambda x: 0, max_values=1)[0][0]) for c in cl]
        [Cc0001: Permutations,
         Cc0002: Integer partitions,
         Cc0005: Dyck paths,
         Cc0006: Integer compositions,
         Cc0007: Standard tableaux,
         Cc0009: Set partitions,
         Cc0010: Binary trees,
         Cc0012: Perfect matchings,
         Cc0013: Cores,
         Cc0014: Posets,
         Cc0017: Alternating sign matrices,
         Cc0018: Gelfand-Tsetlin patterns,
         Cc0019: Semistandard tableaux,
         Cc0020: Graphs,
         Cc0021: Ordered trees,
         Cc0022: Finite Cartan types,
         Cc0023: Parking functions]
    """


    def __init__(self, entry):
        r"""
        Initialize a FindStat collection.

        INPUT:

        - a string, eg. 'Dyck paths' or "DyckPaths", case-insensitve
        - an integer designating the FindStat id of the collection
        - a sage object belonging to a collection
        - an iterable producing a sage object belonging to a collection

        .. TODO::

            a FindStat collection should also work.

        EXAMPLES::

            sage: from sage.databases.findstat import FindStatCollection
            sage: FindStatCollection("Dyck paths")                 # optional -- internet
            Cc0005: Dyck paths

            sage: FindStatCollection(5)                            # optional -- internet
            Cc0005: Dyck paths

            sage: FindStatCollection(DyckWord([1,0,1,0]))          # optional -- internet
            Cc0005: Dyck paths

            sage: FindStatCollection(DyckWords(2))                 # optional -- internet
            Cc0005: Dyck paths
        """
        if not FindStatCollection._findstat_collections.values()[0][0]:
            for j in json.load(urlopen(FINDSTAT_URL_DOWNLOADS + "/collections.json")):
                c = FindStatCollection._findstat_collections[j[FINDSTAT_COLLECTION_IDENTIFIER]]
                c[0] = j[FINDSTAT_COLLECTION_NAME]
                c[1] = j[FINDSTAT_COLLECTION_NAME_PLURAL]
                c[2] = j[FINDSTAT_COLLECTION_NAME_WIKI]
                c[5] = literal_eval(j[FINDSTAT_COLLECTION_PARENT_LEVELS_PRECOMPUTED])

        self._sageconstructor_overridden = None
        bad = True
        def initialize_with(id, c):
            self._id = id
            (self._name, self._name_plural, self._url_name,
             self._sageclass, self._sageconstructor, self._range,
             self._to_size, self._to_str, self._from_str) = c

        if isinstance(entry, (str, unicode)):
            # find by name in _findstat_collections
            for (id, c) in FindStatCollection._findstat_collections.iteritems():
                if entry.upper() in (c[0].upper(), c[1].upper(), c[2].upper()):
                    initialize_with(id, c)
                    bad = False
                    break

        elif isinstance(entry, (int, Integer)):
            # find by id in _findstat_collections
            for (id, c) in FindStatCollection._findstat_collections.iteritems():
                if entry == id:
                    initialize_with(id, c)
                    bad = False
                    break
        else:
            # find collection given an object or a constructor

            # unfortunately, we cannot test with
            # isinstance(_, SageObject), since this is True for
            # CartanType.

            # TODO: entry == c[4] will work rarely because c[4] might be a function!
            # also, the error handling is only necessary because of this...
            for (id, c) in FindStatCollection._findstat_collections.iteritems():
                try:
                    if isinstance(entry, c[3]) or entry == c[4]:
                        initialize_with(id, c)
                        bad = False
                        break
                except:
                    # examples are
                    # graphs:
                    # TypeError: cannot compare graph to non-graph (<class 'sage.combinat.permutation.Permutations'>)
                    # perfect matchings:
                    # TypeError: descriptor 'parent' of 'sage.structure.sage_object.SageObject' object needs an argument
                    pass

            if bad:
                # check whether entry is iterable (it's not a string!)
                try:
                    obj = iter(entry).next()
                    self._sageconstructor_overridden = entry
                    for (id, c) in FindStatCollection._findstat_collections.iteritems():
                        if isinstance(obj, c[3]):
                            initialize_with(id, c)
                            bad = False
                            break

                except TypeError:
                    pass
        if bad:
            raise ValueError, "Could not find FindStat collection for " + str(entry)

    def __eq__(self, other):
        """
        TESTS::

            sage: from sage.databases.findstat import FindStatCollection
            sage: FindStatCollection("Permutations") == FindStatCollection("Permutations")
            True

            sage: FindStatCollection("Permutations") != FindStatCollection("Integer Partitions")
            True
        """
        return self.id() == other.id()

    def in_range(self, element):
        r"""
        Check whether an element of the collection is in FindStat's precomputed range.

        INPUT:

        - ``element`` -- a sage object that belongs to the collection

        OUTPUT:

        - ``True``, if ``element`` is used by the FindStat search
          engine, and ``False`` if it is ignored.

        EXAMPLES::

            sage: from sage.databases.findstat import FindStatCollection
            sage: c = FindStatCollection("GelfandTsetlinPatterns")                 # optional -- internet
            sage: c.in_range(GelfandTsetlinPattern([[3, 1], [1]]))                 # optional -- internet
            True
            sage: c.in_range(GelfandTsetlinPattern([[4, 1], [1]]))                 # optional -- internet
            False
        """
        n = self.to_size()(element)
        return (n in self._range and element in self._sageconstructor(n))

    def first_terms(self, statistic, max_values=FINDSTAT_MAX_SUBMISSION_VALUES):
        r"""
        Compute the first few terms of the given statistic.

        INPUT:

        - ``statistic`` -- a callable.

        - ``max_values`` -- the number of terms to compute at most.

        OUTPUT:

        - a list of pairs of the form (object, value).

        EXAMPLES::

            sage: from sage.databases.findstat import FindStatCollection
            sage: c = FindStatCollection("GelfandTsetlinPatterns")                 # optional -- internet
            sage: c.first_terms(lambda x: 1, max_values=10)                        # optional -- internet
            [([[0]], 1),
             ([[1]], 1),
             ([[2]], 1),
             ([[3]], 1),
             ([[0, 0], [0]], 1),
             ([[1, 0], [0]], 1),
             ([[1, 0], [1]], 1),
             ([[1, 1], [1]], 1),
             ([[2, 0], [0]], 1),
             ([[2, 0], [1]], 1)]
        """
        if self._sageconstructor_overridden is None:
            g = (x for n in self._range for x in self._sageconstructor(n))
        else:
            g = self._sageconstructor_overridden

        return [(x, statistic(x)) for (x,_) in zip(g, xrange(max_values))]

    def id(self):
        r"""
        Return the FindStat identifier of the collection.

        OUTPUT:

        The FindStat identifier of the collection as an integer.

        EXAMPLES::

            sage: from sage.databases.findstat import FindStatCollection
            sage: c = FindStatCollection("GelfandTsetlinPatterns")                 # optional -- internet
            sage: c.id()                                                           # optional -- internet
            18
        """
        return self._id

    def id_str(self):
        r"""
        Return the FindStat identifier of the collection.

        OUTPUT:

        The FindStat identifier of the collection as a string.

        EXAMPLES::

            sage: from sage.databases.findstat import FindStatCollection
            sage: c = FindStatCollection("GelfandTsetlinPatterns")                 # optional -- internet
            sage: c.id_str()                                                       # optional -- internet
            'Cc0018'
        """
        id = str(self.id())
        return 'Cc0000'[:-len(id)] + id

    def browse(self):
        r"""
        Open the FindStat web page of the collection in a browser.

        EXAMPLES::

            sage: from sage.databases.findstat import FindStatCollection
<<<<<<< HEAD
            sage: FindStatCollection("Permutations").browse()            # optional -- webbrowser

=======
            sage: FindStatCollection("Permutations").browse()            # optional -- internet, webbrowser
>>>>>>> d604a77e
        """
        webbrowser.open(FINDSTAT_URL + self._url_name)

    def to_size(self):
        r"""
        Return a function that returns the FindStat size of an object.

        OUTPUT:

        The function that produces the size as needed by the
        constructor of the collection.

        EXAMPLES::

            sage: from sage.databases.findstat import FindStatCollection
            sage: c = FindStatCollection("GelfandTsetlinPatterns")                 # optional -- internet
            sage: c.to_size()(GelfandTsetlinPattern([[4, 1], [1]]))                # optional -- internet
            (2, 4)
        """
        return self._to_size


    def to_string(self):
        r"""
        Return a function that returns the FindStat normal
        representation given an object.

        OUTPUT:

        The function that produces the string representation as
        needed by the FindStat search webpage.

        EXAMPLES::

            sage: from sage.databases.findstat import FindStatCollection
            sage: p = Poset((range(3), [[0, 1], [1, 2]]))                          # optional -- internet
            sage: c = FindStatCollection("Posets")                                 # optional -- internet
            sage: c.to_string()(p)                                                 # optional -- internet
            '([(0, 2), (2, 1)], 3)'
        """
        return self._to_str

    def from_string(self):
        r"""
        Return a function that returns the object given the FindStat
        normal representation.

        OUTPUT:

        The function that produces the sage object given its FindStat
        normal representation as a string.

        EXAMPLES::

            sage: from sage.databases.findstat import FindStatCollection
            sage: c = FindStatCollection("Posets")                                 # optional -- internet
            sage: p = c.from_string()('([(0, 2), (2, 1)], 3)')                     # optional -- internet
            <BLANKLINE>
            ...
            sage: p.cover_relations()                                              # optional -- internet
            [[0, 2], [2, 1]]
        """
        return self._from_str

    def __repr__(self):
        r"""
        Return the representation of the FindStat collection.

        OUTPUT:

        The representation, including the identifier and the name.

        EXAMPLES::

            sage: from sage.databases.findstat import FindStatCollection
            sage: FindStatCollection("Binary trees")                      # optional -- internet
            Cc0010: Binary trees
        """
        return "%s: %s" %(self.id_str(), self._name_plural)

    def name(self):
        r"""
        Return the name of the FindStat collection.

        OUTPUT:

        The name of the FindStat collection, in singular.

        EXAMPLES::

            sage: from sage.databases.findstat import FindStatCollection
            sage: FindStatCollection("Binary trees").name()               # optional -- internet
            u'Binary tree'
        """
        return self._name

class FindStatMap(SageObject):
    r"""
    The class of FindStat maps.

    INPUT:

    - ``entry`` -- a string giving the FindStat name of the map, or
      an integer giving its id.
    """
    _findstat_maps = []

    def __init__(self, entry):
        if not self._findstat_maps:
            self._findstat_maps += json.load(urlopen(FINDSTAT_URL_DOWNLOADS + "/maps.json"))

        bad = True
        if isinstance(entry, (str, unicode)):
            # find by name in _findstat_maps
            for c in FindStatMap._findstat_maps:
                if entry.upper() == c[FINDSTAT_MAP_NAME].upper():
                    self._map = c
                    bad = False
                    break

        elif isinstance(entry, (int, Integer)):
            # find by id in _findstat_maps
            for c in FindStatMap._findstat_maps:
                if entry == c[FINDSTAT_MAP_IDENTIFIER]:
                    self._map = c
                    bad = False
                    break

        if bad:
            raise ValueError, "Could not find FindStat map for " + str(entry)

    def id(self):
        r"""
        Return the FindStat identifier of the map.

        OUTPUT:

        The FindStat identifier of the map as an integer.

        EXAMPLES::

            sage: m = findstat(lambda pi: pi.length(), "Permutations")[1][1][0] # optional -- internet
            sage: m.id()                                                        # optional -- internet
            62
        """
        return self._map[FINDSTAT_MAP_IDENTIFIER]

    def id_str(self):
        r"""
        Return the FindStat identifier of the map.

        OUTPUT:

        The FindStat identifier of the map as a string.

        EXAMPLES::

            sage: m = findstat(lambda pi: pi.length(), "Permutations")[1][1][0] # optional -- internet
            sage: m.id_str()                                                    # optional -- internet
            'Mp00062'
        """

        id = str(self.id())
        return 'Mp00000'[:-len(id)] + id

    def __repr__(self):
        r"""
        Return the representation of the FindStat map.

        EXAMPLES::

            sage: from sage.databases.findstat import FindStatMap               # optional -- internet
            sage: FindStatMap(71)                                               # optional -- internet
            Mp00071: descent composition
        """
        return "%s: %s" %(self.id_str(), self._map[FINDSTAT_MAP_NAME])

    def name(self):
        r"""
        Return the FindStat name of the map.

        OUTPUT:

        The name of the map as a string, as used by FindStat.

        EXAMPLES::

            sage: m = findstat(lambda pi: pi.length(), "Permutations")[1][1][0] # optional -- internet
            sage: m.name()                                                      # optional -- internet
            u'inversion-number to major-index bijection'
        """
        return self._map[FINDSTAT_MAP_NAME]

    def description(self):
        r"""
        Return the FindStat description of the map.

        OUTPUT:

        The description as a string.

        EXAMPLES::

            sage: m = findstat(lambda pi: pi.length(), "Permutations")[1][1][0] # optional -- internet
            sage: print m.description()                                         # optional -- internet
            Let $\sigma \in \mathcal{S}_n$ be a permutation.
            <BLANKLINE>
            Maps $\sigma$ to the permutation $\tau$ such that the major code of $\tau$ is given by the Lehmer code of $\sigma$.
            <BLANKLINE>
            In particular, the number of inversions of $\sigma$ equals the major index of $\tau$.
            <BLANKLINE>
            EXAMPLES:
            <BLANKLINE>
            $[3,4,1,2] \mapsto [3,1,4,2]$
        """
        return self._map[FINDSTAT_MAP_DESCRIPTION]

    def domain(self):
        r"""
        Return the FindStat collection which is the domain of the map.

        OUTPUT:

        The domain of the map as a :class:`FindStatCollection`.

        EXAMPLES::

            sage: from sage.databases.findstat import FindStatMap # optional -- internet
            sage: FindStatMap(71).domain()                        # optional -- internet
            Cc0001: Permutations
        """
        return FindStatCollection(self._map[FINDSTAT_MAP_DOMAIN])

    def codomain(self):
        r"""
        Return the FindStat collection which is the codomain of the map.

        OUTPUT:

        The codomain of the map as a :class:`FindStatCollection`.

        EXAMPLES::

            sage: from sage.databases.findstat import FindStatMap # optional -- internet
            sage: FindStatMap(71).codomain()                      # optional -- internet
            Cc0006: Integer compositions
        """
        return FindStatCollection(self._map[FINDSTAT_MAP_CODOMAIN])


findstat = FindStat()<|MERGE_RESOLUTION|>--- conflicted
+++ resolved
@@ -1,7 +1,7 @@
 r"""
 FindStat - the Combinatorial Statistic Finder.
 
-You can use the sage interface to FindStat to::
+You can use the sage interface to FindStat to:
 
 - identify a combinatorial statistic from the values on a few small objects,
 - obtain more terms, formulae, references, etc. for a given statistic,
@@ -11,45 +11,6 @@
 
     sage: findstat
     The Combinatorial Statistic Finder (http://www.findstat.org/)
-
-EXAMPLES:
-
-A particular statistic can be retrieved by its St-identifier or number::
-
-    sage: findstat('St000045')                   # optional -- internet
-    St000045: The number of linear extensions of the tree.
-
-    sage: findstat(3)                            # optional -- internet
-    St000003: The number of [[/StandardTableaux|standard Young tableaux]] of the partition.
-
-The database can be searched by providing a list of pairs::
-
-    sage: q = findstat([(pi, pi.length()) for pi in Permutations(4)]); q # optional -- internet
-    0: (St000018: The [[/Permutations/Inversions|number of inversions]] of a permutation., [], 24)
-    1: (St000004: The [[/Permutations/Descents-Major|major index]] of a permutation., [Mp00062: inversion-number to major-index bijection], 24)
-    ...
-
-or a dictionary::
-
-    sage: p = findstat({pi: pi.length() for pi in Permutations(4)}); p # optional -- internet
-    0: (St000018: The [[/Permutations/Inversions|number of inversions]] of a permutation., [], 24)
-    1: (St000004: The [[/Permutations/Descents-Major|major index]] of a permutation., [Mp00062: inversion-number to major-index bijection], 24)
-    ...
-
-Another possibility is to send a function and a collection.  In
-this case, the function is applied to the first few objects of
-the collection::
-
-    sage: findstat(lambda pi: pi.length(), "Permutations") # optional -- internet
-    0: (St000018: The [[/Permutations/Inversions|number of inversions]] of a permutation., [], 200)
-    ...
-
-To search for a distribution, send a list of lists, or a single pair::
-
-    sage: findstat((Permutations(4), [pi.length() for pi in Permutations(4)])) # optional -- internet
-    0: (St000004: The [[/Permutations/Descents-Major|major index]] of a permutation., [], 24)
-    1: (St000018: The [[/Permutations/Inversions|number of inversions]] of a permutation., [], 24)
-    ...
 
 AUTHORS:
 
@@ -1363,12 +1324,7 @@
         EXAMPLES::
 
             sage: from sage.databases.findstat import FindStatCollection
-<<<<<<< HEAD
-            sage: FindStatCollection("Permutations").browse()            # optional -- webbrowser
-
-=======
-            sage: FindStatCollection("Permutations").browse()            # optional -- internet, webbrowser
->>>>>>> d604a77e
+            sage: FindStatCollection("Permutations").browse()                      # optional -- webbrowser
         """
         webbrowser.open(FINDSTAT_URL + self._url_name)
 
