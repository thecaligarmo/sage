--- conflicted
+++ resolved
@@ -495,10 +495,7 @@
 
     - ``x`` -- a ``celement`` giving the underlying `p`-adic element, or possibly its unit part.
     - ``valshift`` -- a long giving the power of the uniformizer to shift `x` by.
-<<<<<<< HEAD
-=======
     - ``prec`` -- a long, the (relative) precision desired, used in rational reconstruction
->>>>>>> 1447fb36
     - ``prime_pow`` -- the Powcomputer of the ring
     """
     pass
