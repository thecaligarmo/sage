--- conflicted
+++ resolved
@@ -1,9 +1,5 @@
-<<<<<<< HEAD
 # sage_setup: distribution = sagemath-flint
-from sage.libs.arb.arb cimport arb_version
-=======
-# -*- coding: utf-8
->>>>>>> 09ffed7a
+
 from sage.cpython.string cimport char_to_str
 
 
