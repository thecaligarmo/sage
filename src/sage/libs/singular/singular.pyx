"""
libSingular: Conversion Routines and Initialisation

AUTHOR:

- Martin Albrecht <malb@informatik.uni-bremen.de>
"""

#*****************************************************************************
#       Copyright (C) 2005, 2006 William Stein <wstein@gmail.com>
#
# This program is free software: you can redistribute it and/or modify
# it under the terms of the GNU General Public License as published by
# the Free Software Foundation, either version 2 of the License, or
# (at your option) any later version.
#                  http://www.gnu.org/licenses/
#*****************************************************************************

include "sage/libs/ntl/decl.pxi"

cdef extern from "limits.h":
    long INT_MAX
    long INT_MIN

import os

from sage.libs.singular.decl cimport intvec
from sage.libs.singular.decl cimport SR_HDL, SR_INT, SR_TO_INT
from sage.libs.singular.decl cimport singular_options, singular_verbose_options
from sage.libs.singular.decl cimport On, Off, SW_USE_NTL, SW_USE_NTL_GCD_0, SW_USE_EZGCD, SW_USE_NTL_SORT, SW_USE_NTL_GCD_P
from sage.libs.singular.decl cimport poly, Sy_bit, OPT_REDSB, OPT_INTSTRATEGY, OPT_REDTAIL, OPT_REDTHROUGH
from sage.libs.singular.decl cimport nlGetNumerator, nlGetDenom, nlDelete, nlInit2gmp
from sage.libs.singular.decl cimport n_Z2m, n_unknown
from sage.libs.singular.decl cimport p_GetCoeff, p_GetExp, pNext
from sage.libs.singular.decl cimport nrzInit, nr2mMapZp, nrnMapGMP, nrnSetMap
from sage.libs.singular.decl cimport siInit
from sage.libs.singular.decl cimport n_Init
from sage.libs.singular.decl cimport rChangeCurrRing, currRing
from sage.libs.singular.decl cimport WerrorS_callback, const_char_ptr
from sage.libs.singular.decl cimport wFunctionalBuch
from sage.libs.singular.decl cimport *

from sage.rings.rational_field import RationalField
from sage.rings.integer_ring cimport IntegerRing_class
from sage.rings.finite_rings.integer_mod_ring import IntegerModRing_generic
from sage.rings.finite_rings.finite_field_base import FiniteField
from sage.rings.finite_rings.finite_field_prime_modn import FiniteField_prime_modn
from sage.rings.finite_rings.finite_field_givaro import FiniteField_givaro
from sage.rings.finite_rings.finite_field_ntl_gf2e import FiniteField_ntl_gf2e
from sage.libs.pari.all import pari
from sage.libs.gmp.all cimport *

from sage.rings.polynomial.multi_polynomial_libsingular cimport MPolynomial_libsingular

_saved_options = (int(0),0,0)

cdef Rational si2sa_QQ(number *n, ring *_ring):
    """
    TESTS::

        sage: P.<x,y,z> = QQ[]
        sage: P(1/3).lc()
        1/3
        sage: P(1).lc()
        1
        sage: P(0).lc()
        0
        sage: P(-1/3).lc()
        -1/3
        sage: type(P(3).lc())
        <type 'sage.rings.rational.Rational'>
    """
    cdef number *nom
    cdef number *denom
    cdef mpq_t _z

    cdef mpz_t nom_z, denom_z

    cdef Rational z

    mpq_init(_z)

    ##  Immediate integers handles carry the tag 'SR_INT', i.e. the last bit is 1.
    ##  This distinguishes immediate integers from other handles which point to
    ##  structures aligned on 4 byte boundaries and therefor have last bit zero.
    ##  (The second bit is reserved as tag to allow extensions of this scheme.)
    ##  Using immediates as pointers and dereferencing them gives address errors.
    nom = nlGetNumerator(n, _ring.cf)
    mpz_init(nom_z)

    if (SR_HDL(nom) & SR_INT): mpz_set_si(nom_z, SR_TO_INT(nom))
    else: mpz_set(nom_z,nom.z)

    mpq_set_num(_z,nom_z)
    nlDelete(&nom,_ring.cf)
    mpz_clear(nom_z)

    denom = nlGetDenom(n, _ring.cf)
    mpz_init(denom_z)

    if (SR_HDL(denom) & SR_INT): mpz_set_si(denom_z, SR_TO_INT(denom))
    else: mpz_set(denom_z,denom.z)

    mpq_set_den(_z, denom_z)
    nlDelete(&denom,_ring.cf)
    mpz_clear(denom_z)

    z = Rational()
    z.set_from_mpq(_z)
    mpq_clear(_z)
    return z

cdef Integer si2sa_ZZ(number *n, ring *_ring):
    """
    TESTS::

        sage: P.<x,y,z> = ZZ[]
        sage: P(3).lc()
        3
        sage: P(0).lc()
        0
        sage: P(-3).lc()
        -3
        sage: P(-1234567890).lc()
        -1234567890
        sage: type(P(3).lc())
        <type 'sage.rings.integer.Integer'>
    """
    cdef Integer z
    z = Integer()
    z.set_from_mpz(<mpz_ptr>n)
    return z

cdef FFgivE si2sa_GFqGivaro(number *n, ring *_ring, Cache_givaro cache):
    """
    TESTS::

        sage: K.<a> = GF(5^3)
        sage: R.<x,y,z> = PolynomialRing(K)
        sage: K( (4*R(a)^2 + R(a))^3 )
        a^2
        sage: K(R(0))
        0
    """
    cdef poly *z
    cdef int c, e
    cdef int a
    cdef int ret
    cdef int order
    cdef ring *cfRing = _ring.cf.extRing

    if _ring.cf.cfIsZero(n,_ring.cf):
        return cache._zero_element
    elif _ring.cf.cfIsOne(n,_ring.cf):
        return cache._one_element

    z = <poly*>n

    a = cache.objectptr.indeterminate()
    ret = cache.objectptr.zero
    order = cache.objectptr.cardinality() - 1

    while z:
        c = cache.objectptr.initi(c, <long>p_GetCoeff(z, cfRing))
        e = p_GetExp(z, 1, cfRing)
        if e == 0:
            ret = cache.objectptr.add(ret, c, ret)
        else:
            a = ( e * cache.objectptr.indeterminate() ) % order
            ret = cache.objectptr.axpy(ret, c, a, ret)
        z = <poly*>pNext(<poly*>z)
    return (<FFgivE>cache._zero_element)._new_c(ret)

cdef FFgf2eE si2sa_GFqNTLGF2E(number *n, ring *_ring, Cache_ntl_gf2e cache):
    """
    TESTS::

        sage: K.<a> = GF(2^20)
        sage: P.<x,y,z> = K[]
        sage: f = a^21*x^2 + 1 # indirect doctest
        sage: f.lc()
        a^11 + a^10 + a^8 + a^7 + a^6 + a^5 + a^2 + a
        sage: type(f.lc())
        <type 'sage.rings.finite_rings.element_ntl_gf2e.FiniteField_ntl_gf2eElement'>
    """
    cdef poly *z
    cdef long c
    cdef int e
    cdef FFgf2eE a
    cdef FFgf2eE ret
    cdef ring *cfRing = _ring.cf.extRing

    if _ring.cf.cfIsZero(n,_ring.cf):
        return cache._zero_element
    elif _ring.cf.cfIsOne(n,_ring.cf):
        return cache._one_element

    z = <poly*>n
    a = cache._gen
    ret = cache._zero_element

    while z:
        c = <long>p_GetCoeff(z, cfRing)
        e = p_GetExp(z, 1, cfRing)
        ret += c * a**e
        z = <poly*>pNext(<poly*>z)
    return ret

cdef object si2sa_GFq_generic(number *n, ring *_ring, object base):
    """
    TESTS::

        sage: K.<a> = GF(3^16)
        sage: P.<x,y,z> = K[]
        sage: f = a^21*x^2 + 1 # indirect doctest
        sage: f.lc()
        a^12 + a^11 + a^9 + a^8 + a^7 + 2*a^6 + a^5
        sage: type(f.lc())
        <type 'sage.rings.finite_rings.element_pari_ffelt.FiniteFieldElement_pari_ffelt'>

    Try the largest characteristic which Singular supports::

        sage: p = previous_prime(2^31)
        sage: F.<a> = FiniteField(p^2)
        sage: R.<x,y> = F[]
        sage: R(-1).constant_coefficient()  # indirect doctest
        2147483646

    """
    cdef poly *z
    cdef long c
    cdef int e
    cdef object a
    cdef object ret
    cdef ring *cfRing = _ring.cf.extRing

    if _ring.cf.cfIsZero(n,_ring.cf):
        return base.zero()
    elif _ring.cf.cfIsOne(n,_ring.cf):
        return base.one()

    z = <poly*>n

    a = base.gen()
    ret = base.zero()

    while z:
        c = <long>p_GetCoeff(z, cfRing)
        e = p_GetExp(z, 1, cfRing)
        if e == 0:
            ret = ret + c
        elif c != 0:
            ret = ret  + c * a**e
        z = <poly*>pNext(<poly*>z)
    return ret

cdef object si2sa_NF(number *n, ring *_ring, object base):
    """
    TESTS::

        sage: K.<a> = NumberField(x^2 - 2)
        sage: P.<x,y,z> = K[]
        sage: f = a^21*x^2 + 1 # indirect doctest
        sage: f.lc()
        1024*a
        sage: type(f.lc())
        <type 'sage.rings.number_field.number_field_element_quadratic.NumberFieldElement_quadratic'>
    """
    cdef poly *z
    cdef number *c
    cdef int e
    cdef object a
    cdef object ret
    cdef ring *cfRing = _ring.cf.extRing

    if _ring.cf.cfIsZero(n,_ring.cf):
        return base._zero_element
    elif _ring.cf.cfIsOne(n,_ring.cf):
        return base._one_element

    z = <poly*>n

    a = base.gen()
    ret = base(0)

    while z:
        c = p_GetCoeff(z, cfRing)
        coeff = si2sa_QQ(c, cfRing)
        e = p_GetExp(z, 1, cfRing)
        if e == 0:
            ret = ret + coeff
        elif coeff != 0:
            ret = ret + coeff * a**e
        z = <poly*>pNext(<poly*>z)
    return base(ret)

cdef inline object si2sa_ZZmod(number *n, ring *_ring, object base):
    """
    TESTS::

        sage: P.<x,y,z> = Integers(10)[]
        sage: P(3).lc()
        3
        sage: P(13).lc()
        3

        sage: P.<x,y,z> = Integers(16)[]
        sage: P(3).lc()
        3
        sage: P(19).lc()
        3

        sage: P.<x,y,z> = Integers(3**2)[]
        sage: P(3).lc()
        3
        sage: P(12).lc()
        3

        sage: P.<x,y,z> = Integers(2^32)[]
        sage: P(2^32-1).lc()
        4294967295

        sage: P(3).lc()
        3

        sage: P.<x,y,z> = Integers(17^20)[]
        sage: P(17^19 + 3).lc()
        239072435685151324847156

        sage: P(3)
        3
    """
    cdef Integer ret
    if _ring.cf.type == n_Z2m:
        return base(<long>n)
    elif _ring.cf.type == n_Znm or _ring.cf.type == n_Zn:
        ret = Integer()
        ret.set_from_mpz(<mpz_ptr>n)
        return base(ret)

    return base(_ring.cf.cfInt(n,_ring.cf))

cdef number *sa2si_QQ(Rational r, ring *_ring):
    """
    TESTS::

        sage: P.<x,y,z> = QQ[]
        sage: P(0) + 1/2 - 2/4
        0
        sage: P(1/2) + 3/5 - 3/5
        1/2
        sage: P(2/3) + 1/4 - 1/4
        2/3
        sage: P(12345678901234567890/23) + 5/2 - 5/2
        12345678901234567890/23
    """
    if _ring != currRing: rChangeCurrRing(_ring)
    return nlInit2gmp( mpq_numref(r.value), mpq_denref(r.value),_ring.cf )

cdef number *sa2si_GFqGivaro(int quo, ring *_ring):
    """
    """
    if _ring != currRing: rChangeCurrRing(_ring)
    cdef number *n1, *n2, *a, *coeff, *apow1, *apow2
    cdef int b = _ring.cf.ch

    a = _ring.cf.cfParameter(1, _ring.cf)

    apow1 = _ring.cf.cfInit(1, _ring.cf)
    n1 = _ring.cf.cfInit(0, _ring.cf)

    while quo!=0:
        coeff = _ring.cf.cfInit(quo%b, _ring.cf)

        if not _ring.cf.cfIsZero(coeff, _ring.cf):
            apow2 = _ring.cf.cfMult(coeff, apow1, _ring.cf)
            n2 = _ring.cf.cfAdd(apow2, n1, _ring.cf)
            _ring.cf.cfDelete(&apow2, _ring.cf)
            _ring.cf.cfDelete(&n1, _ring.cf)
            n1 = n2

        apow2 = _ring.cf.cfMult(apow1, a, _ring.cf)
        _ring.cf.cfDelete(&apow1, _ring.cf)
        apow1 = apow2

        quo = quo/b
        _ring.cf.cfDelete(&coeff, _ring.cf)

    _ring.cf.cfDelete(&apow1, _ring.cf)
    _ring.cf.cfDelete(&a, _ring.cf)
    return n1

cdef number *sa2si_GFqNTLGF2E(FFgf2eE elem, ring *_ring):
    """
    """
    if _ring != currRing: rChangeCurrRing(_ring)
    cdef int i
    cdef number *n1
    cdef number *n2
    cdef number *a
    cdef number *coeff
    cdef number *apow1
    cdef number *apow2
    cdef GF2X_c rep = GF2E_rep(elem.x)

    if GF2X_deg(rep) >= 1:
        n1 = _ring.cf.cfInit(0, _ring.cf)
        a = _ring.cf.cfParameter(1,_ring.cf)
        apow1 = _ring.cf.cfInit(1, _ring.cf)

        for i from 0 <= i <= GF2X_deg(rep):
            coeff = _ring.cf.cfInit(GF2_conv_to_long(GF2X_coeff(rep,i)), _ring.cf)

            if not _ring.cf.cfIsZero(coeff,_ring.cf):
                apow2 = _ring.cf.cfMult(coeff, apow1,_ring.cf)
                n2 = _ring.cf.cfAdd(apow2, n1,_ring.cf)
                _ring.cf.cfDelete(&apow2, _ring.cf)
                _ring.cf.cfDelete(&n1, _ring.cf);
                n1 = n2

            apow2 = _ring.cf.cfMult(apow1, a,_ring.cf)
            _ring.cf.cfDelete(&apow1, _ring.cf)
            apow1 = apow2

            _ring.cf.cfDelete(&coeff, _ring.cf)

        _ring.cf.cfDelete(&apow1, _ring.cf)
        _ring.cf.cfDelete(&a, _ring.cf)
    else:
        n1 = _ring.cf.cfInit(GF2_conv_to_long(GF2X_coeff(rep,0)), _ring.cf)

    return n1

cdef number *sa2si_GFq_generic(object elem, ring *_ring):
    """
    """
    cdef int i
    cdef number *n1
    cdef number *n2
    cdef number *a
    cdef number *coeff
    cdef number *apow1
    cdef number *apow2
    elem = elem.polynomial()

    if _ring != currRing: rChangeCurrRing(_ring)
    if elem.degree() > 0:
        n1 = _ring.cf.cfInit(0, _ring.cf)
        a = _ring.cf.cfParameter(1,_ring.cf)
        apow1 = _ring.cf.cfInit(1, _ring.cf)

        for i from 0 <= i <= elem.degree():
            coeff = _ring.cf.cfInit(int(elem[i]), _ring.cf)

            if not _ring.cf.cfIsZero(coeff,_ring.cf):
                apow2 = _ring.cf.cfMult(coeff, apow1,_ring.cf)
                n2 = _ring.cf.cfAdd(apow2, n1,_ring.cf)
                _ring.cf.cfDelete(&apow2, _ring.cf)
                _ring.cf.cfDelete(&n1, _ring.cf);
                n1 = n2

            apow2 = _ring.cf.cfMult(apow1, a,_ring.cf)
            _ring.cf.cfDelete(&apow1, _ring.cf)
            apow1 = apow2

            _ring.cf.cfDelete(&coeff, _ring.cf)

        _ring.cf.cfDelete(&apow1, _ring.cf)
        _ring.cf.cfDelete(&a, _ring.cf)
    else:
        n1 = _ring.cf.cfInit(int(elem), _ring.cf)

    return n1

cdef number *sa2si_NF(object elem, ring *_ring):
    """
    """
    cdef int i
    cdef number *n1
    cdef number *n2
    cdef number *a
    cdef number *nlCoeff
    cdef number *naCoeff
    cdef number *apow1
    cdef number *apow2

    cdef nMapFunc nMapFuncPtr = NULL;

    nMapFuncPtr =  naSetMap(_ring.cf, currRing.cf) # choose correct mapping function

    if (nMapFuncPtr is NULL):
        raise RuntimeError, "Failed to determine nMapFuncPtr"

    elem = list(elem)

    if _ring != currRing: rChangeCurrRing(_ring)
    n1 = _ring.cf.cfInit(0, _ring.cf)
    a = _ring.cf.cfParameter(1,_ring.cf)
    apow1 = _ring.cf.cfInit(1, _ring.cf)

    cdef char *_name

    # the result of nlInit2gmp() is in a plain polynomial ring over QQ (not an extension ring!),
    # so we hace to get/create one :
    #
    # todo: reuse qqr/ get an existing Singular polynomial ring over Q.
    varname = "a"
    _name = omStrDup(varname)
    cdef char **_ext_names
    _ext_names = <char**>omAlloc0(sizeof(char*))
    _ext_names[0] = omStrDup(_name)
    qqr = rDefault( 0, 1, _ext_names);

    nMapFuncPtr =  naSetMap( qqr.cf , _ring.cf ) # choose correct mapping function
    cdef poly *_p
    for i from 0 <= i < len(elem):
        nlCoeff = nlInit2gmp( mpq_numref((<Rational>elem[i]).value), mpq_denref((<Rational>elem[i]).value),  qqr.cf )
        naCoeff = nMapFuncPtr(nlCoeff, qqr.cf , _ring.cf )
        nlDelete(&nlCoeff, _ring.cf)

        # faster would be to assign the coefficient directly
        apow2 = _ring.cf.cfMult(naCoeff, apow1,_ring.cf)
        n2 = _ring.cf.cfAdd(apow2, n1,_ring.cf)
        _ring.cf.cfDelete(&apow2, _ring.cf)
        _ring.cf.cfDelete(&n1, _ring.cf);
        _ring.cf.cfDelete(&naCoeff, _ring.cf)
        n1 = n2

        apow2 = _ring.cf.cfMult(apow1, a,_ring.cf)
        _ring.cf.cfDelete(&apow1, _ring.cf)
        apow1 = apow2

    _ring.cf.cfDelete(&apow1, _ring.cf)
    _ring.cf.cfDelete(&a, _ring.cf)

    return n1

cdef number *sa2si_ZZ(Integer d, ring *_ring):
    """
    TESTS::

        sage: P.<x,y,z> = ZZ[]
        sage: P(0) + 1 - 1
        0
        sage: P(1) + 1 - 1
        1
        sage: P(2) + 1 - 1
        2
        sage: P(12345678901234567890) + 2 - 2
        12345678901234567890
    """
    if _ring != currRing: rChangeCurrRing(_ring)
    cdef number *n = nrzInit(0, _ring.cf)
    mpz_set(<mpz_ptr>n, d.value)
    return <number*>n

cdef inline number *sa2si_ZZmod(IntegerMod_abstract d, ring *_ring):
    """
    TESTS::

        sage: P.<x,y,z> = Integers(10)[]
        sage: P(3)
        3
        sage: P(13)
        3

        sage: P.<x,y,z> = Integers(16)[]
        sage: P(3)
        3
        sage: P(19)
        3

        sage: P.<x,y,z> = Integers(3^2)[]
        sage: P(3)
        3
        sage: P(12)
        3

        sage: P.<x,y,z> = Integers(2^32)[]
        sage: P(2^32-1)
        4294967295

        sage: P(3)
        3

        sage: P.<x,y,z> = Integers(17^20)[]
        sage: P(17^19 + 3)
        239072435685151324847156

        sage: P(3)
        3
    """
    # failing example:
    #
    # sage: sage: R.<a> = Zmod(5)['a', 'b']
    # sage: R(1)

    nr2mModul = d.parent().characteristic()
    if _ring != currRing: rChangeCurrRing(_ring)

    cdef number *nn

    cdef int _d
    cdef char *_name
    cdef char **_ext_names
    varname = "a"
    #print "_ring.cf.type", _ring.cf.type

    cdef nMapFunc nMapFuncPtr = NULL;

    if _ring.cf.type == n_Z2m:
        _d = long(d)
        return nr2mMapZp(<number *>_d, currRing.cf, _ring.cf)
    elif _ring.cf.type == n_Zn or _ring.cf.type == n_Znm:
        lift = d.lift()
        #print "lift.base_ring ", lift.base_ring()
        #print "lift ", lift

        # if I understand nrnMapGMP/nMapFuncPtr correctly we need first
        # a source value in ZZr
        # create ZZr, a plain polynomial ring over ZZ with one variable.
        #
        # todo (later): reuse ZZr
        _name = omStrDup(varname)
        _ext_names = <char**>omAlloc0(sizeof(char*))
        _ext_names[0] = omStrDup(_name)
        _cf = nInitChar( n_Z, NULL) # integer coefficient ring
        ZZr = rDefault (_cf ,1, _ext_names)
        #print "ZZr = rDefault (_cf ,1, _ext_names) ok"

        nn = nrzInit(0, ZZr.cf)
        #print "nn"
        mpz_set(<mpz_ptr>nn, (<Integer>lift).value)
        #print "nn is set"
        nMapFuncPtr  = nrnSetMap( ZZr.cf, _ring.cf)
        #print "nMapFuncPtr is set"

        # it did not help. Singular crashes here...
        return nMapFuncPtr(nn, ZZr.cf, _ring.cf)
        #return nrnMapGMP(nn, ZZr.cf, _ring.cf)
    else:
        raise ValueError

cdef object si2sa(number *n, ring *_ring, object base):
    if isinstance(base, FiniteField_prime_modn):
        return base(_ring.cf.cfInt(n, _ring.cf))

    elif isinstance(base, RationalField):
        return si2sa_QQ(n,_ring)

    elif isinstance(base, IntegerRing_class):
        return si2sa_ZZ(n,_ring)

    elif isinstance(base, FiniteField_givaro):
        return si2sa_GFqGivaro(n, _ring, base._cache)

    elif isinstance(base, FiniteField_ntl_gf2e):
        return si2sa_GFqNTLGF2E(n, _ring, <Cache_ntl_gf2e>base._cache)

    elif isinstance(base, FiniteField):
        return si2sa_GFq_generic(n, _ring, base)

    elif isinstance(base, NumberField) and base.is_absolute():
        return si2sa_NF(n, _ring, base)

    elif isinstance(base, IntegerModRing_generic):
        if _ring.cf.type == n_unknown:
            return base(_ring.cf.cfInt(n, _ring.cf))
        return si2sa_ZZmod(n, _ring, base)

    else:
        raise ValueError("cannot convert from SINGULAR number")

cdef number *sa2si(Element elem, ring * _ring):
    cdef int i = 0
    if isinstance(elem._parent, FiniteField_prime_modn):
        return n_Init(int(elem),_ring)

    elif isinstance(elem._parent, RationalField):
        return sa2si_QQ(elem, _ring)

    elif isinstance(elem._parent, IntegerRing_class):
        return sa2si_ZZ(elem, _ring)

    elif isinstance(elem._parent, FiniteField_givaro):
        return sa2si_GFqGivaro( (<FFgivE>elem)._cache.objectptr.convert(i, (<FFgivE>elem).element ), _ring )

    elif isinstance(elem._parent, FiniteField_ntl_gf2e):
        return sa2si_GFqNTLGF2E(elem, _ring)

    elif isinstance(elem._parent, FiniteField):
        return sa2si_GFq_generic(elem, _ring)

    elif isinstance(elem._parent, NumberField) and elem._parent.is_absolute():
        return sa2si_NF(elem, _ring)
    elif isinstance(elem._parent, IntegerModRing_generic):
        if _ring.cf.type == n_unknown:
            return n_Init(int(elem),_ring)
        return sa2si_ZZmod(elem, _ring)
    else:
        raise ValueError("cannot convert to SINGULAR number")


cdef object si2sa_intvec(intvec *v):
    cdef int r
    cdef list l = list()
    for r in range(v.length()):
        l.append(v.get(r))
    return tuple(l)

# ==============
# Initialisation
# ==============

cdef extern from *: # hack to get at cython macro
    int unlikely(int)

cdef extern from "dlfcn.h":
    void *dlopen(char *, long)
    char *dlerror()
    void dlclose(void *handle)

cdef extern from "dlfcn.h":
    cdef long RTLD_LAZY
    cdef long RTLD_GLOBAL

cdef int overflow_check(long e, ring *_ring) except -1:
    """
    Raise an ``OverflowError`` if e is > max degree per variable.

    INPUT:

    - ``e`` -- some integer representing a degree.

    - ``_ring`` -- a pointer to some ring.

    Whether an overflow occurs or not partially depends
    on the number of variables in the ring. See trac ticket
    :trac:`11856`. With Singular 4, it is by default optimized
    for at least 4 variables on 64-bit and 2 variables on 32-bit,
    which in both cases makes a maximal default exponent of
    2^16-1.

    EXAMPLES::

        sage: P.<x,y> = QQ[]
        sage: y^(2^16-1)
        y^65535
        sage: y^2^16
        Traceback (most recent call last):
        ...
        OverflowError: exponent overflow (65536)
    """
    if unlikely(e > _ring.bitmask):
        raise OverflowError("exponent overflow (%d)"%(e))


cdef init_libsingular():
    """
    This initializes the SINGULAR library. This is a hack to some
    extent.

    SINGULAR has a concept of compiled extension modules similar to
    Sage. For this, the compiled modules need to see the symbols from
    the main program. However, SINGULAR is a shared library in this
    context these symbols are not known globally. The work around so
    far is to load the library again and to specify ``RTLD_GLOBAL``.
    """
    global singular_options
    global singular_verbose_options
    global WerrorS_callback
    global error_messages

    cdef char * dlerrormsg = NULL


    cdef void *handle = NULL

    libSingularFound = False

    for extension in ["so", "dylib", "dll"]:
        lib = os.environ['SAGE_LOCAL']+"/lib/libSingular."+extension # libsingular renamed to libSingular
        if os.path.exists(lib):
            libSingularFound = True
            handle = dlopen(lib, RTLD_GLOBAL|RTLD_LAZY)
            if not handle:
                err = dlerror()
                if err:
                    print err
            break

    if not libSingularFound :
        raise OSError("did not find libsingular file")


    if handle == NULL:
<<<<<<< HEAD
        raise ImportError("cannot load libSINGULAR library")
=======
        dlerrormsg = dlerror()
        if dlerrormsg == NULL:
            dlerrormsg = ""
        raise ImportError("failed to dlopen {} ({})".format(lib, dlerrormsg))
>>>>>>> 88ce71f3

    # load SINGULAR
    siInit(lib)

    dlclose(handle)

    # we set and save some global Singular options
    singular_options = singular_options | Sy_bit(OPT_REDSB) | Sy_bit(OPT_INTSTRATEGY) | Sy_bit(OPT_REDTAIL) | Sy_bit(OPT_REDTHROUGH)
    global _saved_options
    global _saved_verbose_options
    _saved_options = (int(singular_options), 0, 0)
    _saved_verbose_options = int(singular_verbose_options)

    #On(SW_USE_NTL)
    On(SW_USE_EZGCD)
    Off(SW_USE_NTL_SORT)

    WerrorS_callback = libsingular_error_callback

    error_messages = []

# call the init routine
init_libsingular()

cdef void libsingular_error_callback(const_char_ptr s):
    _s = s
    error_messages.append(_s)<|MERGE_RESOLUTION|>--- conflicted
+++ resolved
@@ -794,14 +794,10 @@
 
 
     if handle == NULL:
-<<<<<<< HEAD
-        raise ImportError("cannot load libSINGULAR library")
-=======
         dlerrormsg = dlerror()
         if dlerrormsg == NULL:
             dlerrormsg = ""
         raise ImportError("failed to dlopen {} ({})".format(lib, dlerrormsg))
->>>>>>> 88ce71f3
 
     # load SINGULAR
     siInit(lib)
