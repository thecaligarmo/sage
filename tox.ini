# Run a specific environemnt:
#   tox -e docker-fedora-31
# Run all in parallel:
#   tox -p auto
# with local squid:
#   EXTRA_DOCKER_BUILD_ARGS="--build-arg http_proxy=http://host.docker.internal:3128 --build-arg https_proxy=http://host.docker.internal:3128" tox -p auto
[tox]
### Test that the system packages listed in debian.txt/fedora.txt files of standard spkg exist
### and satisfy the requirements tested by spkg-configure.m4, then compile a few packages.
###
envlist =
    check_configure,
    {
    {
    ### "docker" toxenvs copy sources from the source tree subject to the exclusions in
    ### the file ".dockerignore".  This should work out of non-clean source trees, and all
    ### "docker" toxenvs can be run in parallel.
    docker-{ubuntu-{trusty,xenial,bionic,latest,eoan,rolling,focal,devel},
            debian-{jessie,stretch,buster,bullseye,sid},
            linuxmint-{17,18,19,19.1,19.2,19.3},
            fedora-{26,27,28,29,30,31,32},
            centos-{7,8},
            arch-latest,
            conda-forge,conda-anaconda3
            }
           -{# https://github.com/docker-library/official-images#architectures-other-than-amd64
             # architectures officially supported by Docker, Inc. for running Docker
             amd64,arm32v6,arm32v7,arm64v8,
             # windows-amd64  #  https://hub.docker.com/u/winamd64/
             # Other architectures built by official images:
             # (but not officially supported by Docker, Inc.)
             arm32v5,ppc64le,s390x,i386},
    ### "local" targets should be run from a source tree that is freshly checked out
    ### (for example, by 'git worktree add ...') or has been cleaned by 'make bdist-clean' --
    ### because they build within the source tree (because we have no VPATH support).
    ### Only one "local" target can be run at a time.
    ### However, "local" targets install in a separate prefix (SAGE_LOCAL=.tox/TOXENV/local)
    ### rather than "local/" and also place log files into .tox/TOXENV/log, where TOXENV
    ### is the name of the environment.
    #
    # The "local-homebrew" toxenvs create an "isolated" homebrew installation (not in /usr/local).
    # (However, many configure scripts still look for stuff in /usr/local.)
    #
    # By default, it runs "make build" (after bootstrapping and configuring)
    # with SAGE_CHECK=yes and SAGE_CHECK_PACKAGES set to a good default,
    # and V=0 so that screen output is limited.
    #
    #   $ tox -e local-homebrew-macos-standard
    #
    # The value of MAKE is picked up from the environment, so you can do:
    #
    #   $ MAKE="make -j8" tox -e local-homebrew-macos-standard
    #
    # Build targets can be passed as positional arguments (separated from tox options by "--"):
    #
    #   $ tox -e local-homebrew-macos-standard -- ppl
    #   $ tox -e local-homebrew-macos-standard -- build ptest
    #
    # Also make variables can be passed as positional arguments; for example, to run the
    # test suite:
    #
    #   $ tox -e local-homebrew-macos-standard -- SAGE_CHECK=no build ptest SAGE_NUM_THREADS=4
    #
    # Or to rebuild a package with verbose output:
    #
    #   $ tox -e local-homebrew-macos-standard -- ppl-clean ppl V=1
    #
    local-homebrew-macos
   }
   -{###
     ### Package factors:
     ###
     minimal,      # Install a minimal set of system packages that supports bootstrapping and compiling Sage.
     standard,     # Install all known system packages equivalent to standard packages that have spkg-configure.m4
     maximal       # Install all known system packages equivalent to standard/optional packages that have spkg-configure.m4
    },
   ###
   ### The "local-direct" toxenv passes the whole environment on to the sage build.
   ### Whatever is in PATH etc. will be used.
   ###
   local-direct
   }
   -{###
     ### Configuration factors:
     ###
     python2       # configure Sage to use Python 2 instead of the default (Python 3)
    }

skipsdist = true

[testenv]
passenv =
                  EXTRA_CONFIGURE_ARGS
                  TARGETS_PRE
                  TARGETS_OPTIONAL
    docker:       EXTRA_DOCKER_BUILD_ARGS
                  # Use DOCKER_BUILDKIT=1 for new version
    docker:       DOCKER_BUILDKIT
                  # Set for example to "with-system-packages configured with-targets-pre with-targets"
                  # to tag intermediate images.
    docker:       DOCKER_TARGETS
    local:        MAKE
    local-direct: *

setenv =
    # For https downloads from upstream_url listed in checksums.ini, do not
    # check certificates, to avoid problems on Docker images with outdated
    # certificates and with system python3 on macOS (#29418)
    SAGE_DOWNLOAD_FILE_OPTIONS=--no-check-certificate
    # Set this to 'force' instead of 'yes' to make it an error if an spkg with spkg-configure and system package
    # is not recognized.
    WITH_SYSTEM_SPKG=yes
    # Set this to 'yes' instead of 'no' to ignore missing system packages - by installing them one by one
    # and ignoring errors.  We use that to take care of old versions of distributions.
    IGNORE_MISSING_SYSTEM_PACKAGES=no
    # What system packages should be installed. Default: All standard packages with spkg-configure.
    # These are bash extglob patterns.
    TYPE_PATTERN=standard
    minimal: TYPE_PATTERN=minimal
    maximal: TYPE_PATTERN=@(standard|optional)
    #
    # default tag is "latest"
    #
    docker:           BASE_TAG=latest
    #
    # https://hub.docker.com/_/ubuntu?tab=description
    # as of 2020-01, latest=bionic=18.04, eoan=rolling=19.10, focal=devel=20.04
    #
    ubuntu:         SYSTEM=debian
    ubuntu:         BASE_IMAGE=ubuntu
    ubuntu-trusty:    BASE_TAG=trusty
    ubuntu-trusty:                             IGNORE_MISSING_SYSTEM_PACKAGES=yes
    ubuntu-xenial:    BASE_TAG=xenial
    ubuntu-xenial:                             IGNORE_MISSING_SYSTEM_PACKAGES=yes
    ubuntu-bionic:    BASE_TAG=bionic
    ubuntu-bionic:                             IGNORE_MISSING_SYSTEM_PACKAGES=yes
    ubuntu-latest:    BASE_TAG=latest
    ubuntu-latest:                             IGNORE_MISSING_SYSTEM_PACKAGES=yes
    ubuntu-eoan:      BASE_TAG=eoan
    ubuntu-rolling:   BASE_TAG=rolling
    ubuntu-focal:     BASE_TAG=focal
    # ubuntu-focal does not have libpython3.7-dev any more
    ubuntu-focal:                              IGNORE_MISSING_SYSTEM_PACKAGES=yes
    ubuntu-devel:     BASE_TAG=devel
    #
    # https://hub.docker.com/_/debian
    #
    debian:         SYSTEM=debian
    debian:         BASE_IMAGE=debian
    debian-jessie:    BASE_TAG=jessie
    debian-jessie:                             IGNORE_MISSING_SYSTEM_PACKAGES=yes
    debian-stretch:   BASE_TAG=stretch
    debian-stretch:                            IGNORE_MISSING_SYSTEM_PACKAGES=yes
    debian-buster:    BASE_TAG=buster
    debian-bullseye:  BASE_TAG=bullseye
    debian-sid:       BASE_TAG=sid
    #
    # https://hub.docker.com/u/linuxmintd
    #
    linuxmint:      SYSTEM=debian
    linuxmint:                                 IGNORE_MISSING_SYSTEM_PACKAGES=yes
    linuxmint-17:   BASE_IMAGE=linuxmintd/mint17
    linuxmint-18:   BASE_IMAGE=linuxmintd/mint18
    linuxmint-19:   BASE_IMAGE=linuxmintd/mint19
    linuxmint-19.1: BASE_IMAGE=linuxmintd/mint19.1
    linuxmint-19.2: BASE_IMAGE=linuxmintd/mint19.2
    linuxmint-19.3: BASE_IMAGE=linuxmintd/mint19.3
    #
    # https://hub.docker.com/_/fedora
    # as of 2020, latest=31, rawhide=32
    fedora:         SYSTEM=fedora
    fedora:         BASE_IMAGE=fedora
    fedora-26:        BASE_TAG=26
    fedora-26:                                 IGNORE_MISSING_SYSTEM_PACKAGES=yes
    fedora-27:        BASE_TAG=27
    fedora-27:                                 IGNORE_MISSING_SYSTEM_PACKAGES=yes
    fedora-28:        BASE_TAG=28
    fedora-28:                                 IGNORE_MISSING_SYSTEM_PACKAGES=yes
    fedora-29:        BASE_TAG=29
    fedora-29:                                 IGNORE_MISSING_SYSTEM_PACKAGES=yes
    fedora-30:        BASE_TAG=30
    fedora-31:        BASE_TAG=31
    fedora-32:        BASE_TAG=32
    #
    # https://hub.docker.com/_/centos
    #
    centos:         SYSTEM=fedora
    centos:         BASE_IMAGE=centos
    centos:                                    IGNORE_MISSING_SYSTEM_PACKAGES=yes
    #centos-6:        BASE_TAG=centos6    # only has autoconf 2.63 -- too old for bootstrap
    centos-7:         BASE_TAG=centos7
    centos-8:         BASE_TAG=centos8
    #
    # https://hub.docker.com/_/archlinux/
    #
    archlinux:      SYSTEM=arch
    archlinux:      BASE_IMAGE=archlinux
    #
    # https://hub.docker.com/r/vbatts/slackware
    #
    slackware:      SYSTEM=slackware
    slackware:      BASE_IMAGE=vbatts/slackware
    slackware-14.2:  BASE_TAG=14.2
    #
    # https://hub.docker.com/r/continuumio
    #
    conda:            SYSTEM=conda
    conda-forge:        BASE_IMAGE=continuumio/miniconda3
    conda-forge:                                                CONDARC=condarc.yml
    conda-anaconda3:    BASE_IMAGE=continuumio/anaconda3
    conda-anaconda3:                                            CONDARC=/dev/null
    conda-anaconda3:                                                                  IGNORE_MISSING_SYSTEM_PACKAGES=yes
    #
    # Other architectures:
    #
    # Many docker images for another architecture are named the same, in the arch prefix.
    # All work for Docker on Mac; but only i386 works for Linux Docker.
    #
    arm32v5:          ARCH_IMAGE_PREFIX=arm32v5/
    arm32v6:          ARCH_IMAGE_PREFIX=arm32v6/
    arm32v7:          ARCH_IMAGE_PREFIX=arm32v7/
    arm64v8:          ARCH_IMAGE_PREFIX=arm64v8/
    i386:             ARCH_IMAGE_PREFIX=i386/
    ppc64le:          ARCH_IMAGE_PREFIX=ppc64le/
    s390x:            ARCH_IMAGE_PREFIX=s390x/
    #
    # For Linux Docker, we need to work with known multiarch images.
    # https://www.ecliptik.com/Cross-Building-and-Running-Multi-Arch-Docker-Images/
    # (or we would need to change our tests from "docker build" to "docker run")
    #
    # https://hub.docker.com/r/multiarch/ubuntu-core:
    # multiarch/ubuntu-core:arm64-bionic, multiarch/ubuntu-core:armhf-bionic
    ubuntu-arm64:     BASE_IMAGE=ubuntu-core
    ubuntu-arm64:     ARCH_IMAGE_PREFIX=multiarch/
    ubuntu-arm64:       ARCH_TAG_PREFIX=arm64-
    ubuntu-armhf:     BASE_IMAGE=ubuntu-core
    ubuntu-armhf:     ARCH_IMAGE_PREFIX=multiarch/
    ubuntu-armhf:       ARCH_TAG_PREFIX=armhf-
    #
    # https://hub.docker.com/u/raspbian
    #
    raspbian:         SYSTEM=debian
    raspbian:         ARCH_IMAGE_PREFIX=
    raspbian-jessie:  BASE_IMAGE=raspbian/jessie
    raspbian-stretch: BASE_IMAGE=raspbian/stretch
    #
    # https://hub.docker.com/u/linuxmintd
    #
    linuxmint:        ARCH_IMAGE_PREFIX=
    linuxmint:        ARCH_IMAGE_SUFFIX=-amd64
    linuxmint-i386:   ARCH_IMAGE_SUFFIX=-i386
    #
    # Resulting full image:tag name
    #
    docker:           FULL_BASE_IMAGE_AND_TAG={env:ARCH_IMAGE_PREFIX:}{env:BASE_IMAGE}{env:ARCH_IMAGE_SUFFIX:}:{env:ARCH_TAG_PREFIX:}{env:BASE_TAG}{env:ARCH_TAG_SUFFIX:}
    ###
    ### "local" envs
    ###
    homebrew:         SYSTEM=homebrew
    local:            HOME={envdir}
    local:            SHARED_CACHE_DIR={toxworkdir}/Caches
    local:            SETENV=:
    local-!direct:    PATH=/usr/bin:/bin:/usr/sbin:/sbin
    # brew caches downloaded files in ${HOME}/Library/Caches. We share it between different toxenvs.
    local-homebrew:   HOMEBREW={envdir}/homebrew
    local-homebrew:   PATH={env:HOMEBREW}/bin:/usr/bin:/bin:/usr/sbin:/sbin
    local-homebrew-nokegonly:    BOOTSTRAP=ACLOCAL_PATH="$HOMEBREW/opt/gettext/share/aclocal:$ACLOCAL_PATH" PATH="$HOMEBREW/opt/gettext/bin/:$PATH" ./bootstrap
    local-homebrew-!nokegonly:   SETENV=. .homebrew-build-env
    #
    local-conda:      CONDA_PREFIX={envdir}/conda
    local-conda:      PATH={env:CONDA_PREFIX}/bin:/usr/bin:/bin:/usr/sbin:/sbin
    local-conda:      CONDA_PKGS_DIRS={env:SHARED_CACHE_DIR}/conda_pkgs
    local-conda:      CONDA_OS=$(uname | sed 's/^Darwin/MacOSX/;')
    local-conda-forge:     CONDA_INSTALLER_URL_BASE=https://github.com/conda-forge/miniforge/releases/latest/download/
    local-conda-forge:         CONDA_INSTALLER_FILE=Miniforge3-{env:CONDA_OS}-x86_64.sh
    local-conda:      SETENV=. {env:CONDA_PREFIX}/bin/activate
    #
    # Configuration factors
    #
    #  - python
    #
    python2:                  CONFIG_CONFIGURE_ARGS_1=--with-python=2
    python3:                  CONFIG_CONFIGURE_ARGS_1=
    python3_spkg:             CONFIG_CONFIGURE_ARGS_1=--without-system-python3
    macos-python3_xcode:      CONFIG_CONFIGURE_ARGS_1=--with-python=3 PYTHON3=/usr/bin/python3
    # Must manually download and install from https://www.python.org/ftp/python/3.7.7/python-3.7.7-macosx10.9.pkg
    macos-python3_pythonorg:  CONFIG_CONFIGURE_ARGS_1=--with-python=3 PYTHON3=/Library/Frameworks/Python.framework/Versions/3.7/bin/python3
    #
    #  - toolchain
    #
    gcc_spkg:                 CONFIG_CONFIGURE_ARGS_2=--without-system-gcc
    gcc_9:                    CONFIG_CONFIGURE_ARGS_2=CC=gcc-9 CXX=g++-9 FC=gfortran-9
    #
    # Resulting full configuration args, including EXTRA_CONFIGURE_ARGS from the user environment
    #
                      CONFIGURE_ARGS={env:CONFIG_CONFIGURE_ARGS_1:} {env:CONFIG_CONFIGURE_ARGS_2:} {env:EXTRA_CONFIGURE_ARGS:}

# environment will be skipped if regular expression does not match against the sys.platform string
platform =
    local-macos:   darwin

whitelist_externals =
                   bash
    docker:        docker
    homebrew:      brew

#commands_pre =
commands =

    #
    # All "local" environments
    #
    local:         bash -c 'if [ ! -d {env:HOME}/Library/Caches ]; then mkdir -p {env:SHARED_CACHE_DIR} && mkdir -p {env:HOME}/Library && ln -sf {toxworkdir}/Caches {env:HOME}/Library/; fi'
    #
    # local-homebrew
    #
    # https://docs.brew.sh/Installation
    homebrew:      bash -c 'if [ ! -x {env:HOMEBREW}/bin/brew ]; then mkdir -p {envdir}/homebrew && cd {envdir}/homebrew && curl -L https://github.com/Homebrew/brew/tarball/master | tar xz --strip 1 ; fi'
    # homebrew-minimal: Minimal for bootstrapping and build.
    # gettext and pkg-config are needed so that their aclocal macros are available.
    homebrew:      bash -c 'PACKAGES=`sed "s/#.*//;" build/pkgs/homebrew*.txt`; {env:HOMEBREW}/bin/brew install $PACKAGES; {env:HOMEBREW}/bin/brew upgrade $PACKAGES'
    # -standard and -maximal are for now the same. This should be fixed when refactoring write-dockerfile.
    homebrew-standard:   bash -c 'PACKAGES=`sed "s/#.*//;" build/pkgs/*/distros/homebrew.txt`; {env:HOMEBREW}/bin/brew install $PACKAGES; {env:HOMEBREW}/bin/brew upgrade $PACKAGES'
    homebrew-maximal:    bash -c 'PACKAGES=`sed "s/#.*//;" build/pkgs/*/distros/homebrew.txt`; {env:HOMEBREW}/bin/brew install $PACKAGES; {env:HOMEBREW}/bin/brew upgrade $PACKAGES'
    #
    # local-conda
    #
    # https://docs.anaconda.com/anaconda/install/silent-mode/
    # https://docs.anaconda.com/anaconda/user-guide/tasks/shared-pkg-cache/
    # https://www.anaconda.com/conda-configuration-engine-power-users/
    local-conda:   bash -c 'mkdir -p {env:SHARED_CACHE_DIR}/conda_pkgs {env:CONDA_PREFIX}'
    local-conda:   bash -c 'echo >  {env:CONDA_PREFIX}/.condarc "pkgs_dirs:"'
    local-conda:   bash -c 'echo >> {env:CONDA_PREFIX}/.condarc "  - {env:SHARED_CACHE_DIR}/conda_pkgs"'
    local-conda:   bash -c 'cat {env:CONDARC} >> {env:CONDA_PREFIX}/.condarc'
    local-conda:   bash -c 'if [ ! -x {env:CONDA_PREFIX}/bin/conda ]; then curl -L {env:CONDA_INSTALLER_URL_BASE}{env:CONDA_INSTALLER_FILE} -C - -o {env:SHARED_CACHE_DIR}/{env:CONDA_INSTALLER_FILE} && bash {env:SHARED_CACHE_DIR}/{env:CONDA_INSTALLER_FILE} -b -f -p {env:CONDA_PREFIX}; fi'
    local-conda:   bash -c '{env:SETENV} && {env:CONDA_PREFIX}/bin/conda update -n base --yes conda'
    local-conda:   bash -c 'PACKAGES=`sed "s/#.*//;" build/pkgs/conda*.txt`; {env:SETENV} && {env:CONDA_PREFIX}/bin/conda install --yes --quiet $PACKAGES'
    # -standard and -maximal are for now the same. This should be fixed when refactoring write-dockerfile.
    local-conda-standard:  bash -c 'PACKAGES=`sed "s/#.*//;" build/pkgs/*/distros/conda.txt`; {env:SETENV} && {env:CONDA_PREFIX}/bin/conda install --yes --quiet $PACKAGES'
    local-conda-maximal:   bash -c 'PACKAGES=`sed "s/#.*//;" build/pkgs/*/distros/conda.txt`; {env:SETENV} && {env:CONDA_PREFIX}/bin/conda install --yes --quiet $PACKAGES'
    #
    # All "local" environments
    #
    # Install symbolic links "config.log" and "logs" in SAGE_ROOT so that log files are written into the tox log directory.
    local:         bash -c 'touch {envlogdir}/config.log; ln -sf {envlogdir}/config.log .; if [ ! -d logs -o -L logs ]; then rm -f logs; ln -sf {envlogdir} logs; fi'
    # Install a symbolic link "prefix" in SAGE_ROOT for convenient inspection; it is not used in the build.
    local:         bash -c 'if [ ! -d prefix -o -L prefix ]; then rm -f prefix; ln -sf {envdir}/local prefix; fi'

##commands =
    docker:        bash -c 'build/bin/write-dockerfile.sh {env:SYSTEM} "{env:TYPE_PATTERN:}" {env:WITH_SYSTEM_SPKG} {env:IGNORE_MISSING_SYSTEM_PACKAGES} > {envdir}/Dockerfile'
    # From https://hub.docker.com/r/multiarch/ubuntu-core/
    # configure binfmt-support on the Docker host (works locally or remotely, i.e: using boot2docker)
    docker-{arm64,armhf}:  docker run --rm --privileged multiarch/qemu-user-static:register --reset
    docker:        bash -c 'for docker_target in {env:DOCKER_TARGETS:with-targets}; do \
    docker:            BUILD_TAG=sage-{envname}-$docker_target:$(git describe --dirty --always); \
    docker:            if docker build . -f {envdir}/Dockerfile \
    docker:              --target $docker_target \
    docker:              --tag $BUILD_TAG \
    docker:              --build-arg EXTRA_CONFIGURE_ARGS="{env:CONFIGURE_ARGS}" \
    docker:              --build-arg BASE_IMAGE={env:FULL_BASE_IMAGE_AND_TAG} \
    docker-conda:        --build-arg USE_CONDARC="{env:CONDARC}" \
    docker:              --build-arg TARGETS_PRE="$(if test -n "$TARGETS_PRE"; then echo $TARGETS_PRE; else echo {posargs:sagelib-build-deps}; fi)" \
    docker:              --build-arg TARGETS="{posargs:build}" \
    docker:              --build-arg TARGETS_OPTIONAL="{env:TARGETS_OPTIONAL:ptest}" \
    docker:              {env:EXTRA_DOCKER_BUILD_ARGS:}; \
    docker:            then echo $BUILD_TAG >> {envdir}/Dockertags; \
<<<<<<< HEAD
    docker:            else exit 1; fi; \
    docker:        done'
    # pathpy checksuite needs tox. #28728: gap fails its test suite.
    # linbox/cysignals testsuites fail.  ppl takes very long.
    local:         bash -c 'export PATH={env:PATH} && {env:SETENV} && {env:BOOTSTRAP:./bootstrap} && ./configure --prefix={envdir}/local {env:CONFIGURE_ARGS} && make -k V=0 base-toolchain && make -k V=0 SAGE_SPKG="sage-spkg -y -o" SAGE_CHECK=warn SAGE_CHECK_PACKAGES="!cython,!r,!python3,!python2,!nose,!pathpy,!gap,!cysignals,!linbox,!git,!ppl" {env:TARGETS_PRE:} {posargs:build} && (make -k V=0 SAGE_SPKG="sage-spkg -y -o" SAGE_CHECK=warn SAGE_CHECK_PACKAGES="!cython,!r,!python3,!python2,!nose,!pathpy,!gap,!cysignals,!linbox,!git,!ppl" {env:TARGETS_OPTIONAL:} || echo "(error ignored)" ) '
=======
    docker:            else docker commit $(docker ps -l -q) $BUILD_TAG-failed && echo $BUILD_TAG-failed >> {envdir}/Dockertags; exit 1; fi; \
    docker:        done'
    # pathpy checksuite needs tox. #28728: gap fails its test suite.
    # linbox/cysignals testsuites fail.  ppl takes very long.
    local:         bash -c 'export PATH={env:PATH} && {env:SETENV} && {env:BOOTSTRAP:./bootstrap} && ./configure --prefix={envdir}/local {env:CONFIGURE_ARGS} && make -k V=0 base-toolchain && make -k V=0 SAGE_SPKG="sage-spkg -y -o" SAGE_CHECK=warn SAGE_CHECK_PACKAGES="!cython,!r,!python3,!python2,!nose,!pathpy,!gap,!cysignals,!linbox,!git,!ppl,!cmake" {env:TARGETS_PRE:} {posargs:build} && (make -k V=0 SAGE_SPKG="sage-spkg -y -o" SAGE_CHECK=warn SAGE_CHECK_PACKAGES="!cython,!r,!python3,!python2,!nose,!pathpy,!gap,!cysignals,!linbox,!git,!ppl,!cmake" {env:TARGETS_OPTIONAL:} || echo "(error ignored)" ) '
>>>>>>> bfbaddcc

[testenv:check_configure]
## Test that configure behaves properly
whitelist_externals =
    bash
commands =
    ./bootstrap
    bash -c 'test -z "$(./configure --quiet 2>&1)" || (echo >&2 Error: "configure --quiet" is not quiet; exit 1)'<|MERGE_RESOLUTION|>--- conflicted
+++ resolved
@@ -364,19 +364,11 @@
     docker:              --build-arg TARGETS_OPTIONAL="{env:TARGETS_OPTIONAL:ptest}" \
     docker:              {env:EXTRA_DOCKER_BUILD_ARGS:}; \
     docker:            then echo $BUILD_TAG >> {envdir}/Dockertags; \
-<<<<<<< HEAD
-    docker:            else exit 1; fi; \
-    docker:        done'
-    # pathpy checksuite needs tox. #28728: gap fails its test suite.
-    # linbox/cysignals testsuites fail.  ppl takes very long.
-    local:         bash -c 'export PATH={env:PATH} && {env:SETENV} && {env:BOOTSTRAP:./bootstrap} && ./configure --prefix={envdir}/local {env:CONFIGURE_ARGS} && make -k V=0 base-toolchain && make -k V=0 SAGE_SPKG="sage-spkg -y -o" SAGE_CHECK=warn SAGE_CHECK_PACKAGES="!cython,!r,!python3,!python2,!nose,!pathpy,!gap,!cysignals,!linbox,!git,!ppl" {env:TARGETS_PRE:} {posargs:build} && (make -k V=0 SAGE_SPKG="sage-spkg -y -o" SAGE_CHECK=warn SAGE_CHECK_PACKAGES="!cython,!r,!python3,!python2,!nose,!pathpy,!gap,!cysignals,!linbox,!git,!ppl" {env:TARGETS_OPTIONAL:} || echo "(error ignored)" ) '
-=======
     docker:            else docker commit $(docker ps -l -q) $BUILD_TAG-failed && echo $BUILD_TAG-failed >> {envdir}/Dockertags; exit 1; fi; \
     docker:        done'
     # pathpy checksuite needs tox. #28728: gap fails its test suite.
     # linbox/cysignals testsuites fail.  ppl takes very long.
     local:         bash -c 'export PATH={env:PATH} && {env:SETENV} && {env:BOOTSTRAP:./bootstrap} && ./configure --prefix={envdir}/local {env:CONFIGURE_ARGS} && make -k V=0 base-toolchain && make -k V=0 SAGE_SPKG="sage-spkg -y -o" SAGE_CHECK=warn SAGE_CHECK_PACKAGES="!cython,!r,!python3,!python2,!nose,!pathpy,!gap,!cysignals,!linbox,!git,!ppl,!cmake" {env:TARGETS_PRE:} {posargs:build} && (make -k V=0 SAGE_SPKG="sage-spkg -y -o" SAGE_CHECK=warn SAGE_CHECK_PACKAGES="!cython,!r,!python3,!python2,!nose,!pathpy,!gap,!cysignals,!linbox,!git,!ppl,!cmake" {env:TARGETS_OPTIONAL:} || echo "(error ignored)" ) '
->>>>>>> bfbaddcc
 
 [testenv:check_configure]
 ## Test that configure behaves properly
